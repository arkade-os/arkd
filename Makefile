--- conflicted
+++ resolved
@@ -1,8 +1,4 @@
-<<<<<<< HEAD
-.PHONY: build build-all clean cov docker-run docker-stop droppg droppgtest help integrationtest lint migrate pg pgsqlc pgtest pgmigrate psql proto proto-lint run run-light run-local run-signer run-wallet run-wallet-nosigner run-simulation run-simulation-and-setup run-large-simulation run-simulation-exact-batch run-simulation-min-batch run-simulation-custom sqlc test vet
-=======
 .PHONY: build build-all clean cov docker-run docker-stop droppg droppgtest help integrationtest lint migrate pg pgsqlc pgtest pgmigrate pprof psql proto proto-lint run run-light run-signer run-wallet run-wallet-nosigner run-simulation run-simulation-and-setup run-large-simulation run-simulation-exact-batch run-simulation-min-batch run-simulation-custom sqlc test vet
->>>>>>> 7afe52ac
 
 define setup_env
     $(eval include $(1))
