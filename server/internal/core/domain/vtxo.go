--- conflicted
+++ resolved
@@ -35,20 +35,7 @@
 }
 
 type Vtxo struct {
-<<<<<<< HEAD
 	Outpoint
-	Amount         uint64
-	PubKey         string
-	CommitmentTxid string
-	SpentBy        string // round txid or redeem txid
-	Spent          bool
-	Redeemed       bool
-	Swept          bool
-	ExpireAt       int64
-	RedeemTx       string // empty if in-round vtxo
-	CreatedAt      int64
-=======
-	VtxoKey
 	Amount             uint64
 	PubKey             string
 	CommitmentTxids    []string
@@ -60,7 +47,6 @@
 	ExpireAt           int64
 	RedeemTx           string // empty if in-round vtxo
 	CreatedAt          int64
->>>>>>> c4f59114
 }
 
 func (v Vtxo) IsPending() bool {
