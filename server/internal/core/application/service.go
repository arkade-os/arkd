--- conflicted
+++ resolved
@@ -2560,7 +2560,6 @@
 	}
 }
 
-<<<<<<< HEAD
 func fancyTime(timestamp int64, unit ports.TimeUnit) (fancyTime string) {
 	if unit == ports.UnixTime {
 		fancyTime = time.Unix(timestamp, 0).Format("2006-01-02 15:04:05")
@@ -2568,7 +2567,8 @@
 		fancyTime = fmt.Sprintf("block %d", timestamp)
 	}
 	return
-=======
+}
+
 func batchTreeEvents(txTree tree.TxTree, batchIndex int32, roundId string) []domain.Event {
 	events := make([]domain.Event, 0)
 
@@ -2615,5 +2615,4 @@
 		}
 	}
 	return events
->>>>>>> 8799223a
 }