--- conflicted
+++ resolved
@@ -2046,26 +2046,17 @@
 }
 
 func (s *covenantlessService) propagateRoundSigningStartedEvent(unsignedVtxoTree tree.TxTree, cosignersPubkeys []string) {
-<<<<<<< HEAD
 	events := append(
 		batchTreeEvents(unsignedVtxoTree, 0, s.currentRound.Id),
 		RoundSigningStarted{
-			Id:               s.currentRound.Id,
+			RoundEvent: domain.RoundEvent{
+				Id:   s.currentRound.Id,
+				Type: domain.EventTypeUndefined,
+			},
 			UnsignedRoundTx:  s.currentRound.CommitmentTx,
 			CosignersPubkeys: cosignersPubkeys,
 		},
 	)
-=======
-	ev := RoundSigningStarted{
-		RoundEvent: domain.RoundEvent{
-			Id:   s.currentRound.Id,
-			Type: domain.EventTypeUndefined,
-		},
-		UnsignedVtxoTree: unsignedVtxoTree,
-		UnsignedRoundTx:  s.currentRound.CommitmentTx,
-		CosignersPubkeys: cosignersPubkeys,
-	}
->>>>>>> 2629d8c8
 
 	s.eventsCh <- events
 }
@@ -2593,7 +2584,10 @@
 	for _, lvl := range txTree {
 		for _, node := range lvl {
 			events = append(events, BatchTree{
-				ID:         roundId,
+				RoundEvent: domain.RoundEvent{
+					Id:   roundId,
+					Type: domain.EventTypeUndefined,
+				},
 				BatchIndex: batchIndex,
 				Node:       node,
 			})
@@ -2617,7 +2611,10 @@
 			sig := ptx.Inputs[0].TaprootKeySpendSig
 
 			events = append(events, BatchTreeSignature{
-				ID:         roundId,
+				RoundEvent: domain.RoundEvent{
+					Id:   roundId,
+					Type: domain.EventTypeUndefined,
+				},
 				Topic:      []string{},
 				BatchIndex: batchIndex,
 				Level:      int32(level),
