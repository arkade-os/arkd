--- conflicted
+++ resolved
@@ -2331,17 +2331,6 @@
 		}
 	}
 
-<<<<<<< HEAD
-			vtxoPubkey := hex.EncodeToString(schnorr.SerializePubKey(vtxoTapKey))
-			vtxos = append(vtxos, domain.Vtxo{
-				VtxoKey:        domain.VtxoKey{Txid: node.Txid, VOut: uint32(i)},
-				PubKey:         vtxoPubkey,
-				Amount:         uint64(out.Value),
-				CommitmentTxid: round.Txid,
-				CreatedAt:      createdAt,
-				ExpireAt:       expireAt,
-			})
-=======
 	// Condition: all forfeit txs are signed and
 	// the number of signed boarding inputs matches
 	// numOfBoardingInputs we expect
@@ -2352,7 +2341,6 @@
 		select {
 		case s.forfeitsBoardingSigsChan <- struct{}{}:
 		default:
->>>>>>> e9c987df
 		}
 	}
 }
