package application

import (
	"bytes"
	"context"
	"encoding/hex"
	"fmt"
	"runtime"
	"runtime/debug"
	"strings"
	"sync"
	"time"

	"github.com/ark-network/ark/common"
	"github.com/ark-network/ark/common/bip322"
	"github.com/ark-network/ark/common/tree"
	"github.com/ark-network/ark/server/internal/core/domain"
	"github.com/ark-network/ark/server/internal/core/ports"
	"github.com/btcsuite/btcd/btcec/v2/schnorr"
	"github.com/btcsuite/btcd/btcutil"
	"github.com/btcsuite/btcd/btcutil/psbt"
	"github.com/btcsuite/btcd/chaincfg"
	"github.com/btcsuite/btcd/txscript"
	"github.com/btcsuite/btcd/wire"
	"github.com/btcsuite/btcwallet/waddrmgr"
	"github.com/decred/dcrd/dcrec/secp256k1/v4"
	log "github.com/sirupsen/logrus"
)

const marketHourDelta = 5 * time.Minute

type covenantlessService struct {
	network             common.Network
	pubkey              *secp256k1.PublicKey
	vtxoTreeExpiry      common.RelativeLocktime
	roundInterval       time.Duration
	unilateralExitDelay common.RelativeLocktime
	boardingExitDelay   common.RelativeLocktime

	wallet      ports.WalletService
	repoManager ports.RepoManager
	builder     ports.TxBuilder
	scanner     ports.BlockchainScanner
	sweeper     *sweeper

	txRequests       *txRequestsQueue
	forfeitTxs       *forfeitTxsMap
	offchainTxInputs *outpointMap
	roundInputs      *outpointMap
	offchainTxs      *offchainTxsMap

	eventsCh            chan []domain.Event
	transactionEventsCh chan TransactionEvent

	// cached data for the current round
	currentRoundLock    sync.Mutex
	currentRound        *domain.Round
	confirmationSession *confirmationSession
	treeSigningSessions map[string]*musigSigningSession

	// TODO derive this from wallet
	serverSigningKey    *secp256k1.PrivateKey
	serverSigningPubKey *secp256k1.PublicKey

	numOfBoardingInputs    int
	numOfBoardingInputsMtx sync.RWMutex

	forfeitsBoardingSigsChan chan struct{}

	roundMinParticipantsCount int64
	roundMaxParticipantsCount int64
	utxoMaxAmount             int64
	utxoMinAmount             int64
	vtxoMaxAmount             int64
	vtxoMinSettlementAmount   int64
	vtxoMinOffchainTxAmount   int64
}

func NewService(
	network common.Network,
	roundInterval int64,
	vtxoTreeExpiry, unilateralExitDelay, boardingExitDelay common.RelativeLocktime,
	walletSvc ports.WalletService, repoManager ports.RepoManager,
	builder ports.TxBuilder, scanner ports.BlockchainScanner,
	scheduler ports.SchedulerService,
	noteUriPrefix string,
	marketHourStartTime, marketHourEndTime time.Time,
	marketHourPeriod, marketHourRoundInterval time.Duration,
	roundMinParticipantsCount, roundMaxParticipantsCount int64,
	utxoMaxAmount int64,
	utxoMinAmount int64,
	vtxoMaxAmount int64,
	vtxoMinAmount int64,
) (Service, error) {
	pubkey, err := walletSvc.GetPubkey(context.Background())
	if err != nil {
		return nil, fmt.Errorf("failed to fetch pubkey: %s", err)
	}

	// Try to load market hours from DB first
	marketHour, err := repoManager.MarketHourRepo().Get(context.Background())
	if err != nil {
		return nil, fmt.Errorf("failed to get market hours from db: %w", err)
	}

	if marketHour == nil {
		marketHour = domain.NewMarketHour(marketHourStartTime, marketHourEndTime, marketHourPeriod, marketHourRoundInterval)
		if err := repoManager.MarketHourRepo().Upsert(context.Background(), *marketHour); err != nil {
			return nil, fmt.Errorf("failed to upsert initial market hours to db: %w", err)
		}
	}

	serverSigningKey, err := secp256k1.GeneratePrivateKey()
	if err != nil {
		return nil, fmt.Errorf("failed to generate ephemeral key: %s", err)
	}

	dustAmount, err := walletSvc.GetDustAmount(context.Background())
	if err != nil {
		return nil, fmt.Errorf("failed to get dust amount: %s", err)
	}
	var vtxoMinSettlementAmount, vtxoMinOffchainTxAmount = vtxoMinAmount, vtxoMinAmount
	if vtxoMinSettlementAmount < int64(dustAmount) {
		vtxoMinSettlementAmount = int64(dustAmount)
	}
	if vtxoMinOffchainTxAmount == -1 {
		vtxoMinOffchainTxAmount = int64(dustAmount)
	}
	if utxoMinAmount < int64(dustAmount) {
		utxoMinAmount = int64(dustAmount)
	}

	svc := &covenantlessService{
		network:                   network,
		pubkey:                    pubkey,
		vtxoTreeExpiry:            vtxoTreeExpiry,
		roundInterval:             time.Duration(roundInterval) * time.Second,
		unilateralExitDelay:       unilateralExitDelay,
		wallet:                    walletSvc,
		repoManager:               repoManager,
		builder:                   builder,
		scanner:                   scanner,
		sweeper:                   newSweeper(walletSvc, repoManager, builder, scheduler, noteUriPrefix),
		txRequests:                newTxRequestsQueue(),
		forfeitTxs:                newForfeitTxsMap(builder),
		offchainTxInputs:          newOutpointMap(),
		roundInputs:               newOutpointMap(),
<<<<<<< HEAD
		offchainTxs:               newOffchainTxsMap(),
		eventsCh:                  make(chan domain.Event),
=======
		eventsCh:                  make(chan []domain.Event),
>>>>>>> 8799223a
		transactionEventsCh:       make(chan TransactionEvent),
		currentRoundLock:          sync.Mutex{},
		treeSigningSessions:       make(map[string]*musigSigningSession),
		boardingExitDelay:         boardingExitDelay,
		serverSigningKey:          serverSigningKey,
		serverSigningPubKey:       serverSigningKey.PubKey(),
		forfeitsBoardingSigsChan:  make(chan struct{}, 1),
		roundMinParticipantsCount: roundMinParticipantsCount,
		roundMaxParticipantsCount: roundMaxParticipantsCount,
		utxoMaxAmount:             utxoMaxAmount,
		utxoMinAmount:             utxoMinAmount,
		vtxoMaxAmount:             vtxoMaxAmount,
		vtxoMinSettlementAmount:   vtxoMinSettlementAmount,
		vtxoMinOffchainTxAmount:   vtxoMinOffchainTxAmount,
	}

	repoManager.Events().RegisterEventsHandler(
		domain.RoundTopic, func(events []domain.Event) {
			round := domain.NewRoundFromEvents(events)

			go func() {
				defer func() {
					if r := recover(); r != nil {
						log.Errorf("recovered from panic in propagateEvents: %v", r)
					}
				}()

				svc.propagateEvents(round)
			}()

			if !round.IsEnded() {
				return
			}

			spentVtxos := svc.getSpentVtxos(round.TxRequests)
			newVtxos := getNewVtxosFromRound(round)

			go func() {
				svc.transactionEventsCh <- RoundTransactionEvent{
					RoundTxid:      round.Txid,
					SpentVtxos:     spentVtxos,
					SpendableVtxos: newVtxos,
					TxHex:          round.CommitmentTx,
				}
			}()

			go func() {
				defer func() {
					if r := recover(); r != nil {
						log.Errorf("recovered from panic in StartWatchingVtxos: %v", r)
					}
				}()

				// nolint
				svc.startWatchingVtxos(newVtxos)
			}()

			go func() {
				defer func() {
					if r := recover(); r != nil {
						log.Errorf("recovered from panic in scheduleSweepVtxosForRound: %v", r)
					}
				}()

				svc.scheduleSweepVtxosForRound(round)
			}()
		},
	)

	repoManager.Events().RegisterEventsHandler(
		domain.OffchainTxTopic, func(events []domain.Event) {
			offchainTx := domain.NewOffchainTxFromEvents(events)

			if !offchainTx.IsFinalized() {
				return
			}

			txid, spentVtxoKeys, newVtxos, err := decodeTx(*offchainTx)
			if err != nil {
				log.WithError(err).Warn("failed to decode virtual tx")
				return
			}

			spentVtxos, err := svc.repoManager.Vtxos().GetVtxos(context.Background(), spentVtxoKeys)
			if err != nil {
				log.WithError(err).Warn("failed to get spent vtxos")
				return
			}

			go func() {
				defer func() {
					if r := recover(); r != nil {
						log.Errorf("recovered from panic in sendTxEvent: %v", r)
					}
				}()

				svc.transactionEventsCh <- RedeemTransactionEvent{
					RedeemTxid:     txid,
					SpentVtxos:     spentVtxos,
					SpendableVtxos: newVtxos,
					TxHex:          offchainTx.VirtualTx,
				}
			}()

			go func() {
				defer func() {
					if r := recover(); r != nil {
						log.Errorf("recovered from panic in startWatchingVtxos: %v", r)
					}
				}()

				// nolint
				svc.startWatchingVtxos(newVtxos)
			}()
		},
	)

	if err := svc.restoreWatchingVtxos(); err != nil {
		return nil, fmt.Errorf("failed to restore watching vtxos: %s", err)
	}
	go svc.listenToScannerNotifications()
	return svc, nil
}

func (s *covenantlessService) Start() error {
	log.Debug("starting sweeper service")
	if err := s.sweeper.start(); err != nil {
		return err
	}

	log.Debug("starting app service")
	go s.start()
	return nil
}

func (s *covenantlessService) Stop() {
	ctx := context.Background()

	s.sweeper.stop()
	// nolint
	vtxos, _ := s.repoManager.Vtxos().GetAllSweepableVtxos(ctx)
	if len(vtxos) > 0 {
		s.stopWatchingVtxos(vtxos)
	}

	// nolint
	s.wallet.Lock(ctx)
	log.Debug("locked wallet")
	s.wallet.Close()
	log.Debug("closed connection to wallet")
	s.repoManager.Close()
	log.Debug("closed connection to db")
	close(s.eventsCh)
}

func (s *covenantlessService) SubmitOffchainTx(
	ctx context.Context, unsignedCheckpoints []string, virtualTx string,
) (signedCheckpoints []string, finalVirtualTx string, virtualTxid string, err error) {
	ptx, err := psbt.NewFromRawBytes(strings.NewReader(virtualTx), true)
	if err != nil {
		return nil, "", "", fmt.Errorf("failed to parse redeem tx: %s", err)
	}
	virtualTxid = ptx.UnsignedTx.TxID()

	offchainTx := domain.NewOffchainTx()
	var changes []domain.Event

	defer func() {
		if err != nil {
			change := offchainTx.Fail(err)
			changes = append(changes, change)
		}

		if err := s.repoManager.Events().Save(
			ctx, domain.OffchainTxTopic, virtualTxid, changes,
		); err != nil {
			log.WithError(err).Fatal("failed to save offchain tx events")
		}
	}()

	vtxoRepo := s.repoManager.Vtxos()

	ins := make([]common.VtxoInput, 0)

	checkpointTxs := make(map[string]string)
	checkpointPsbts := make(map[string]*psbt.Packet) // txid -> psbt
	spentVtxoKeys := make([]domain.VtxoKey, 0)
	checkpointTxsByVtxoKey := make(map[domain.VtxoKey]string)
	for _, tx := range unsignedCheckpoints {
		checkpointPtx, err := psbt.NewFromRawBytes(strings.NewReader(tx), true)
		if err != nil {
			return nil, "", "", fmt.Errorf("failed to parse checkpoint tx: %s", err)
		}

		if len(checkpointPtx.UnsignedTx.TxIn) < 1 {
			return nil, "", "", fmt.Errorf("invalid checkpoint tx %s", checkpointPtx.UnsignedTx.TxID())
		}

		vtxoKey := domain.VtxoKey{
			Txid: checkpointPtx.UnsignedTx.TxIn[0].PreviousOutPoint.Hash.String(),
			VOut: checkpointPtx.UnsignedTx.TxIn[0].PreviousOutPoint.Index,
		}
		checkpointTxs[checkpointPtx.UnsignedTx.TxID()] = tx
		checkpointPsbts[checkpointPtx.UnsignedTx.TxID()] = checkpointPtx
		checkpointTxsByVtxoKey[vtxoKey] = checkpointPtx.UnsignedTx.TxID()
		spentVtxoKeys = append(spentVtxoKeys, vtxoKey)
	}

	event, err := offchainTx.Request(virtualTxid, virtualTx, checkpointTxs)
	if err != nil {
		return nil, "", "", err
	}
	changes = []domain.Event{event}

	// get all the vtxos inputs
	spentVtxos, err := vtxoRepo.GetVtxos(ctx, spentVtxoKeys)
	if err != nil {
		return nil, "", "", fmt.Errorf("failed to get vtxos: %s", err)
	}

	if len(spentVtxos) != len(spentVtxoKeys) {
		return nil, "", "", fmt.Errorf("some vtxos not found")
	}

	if exists, vtxo := s.roundInputs.includesAny(spentVtxoKeys); exists {
		return nil, "", "", fmt.Errorf("vtxo %s is already registered for next round", vtxo)
	}

	s.offchainTxInputs.add(spentVtxoKeys)
	defer s.offchainTxInputs.remove(spentVtxoKeys)

	indexedSpentVtxos := make(map[domain.VtxoKey]domain.Vtxo)
	commitmentTxsByCheckpointTxid := make(map[string]string)
	for _, vtxo := range spentVtxos {
		indexedSpentVtxos[vtxo.VtxoKey] = vtxo
		commitmentTxsByCheckpointTxid[checkpointTxsByVtxoKey[vtxo.VtxoKey]] = vtxo.CommitmentTxid
	}

	for _, checkpointPsbt := range checkpointPsbts {
		input := checkpointPsbt.Inputs[0]

		if input.WitnessUtxo == nil {
			return nil, "", "", fmt.Errorf("missing witness utxo")
		}

		if len(input.TaprootLeafScript) == 0 {
			return nil, "", "", fmt.Errorf("missing tapscript leaf")
		}
		if len(input.TaprootLeafScript) != 1 {
			return nil, "", "", fmt.Errorf("expected exactly one taproot leaf script")
		}

		tapscripts, err := tree.GetTaprootTree(input)
		if err != nil {
			return nil, "", "", fmt.Errorf("missing tapscripts: %s", err)
		}

		spendingTapscript := input.TaprootLeafScript[0]

		if spendingTapscript == nil {
			return nil, "", "", fmt.Errorf("no matching tapscript found")
		}

		outpoint := domain.VtxoKey{
			Txid: checkpointPsbt.UnsignedTx.TxIn[0].PreviousOutPoint.Hash.String(),
			VOut: checkpointPsbt.UnsignedTx.TxIn[0].PreviousOutPoint.Index,
		}

		vtxo, exists := indexedSpentVtxos[outpoint]
		if !exists {
			return nil, "", "", fmt.Errorf("vtxo not found")
		}

		// make sure we don't use the same vtxo twice
		delete(indexedSpentVtxos, outpoint)

		if vtxo.Spent {
			return nil, "", "", fmt.Errorf("vtxo already spent")
		}

		if vtxo.Redeemed {
			return nil, "", "", fmt.Errorf("vtxo already redeemed")
		}

		if vtxo.Swept {
			return nil, "", "", fmt.Errorf("vtxo already swept")
		}

		if vtxo.IsNote() {
			return nil, "", "", fmt.Errorf("vtxo '%s' is a note, can't be spent in ark transaction", vtxo.String())
		}

		vtxoScript, err := tree.ParseVtxoScript(tapscripts)
		if err != nil {
			return nil, "", "", fmt.Errorf("failed to parse vtxo script: %s", err)
		}

		// validate the vtxo script
		if err := vtxoScript.Validate(s.pubkey, s.unilateralExitDelay); err != nil {
			return nil, "", "", fmt.Errorf("invalid vtxo script: %s", err)
		}

		witnessUtxoScript := input.WitnessUtxo.PkScript

		tapKeyFromTapscripts, _, err := vtxoScript.TapTree()
		if err != nil {
			return nil, "", "", fmt.Errorf("failed to get taproot key from vtxo script: %s", err)
		}

		if vtxo.PubKey != hex.EncodeToString(schnorr.SerializePubKey(tapKeyFromTapscripts)) {
			return nil, "", "", fmt.Errorf("vtxo pubkey mismatch")
		}

		pkScriptFromTapscripts, err := common.P2TRScript(tapKeyFromTapscripts)
		if err != nil {
			return nil, "", "", fmt.Errorf("failed to get pkscript from taproot key: %s", err)
		}

		if !bytes.Equal(witnessUtxoScript, pkScriptFromTapscripts) {
			return nil, "", "", fmt.Errorf("witness utxo script mismatch")
		}

		vtxoPubkeyBuf, err := hex.DecodeString(vtxo.PubKey)
		if err != nil {
			return nil, "", "", fmt.Errorf("failed to decode vtxo pubkey: %s", err)
		}

		vtxoPubkey, err := schnorr.ParsePubKey(vtxoPubkeyBuf)
		if err != nil {
			return nil, "", "", fmt.Errorf("failed to parse vtxo pubkey: %s", err)
		}

		// verify witness utxo
		pkscript, err := common.P2TRScript(vtxoPubkey)
		if err != nil {
			return nil, "", "", fmt.Errorf("failed to get pkscript: %s", err)
		}

		if !bytes.Equal(input.WitnessUtxo.PkScript, pkscript) {
			return nil, "", "", fmt.Errorf("witness utxo script mismatch")
		}

		if input.WitnessUtxo.Value != int64(vtxo.Amount) {
			return nil, "", "", fmt.Errorf("witness utxo value mismatch")
		}

		// verify forfeit closure script
		closure, err := tree.DecodeClosure(spendingTapscript.Script)
		if err != nil {
			return nil, "", "", fmt.Errorf("failed to decode forfeit closure: %s", err)
		}

		var locktime *common.AbsoluteLocktime

		switch c := closure.(type) {
		case *tree.CLTVMultisigClosure:
			locktime = &c.Locktime
		case *tree.MultisigClosure, *tree.ConditionMultisigClosure:
		default:
			return nil, "", "", fmt.Errorf("invalid forfeit closure script %x, cannot verify redeem tx", spendingTapscript.Script)
		}

		if locktime != nil {
			blocktimestamp, err := s.wallet.GetCurrentBlockTime(ctx)
			if err != nil {
				return nil, "", "", fmt.Errorf("failed to get current block time: %s", err)
			}
			if !locktime.IsSeconds() {
				if *locktime > common.AbsoluteLocktime(blocktimestamp.Height) {
					return nil, "", "", fmt.Errorf("forfeit closure is CLTV locked, %d > %d (block time)", *locktime, blocktimestamp.Time)
				}
			} else {
				if *locktime > common.AbsoluteLocktime(blocktimestamp.Time) {
					return nil, "", "", fmt.Errorf("forfeit closure is CLTV locked, %d > %d (block time)", *locktime, blocktimestamp.Time)
				}
			}
		}

		ctrlBlock, err := txscript.ParseControlBlock(spendingTapscript.ControlBlock)
		if err != nil {
			return nil, "", "", fmt.Errorf("failed to parse control block: %s", err)
		}

		ins = append(ins, common.VtxoInput{
			Outpoint: &checkpointPsbt.UnsignedTx.TxIn[0].PreviousOutPoint,
			Tapscript: &waddrmgr.Tapscript{
				ControlBlock:   ctrlBlock,
				RevealedScript: spendingTapscript.Script,
			},
			RevealedTapscripts: tapscripts,
			Amount:             int64(vtxo.Amount),
		})
	}

	// iterate over the redeem tx inputs and verify that the user signed a collaborative path
	serverXOnlyPubkey := schnorr.SerializePubKey(s.pubkey)
	for _, input := range ptx.Inputs {
		if len(input.TaprootScriptSpendSig) == 0 {
			return nil, "", "", fmt.Errorf("missing tapscript spend sig")
		}

		hasSig := false

		for _, sig := range input.TaprootScriptSpendSig {
			if !bytes.Equal(sig.XOnlyPubKey, serverXOnlyPubkey) {
				if _, err := schnorr.ParsePubKey(sig.XOnlyPubKey); err != nil {
					return nil, "", "", fmt.Errorf("failed to parse pubkey: %s", err)
				}
				hasSig = true
				break
			}
		}

		if !hasSig {
			return nil, "", "", fmt.Errorf("redeem transaction is not signed")
		}
	}

	dust, err := s.wallet.GetDustAmount(ctx)
	if err != nil {
		return nil, "", "", fmt.Errorf("failed to get dust amount: %s", err)
	}

	outputs := make([]*wire.TxOut, 0) // outputs excluding the anchor
	foundAnchor := false
	for outIndex, out := range ptx.UnsignedTx.TxOut {
		if bytes.Equal(out.PkScript, tree.ANCHOR_PKSCRIPT) {
			if foundAnchor {
				return nil, "", "", fmt.Errorf("invalid tx, multiple anchor outputs")
			}
			foundAnchor = true
			continue
		}

		if s.vtxoMaxAmount >= 0 {
			if out.Value > s.vtxoMaxAmount {
				return nil, "", "", fmt.Errorf("output #%d amount is higher than max vtxo amount: %d", outIndex, s.vtxoMaxAmount)
			}
		}
		if out.Value < s.vtxoMinOffchainTxAmount {
			return nil, "", "", fmt.Errorf("output #%d amount is lower than min vtxo amount: %d", outIndex, s.vtxoMinOffchainTxAmount)
		}

		if out.Value < int64(dust) {
			// if the output is below dust limit, it must be using OP_RETURN-style vtxo pkscript
			if !common.IsSubDustScript(out.PkScript) {
				return nil, "", "", fmt.Errorf("output #%d amount is less than dust limit but is not using OP_RETURN output script", outIndex)
			}
		}

		outputs = append(outputs, out)
	}

	if !foundAnchor {
		return nil, "", "", fmt.Errorf("invalid tx, missing anchor output")
	}

	// recompute all txs (checkpoint txs + redeem tx)
	rebuiltVirtualTx, rebuiltCheckpointsTxs, err := tree.BuildOffchainTx(
		ins, outputs,
		&tree.CSVMultisigClosure{
			Locktime: s.unilateralExitDelay,
			MultisigClosure: tree.MultisigClosure{
				PubKeys: []*secp256k1.PublicKey{s.pubkey},
			},
		},
	)
	if err != nil {
		return nil, "", "", fmt.Errorf("failed to rebuild redeem tx: %s", err)
	}

	// verify the checkpoints txs integrity
	if len(rebuiltCheckpointsTxs) != len(checkpointPsbts) {
		return nil, "", "", fmt.Errorf("invalid number of checkpoint txs")
	}

	for _, rebuiltCheckpointTx := range rebuiltCheckpointsTxs {
		rebuiltTxid := rebuiltCheckpointTx.UnsignedTx.TxID()
		if _, ok := checkpointPsbts[rebuiltTxid]; !ok {
			return nil, "", "", fmt.Errorf("invalid checkpoints")
		}
	}

	// verify the redeem tx integrity
	rebuiltTxid := rebuiltVirtualTx.UnsignedTx.TxID()
	if rebuiltTxid != virtualTxid {
		return nil, "", "", fmt.Errorf("invalid virtual tx")
	}

	// verify the tapscript signatures
	if valid, _, err := s.builder.VerifyTapscriptPartialSigs(virtualTx); err != nil || !valid {
		return nil, "", "", fmt.Errorf("invalid tx signature: %s", err)
	}

	// sign the redeem tx
	signedRedeemTx, err := s.wallet.SignTransactionTapscript(ctx, virtualTx, nil)
	if err != nil {
		return nil, "", "", fmt.Errorf("failed to sign redeem tx: %s", err)
	}

	signedCheckpointTxs := make(map[string]string)

	// sign the checkpoint txs
	for _, rebuiltCheckpointTx := range rebuiltCheckpointsTxs {
		unsignedCheckpointTx, err := rebuiltCheckpointTx.B64Encode()
		if err != nil {
			return nil, "", "", fmt.Errorf("failed to encode checkpoint tx: %s", err)
		}
		signedCheckpointTx, err := s.wallet.SignTransactionTapscript(ctx, unsignedCheckpointTx, nil)
		if err != nil {
			return nil, "", "", fmt.Errorf("failed to sign checkpoint tx: %s", err)
		}
		signedCheckpointTxs[rebuiltCheckpointTx.UnsignedTx.TxID()] = signedCheckpointTx
	}

	expiration, rootCommitmentTxid := findFirstRoundToExpire(spentVtxos)
	if expiration == 0 {
		return nil, "", "", fmt.Errorf("invalid expiry")
	}

	change, err := offchainTx.Accept(
		signedRedeemTx,
		signedCheckpointTxs,
		commitmentTxsByCheckpointTxid,
		rootCommitmentTxid,
		expiration,
	)
	if err != nil {
		return nil, "", "", fmt.Errorf("failed to accept offchain tx: %s", err)
	}
	changes = append(changes, change)
	s.offchainTxs.add(*offchainTx)

	finalVirtualTx = signedRedeemTx
	signedCheckpoints = make([]string, 0)
	for _, tx := range signedCheckpointTxs {
		signedCheckpoints = append(signedCheckpoints, tx)
	}

	return
}

func (s *covenantlessService) FinalizeOffchainTx(ctx context.Context, txid string, finalCheckpoints []string) error {
	var (
		changes []domain.Event
		err     error
	)

	offchainTx, exists := s.offchainTxs.get(txid)
	if !exists {
		err = fmt.Errorf("offchain tx: %v not found", txid)
		return err
	}

	defer func() {
		if err != nil {
			change := offchainTx.Fail(err)
			changes = append(changes, change)
		}

		if err = s.repoManager.Events().Save(
			ctx, domain.OffchainTxTopic, txid, changes,
		); err != nil {
			log.WithError(err).Fatal("failed to save offchain tx events")
		}

		s.offchainTxs.remove(txid)
	}()

	finalCheckpointsTxs := make(map[string]string)
	for _, checkpoint := range finalCheckpoints {
		// verify the tapscript signatures
		valid, checkpointTxid, err := s.builder.VerifyTapscriptPartialSigs(checkpoint)
		if err != nil || !valid {
			return fmt.Errorf("invalid tx signature: %s", err)
		}

		finalCheckpointsTxs[checkpointTxid] = checkpoint
	}

	event, err := offchainTx.Finalize(finalCheckpointsTxs)
	if err != nil {
		return err
	}
	changes = []domain.Event{event}

	return nil
}

func (s *covenantlessService) GetBoardingAddress(
	ctx context.Context, userPubkey *secp256k1.PublicKey,
) (address string, scripts []string, err error) {
	vtxoScript := tree.NewDefaultVtxoScript(s.pubkey, userPubkey, s.boardingExitDelay)

	tapKey, _, err := vtxoScript.TapTree()
	if err != nil {
		return "", nil, fmt.Errorf("failed to get taproot key: %s", err)
	}

	addr, err := btcutil.NewAddressTaproot(
		schnorr.SerializePubKey(tapKey), s.chainParams(),
	)
	if err != nil {
		return "", nil, fmt.Errorf("failed to get address: %s", err)
	}

	scripts, err = vtxoScript.Encode()
	if err != nil {
		return "", nil, fmt.Errorf("failed to encode vtxo script: %s", err)
	}

	address = addr.EncodeAddress()

	return
}

func (s *covenantlessService) RegisterIntent(ctx context.Context, bip322signature bip322.Signature, message tree.IntentMessage) (string, error) {
	// vtxoKeysInputs keeps track of the vtxos that are inputs of the intent
	vtxoKeysInputs := make([]domain.VtxoKey, 0)
	// the vtxo to swap for new ones, require forfeit transactions
	vtxosInputs := make([]domain.Vtxo, 0)
	// the boarding utxos to add in the commitment tx
	boardingInputs := make([]ports.BoardingInput, 0)

	boardingTxs := make(map[string]wire.MsgTx, 0) // txid -> txhex

	outpoints := bip322signature.GetOutpoints()
	if len(outpoints) != len(message.InputTapTrees) {
		return "", fmt.Errorf("number of outpoints and taptrees do not match")
	}

	if message.ValidAt > 0 {
		validAt := time.Unix(message.ValidAt, 0)
		if time.Now().Before(validAt) {
			return "", fmt.Errorf("proof of ownership is not valid yet")
		}
	}

	if message.ExpireAt > 0 {
		expireAt := time.Unix(message.ExpireAt, 0)
		if time.Now().After(expireAt) {
			return "", fmt.Errorf("proof of ownership expired")
		}
	}

	// we need the prevout to verify the BIP0322 signature
	prevouts := make(map[wire.OutPoint]*wire.TxOut)

	for i, outpoint := range outpoints {
		tapTree := message.InputTapTrees[i]
		tapTreeBytes, err := hex.DecodeString(tapTree)
		if err != nil {
			return "", fmt.Errorf("failed to decode taptree: %s", err)
		}

		tapscripts, err := tree.DecodeTapTree(tapTreeBytes)
		if err != nil {
			return "", fmt.Errorf("failed to decode taptree: %s", err)
		}

		vtxoKey := domain.VtxoKey{
			Txid: outpoint.Hash.String(),
			VOut: outpoint.Index,
		}

		if s.offchainTxInputs.includes(vtxoKey) {
			return "", fmt.Errorf("vtxo %s is currently being spent", vtxoKey.String())
		}

		vtxosResult, err := s.repoManager.Vtxos().GetVtxos(ctx, []domain.VtxoKey{vtxoKey})
		if err != nil || len(vtxosResult) == 0 {
			// vtxo not found in db, check if it exists on-chain
			if _, ok := boardingTxs[vtxoKey.Txid]; !ok {
				// check if the tx exists and is confirmed
				txhex, err := s.wallet.GetTransaction(ctx, outpoint.Hash.String())
				if err != nil {
					return "", fmt.Errorf("failed to get tx %s: %s", vtxoKey.Txid, err)
				}

				var tx wire.MsgTx
				if err := tx.Deserialize(hex.NewDecoder(strings.NewReader(txhex))); err != nil {
					return "", fmt.Errorf("failed to deserialize tx %s: %s", vtxoKey.Txid, err)
				}

				confirmed, _, blocktime, err := s.wallet.IsTransactionConfirmed(ctx, vtxoKey.Txid)
				if err != nil {
					return "", fmt.Errorf("failed to check tx %s: %s", vtxoKey.Txid, err)
				}

				if !confirmed {
					return "", fmt.Errorf("tx %s not confirmed", vtxoKey.Txid)
				}

				vtxoScript, err := tree.ParseVtxoScript(tapscripts)
				if err != nil {
					return "", fmt.Errorf("failed to parse boarding utxo taproot tree: %s", err)
				}

				// validate the vtxo script
				if err := vtxoScript.Validate(s.pubkey, common.RelativeLocktime{
					Type:  s.boardingExitDelay.Type,
					Value: s.boardingExitDelay.Value,
				}); err != nil {
					return "", fmt.Errorf("invalid vtxo script: %s", err)
				}

				exitDelay, err := vtxoScript.SmallestExitDelay()
				if err != nil {
					return "", fmt.Errorf("failed to get exit delay: %s", err)
				}

				// if the exit path is available, forbid registering the boarding utxo
				if time.Unix(blocktime, 0).Add(time.Duration(exitDelay.Seconds()) * time.Second).Before(time.Now()) {
					return "", fmt.Errorf("tx %s expired", vtxoKey.Txid)
				}

				if s.utxoMaxAmount >= 0 {
					if tx.TxOut[outpoint.Index].Value > s.utxoMaxAmount {
						return "", fmt.Errorf("boarding input amount is higher than max utxo amount:%d", s.utxoMaxAmount)
					}
				}
				if tx.TxOut[outpoint.Index].Value < s.utxoMinAmount {
					return "", fmt.Errorf("boarding input amount is lower than min utxo amount:%d", s.utxoMinAmount)
				}

				boardingTxs[vtxoKey.Txid] = tx
			}

			tx := boardingTxs[vtxoKey.Txid]
			prevout := tx.TxOut[vtxoKey.VOut]
			prevouts[outpoint] = prevout
			input := ports.Input{
				VtxoKey:    vtxoKey,
				Tapscripts: tapscripts,
			}
			boardingInput, err := newBoardingInput(tx, input, s.pubkey, s.boardingExitDelay)
			if err != nil {
				return "", err
			}

			boardingInputs = append(boardingInputs, *boardingInput)
			continue
		}

		vtxo := vtxosResult[0]
		if vtxo.Spent {
			return "", fmt.Errorf("input %s:%d already spent", vtxo.Txid, vtxo.VOut)
		}

		if vtxo.Redeemed {
			return "", fmt.Errorf("input %s:%d already redeemed", vtxo.Txid, vtxo.VOut)
		}

		// set the prevout
		pubkeyBytes, err := hex.DecodeString(vtxo.PubKey)
		if err != nil {
			return "", fmt.Errorf("failed to decode script pubkey: %s", err)
		}

		pubkey, err := schnorr.ParsePubKey(pubkeyBytes)
		if err != nil {
			return "", fmt.Errorf("failed to parse pubkey: %s", err)
		}

		pkScript, err := common.P2TRScript(pubkey)
		if err != nil {
			return "", fmt.Errorf("failed to create p2tr script: %s", err)
		}

		prevouts[outpoint] = &wire.TxOut{
			Value:    int64(vtxo.Amount),
			PkScript: pkScript,
		}

		vtxoKeysInputs = append(vtxoKeysInputs, vtxo.VtxoKey)

		// We want to validate the taproot tree of an input vtxo only if it requires
		// to be forfeited. Note and swept vtxos can't go onchain, so there's no reason to
		// check if the user is trying to trick us.
		if vtxo.RequiresForfeit() {
			vtxoScript, err := tree.ParseVtxoScript(tapscripts)
			if err != nil {
				return "", fmt.Errorf("failed to parse vtxo taproot tree: %s", err)
			}

			// validate the vtxo script
			if err := vtxoScript.Validate(s.pubkey, s.unilateralExitDelay); err != nil {
				return "", fmt.Errorf("invalid vtxo script: %s", err)
			}

			tapKey, _, err := vtxoScript.TapTree()
			if err != nil {
				return "", fmt.Errorf("failed to get taproot key: %s", err)
			}

			expectedTapKey, err := vtxo.TapKey()
			if err != nil {
				return "", fmt.Errorf("failed to get taproot key: %s", err)
			}

			if !bytes.Equal(schnorr.SerializePubKey(tapKey), schnorr.SerializePubKey(expectedTapKey)) {
				return "", fmt.Errorf(
					"invalid vtxo taproot key: got %x expected %x",
					schnorr.SerializePubKey(tapKey), schnorr.SerializePubKey(expectedTapKey),
				)
			}
		}

		vtxosInputs = append(vtxosInputs, vtxo)
	}

	prevoutFetcher := txscript.NewMultiPrevOutFetcher(prevouts)

	encodedMessage, err := message.Encode()
	if err != nil {
		return "", fmt.Errorf("failed to encode message: %s", err)
	}

	if err := bip322signature.Verify(encodedMessage, prevoutFetcher); err != nil {
		return "", fmt.Errorf("invalid BIP0322 proof of funds: %s", err)
	}

	request, err := domain.NewTxRequest(vtxosInputs)
	if err != nil {
		return "", err
	}

	if bip322signature.ContainsOutputs() {
		hasOffChainReceiver := false
		receivers := make([]domain.Receiver, 0)

		for outputIndex, output := range bip322signature.TxOut {
			amount := uint64(output.Value)
			rcv := domain.Receiver{
				Amount: amount,
			}

			isOnchain := false
			for _, index := range message.OnchainOutputIndexes {
				if index == outputIndex {
					isOnchain = true
					break
				}
			}

			if isOnchain {
				if s.utxoMaxAmount >= 0 {
					if amount > uint64(s.utxoMaxAmount) {
						return "", fmt.Errorf("receiver amount is higher than max utxo amount: %d", s.utxoMaxAmount)
					}
				}
				if amount < uint64(s.utxoMinAmount) {
					return "", fmt.Errorf("receiver amount is lower than min utxo amount: %d", s.utxoMinAmount)
				}

				_, addrs, _, err := txscript.ExtractPkScriptAddrs(output.PkScript, s.chainParams())
				if err != nil {
					return "", fmt.Errorf("failed to extract pkscript addrs: %s", err)
				}

				if len(addrs) == 0 {
					return "", fmt.Errorf("no onchain address found")
				}

				rcv.OnchainAddress = addrs[0].EncodeAddress()
			} else {
				if s.vtxoMaxAmount >= 0 {
					if amount > uint64(s.vtxoMaxAmount) {
						return "", fmt.Errorf("receiver amount is higher than max vtxo amount: %d", s.vtxoMaxAmount)
					}
				}
				if amount < uint64(s.vtxoMinSettlementAmount) {
					return "", fmt.Errorf("receiver amount is lower than min vtxo amount: %d", s.vtxoMinSettlementAmount)
				}

				hasOffChainReceiver = true
				rcv.PubKey = hex.EncodeToString(output.PkScript[2:])
			}

			receivers = append(receivers, rcv)
		}

		if hasOffChainReceiver {
			if message.Musig2Data == nil {
				return "", fmt.Errorf("musig2 data is required for offchain receivers")
			}

			// check if the server pubkey has been set as cosigner
			serverPubKeyHex := hex.EncodeToString(s.serverSigningPubKey.SerializeCompressed())
			for _, pubkey := range message.Musig2Data.CosignersPublicKeys {
				if pubkey == serverPubKeyHex {
					return "", fmt.Errorf("server pubkey already in musig2 data")
				}
			}
		}

		if err := request.AddReceivers(receivers); err != nil {
			return "", err
		}
	}

	if err := s.txRequests.push(*request, boardingInputs, message.Musig2Data); err != nil {
		return "", err
	}

	// prevent the vtxos from being spent in a concurrent intent
	s.roundInputs.add(vtxoKeysInputs)

	return request.Id, nil
}

func (s *covenantlessService) SpendVtxos(ctx context.Context, inputs []ports.Input) (string, error) {
	vtxosInputs := make([]domain.Vtxo, 0)
	vtxoKeys := make([]domain.VtxoKey, 0)
	boardingInputs := make([]ports.BoardingInput, 0)

	now := time.Now().Unix()

	boardingTxs := make(map[string]wire.MsgTx, 0) // txid -> txhex

	for _, input := range inputs {
		if s.offchainTxInputs.includes(input.VtxoKey) {
			return "", fmt.Errorf("vtxo %s is currently being spent", input.String())
		}

		vtxosResult, err := s.repoManager.Vtxos().GetVtxos(ctx, []domain.VtxoKey{input.VtxoKey})
		if err != nil || len(vtxosResult) == 0 {
			// vtxo not found in db, check if it exists on-chain
			if _, ok := boardingTxs[input.Txid]; !ok {
				// check if the tx exists and is confirmed
				txhex, err := s.wallet.GetTransaction(ctx, input.Txid)
				if err != nil {
					return "", fmt.Errorf("failed to get tx %s: %s", input.Txid, err)
				}

				var tx wire.MsgTx
				if err := tx.Deserialize(hex.NewDecoder(strings.NewReader(txhex))); err != nil {
					return "", fmt.Errorf("failed to deserialize tx %s: %s", input.Txid, err)
				}

				confirmed, _, blocktime, err := s.wallet.IsTransactionConfirmed(ctx, input.Txid)
				if err != nil {
					return "", fmt.Errorf("failed to check tx %s: %s", input.Txid, err)
				}

				if !confirmed {
					return "", fmt.Errorf("tx %s not confirmed", input.Txid)
				}

				vtxoScript, err := tree.ParseVtxoScript(input.Tapscripts)
				if err != nil {
					return "", fmt.Errorf("failed to parse boarding utxo taproot tree: %s", err)
				}

				// validate the vtxo script
				if err := vtxoScript.Validate(s.pubkey, s.boardingExitDelay); err != nil {
					return "", fmt.Errorf("invalid vtxo script: %s", err)
				}

				exitDelay, err := vtxoScript.SmallestExitDelay()
				if err != nil {
					return "", fmt.Errorf("failed to get exit delay: %s", err)
				}

				// if the exit path is available, forbid registering the boarding utxo
				if blocktime+exitDelay.Seconds() < now {
					return "", fmt.Errorf("tx %s expired", input.Txid)
				}

				if s.utxoMaxAmount >= 0 {
					if tx.TxOut[input.VOut].Value > s.utxoMaxAmount {
						return "", fmt.Errorf("boarding input amount is higher than max utxo amount:%d", s.utxoMaxAmount)
					}
				}
				if tx.TxOut[input.VOut].Value < s.utxoMinAmount {
					return "", fmt.Errorf("boarding input amount is lower than min utxo amount:%d", s.utxoMinAmount)
				}

				boardingTxs[input.Txid] = tx
			}

			tx := boardingTxs[input.Txid]
			boardingInput, err := newBoardingInput(tx, input, s.pubkey, s.boardingExitDelay)
			if err != nil {
				return "", err
			}

			boardingInputs = append(boardingInputs, *boardingInput)
			continue
		}

		vtxo := vtxosResult[0]
		if vtxo.Spent {
			return "", fmt.Errorf("input %s:%d already spent", vtxo.Txid, vtxo.VOut)
		}

		if vtxo.Redeemed {
			return "", fmt.Errorf("input %s:%d already redeemed", vtxo.Txid, vtxo.VOut)
		}

		if vtxo.Swept {
			return "", fmt.Errorf("input %s:%d already swept", vtxo.Txid, vtxo.VOut)
		}

		vtxoScript, err := tree.ParseVtxoScript(input.Tapscripts)
		if err != nil {
			return "", fmt.Errorf("failed to parse vtxo taproot tree: %s", err)
		}

		// validate the vtxo script
		if err := vtxoScript.Validate(s.pubkey, s.unilateralExitDelay); err != nil {
			return "", fmt.Errorf("invalid vtxo script: %s", err)
		}

		tapKey, _, err := vtxoScript.TapTree()
		if err != nil {
			return "", fmt.Errorf("failed to get taproot key: %s", err)
		}

		expectedTapKey, err := vtxo.TapKey()
		if err != nil {
			return "", fmt.Errorf("failed to get taproot key: %s", err)
		}

		if !bytes.Equal(schnorr.SerializePubKey(tapKey), schnorr.SerializePubKey(expectedTapKey)) {
			return "", fmt.Errorf(
				"invalid vtxo taproot key: got %x expected %x",
				schnorr.SerializePubKey(tapKey), schnorr.SerializePubKey(expectedTapKey),
			)
		}

		vtxosInputs = append(vtxosInputs, vtxo)
		vtxoKeys = append(vtxoKeys, vtxo.VtxoKey)
	}

	request, err := domain.NewTxRequest(vtxosInputs)
	if err != nil {
		return "", err
	}

	if err := s.txRequests.push(*request, boardingInputs, nil); err != nil {
		return "", err
	}

	s.roundInputs.add(vtxoKeys)

	return request.Id, nil
}

func (s *covenantlessService) ConfirmRegistration(ctx context.Context, intentId string) error {
	if s.confirmationSession == nil {
		return fmt.Errorf("confirmation session not started")
	}

	return s.confirmationSession.confirm(intentId)
}

func (s *covenantlessService) ClaimVtxos(ctx context.Context, creds string, receivers []domain.Receiver, musig2Data *tree.Musig2) error {
	// Check credentials
	request, ok := s.txRequests.view(creds)
	if !ok {
		return fmt.Errorf("invalid credentials")
	}

	hasOffChainReceiver := false

	for _, rcv := range receivers {
		if s.vtxoMaxAmount >= 0 {
			if rcv.Amount > uint64(s.vtxoMaxAmount) {
				return fmt.Errorf("receiver amount is higher than max vtxo amount: %d", s.vtxoMaxAmount)
			}
		}
		if s.vtxoMinSettlementAmount >= 0 {
			if rcv.Amount < uint64(s.vtxoMinSettlementAmount) {
				return fmt.Errorf("receiver amount is lower than min vtxo amount: %d", s.vtxoMinSettlementAmount)
			}
		}

		if !rcv.IsOnchain() {
			hasOffChainReceiver = true
		}
	}

	var data *tree.Musig2

	if hasOffChainReceiver {
		if musig2Data == nil {
			return fmt.Errorf("musig2 data is required for offchain receivers")
		}

		// check if the server pubkey has been set as cosigner
		serverPubKeyHex := hex.EncodeToString(s.serverSigningPubKey.SerializeCompressed())
		for _, pubkey := range musig2Data.CosignersPublicKeys {
			if pubkey == serverPubKeyHex {
				return fmt.Errorf("server pubkey already in musig2 data")
			}
		}

		data = musig2Data
	}

	if err := request.AddReceivers(receivers); err != nil {
		return err
	}

	return s.txRequests.update(*request, data)
}

func (s *covenantlessService) SignVtxos(ctx context.Context, forfeitTxs []string) error {
	if len(forfeitTxs) <= 0 {
		return nil
	}

	if err := s.forfeitTxs.sign(forfeitTxs); err != nil {
		return err
	}

	go s.checkForfeitsAndBoardingSigsSent()

	return nil
}

func (s *covenantlessService) SignRoundTx(ctx context.Context, signedRoundTx string) error {
	numSignedInputs, err := s.builder.CountSignedTaprootInputs(signedRoundTx)
	if err != nil {
		return fmt.Errorf("failed to count number of signed boarding inputs: %s", err)
	}
	if numSignedInputs == 0 {
		return nil
	}

	s.currentRoundLock.Lock()
	defer s.currentRoundLock.Unlock()
	currentRound := s.currentRound

	combined, err := s.builder.VerifyAndCombinePartialTx(currentRound.CommitmentTx, signedRoundTx)
	if err != nil {
		return fmt.Errorf("failed to verify and combine partial tx: %s", err)
	}

	s.currentRound.CommitmentTx = combined

	go s.checkForfeitsAndBoardingSigsSent()

	return nil
}

func (s *covenantlessService) ListVtxos(ctx context.Context, address string) ([]domain.Vtxo, []domain.Vtxo, error) {
	decodedAddress, err := common.DecodeAddress(address)
	if err != nil {
		return nil, nil, fmt.Errorf("failed to decode address: %s", err)
	}

	if !bytes.Equal(schnorr.SerializePubKey(decodedAddress.Server), schnorr.SerializePubKey(s.pubkey)) {
		return nil, nil, fmt.Errorf("address does not match server pubkey")
	}

	pubkey := hex.EncodeToString(schnorr.SerializePubKey(decodedAddress.VtxoTapKey))

	return s.repoManager.Vtxos().GetAllNonRedeemedVtxos(ctx, pubkey)
}

func (s *covenantlessService) GetEventsChannel(ctx context.Context) <-chan []domain.Event {
	return s.eventsCh
}

func (s *covenantlessService) GetTransactionEventsChannel(ctx context.Context) <-chan TransactionEvent {
	return s.transactionEventsCh
}

func (s *covenantlessService) GetRoundByTxid(ctx context.Context, roundTxid string) (*domain.Round, error) {
	return s.repoManager.Rounds().GetRoundWithTxid(ctx, roundTxid)
}

func (s *covenantlessService) GetRoundById(ctx context.Context, id string) (*domain.Round, error) {
	return s.repoManager.Rounds().GetRoundWithId(ctx, id)
}

func (s *covenantlessService) GetCurrentRound(ctx context.Context) (*domain.Round, error) {
	return domain.NewRoundFromEvents(s.currentRound.Events()), nil
}

func (s *covenantlessService) GetInfo(ctx context.Context) (*ServiceInfo, error) {
	pubkey := hex.EncodeToString(s.pubkey.SerializeCompressed())

	dust, err := s.wallet.GetDustAmount(ctx)
	if err != nil {
		return nil, fmt.Errorf("failed to get dust amount: %s", err)
	}

	forfeitAddr, err := s.wallet.GetForfeitAddress(ctx)
	if err != nil {
		return nil, fmt.Errorf("failed to get forfeit address: %s", err)
	}

	marketHourConfig, err := s.repoManager.MarketHourRepo().Get(ctx)
	if err != nil {
		return nil, err
	}

	marketHourNextStart, marketHourNextEnd, err := calcNextMarketHour(
		marketHourConfig.StartTime,
		marketHourConfig.EndTime,
		marketHourConfig.Period,
		marketHourDelta,
		time.Now(),
	)
	if err != nil {
		return nil, err
	}

	return &ServiceInfo{
		PubKey:              pubkey,
		VtxoTreeExpiry:      int64(s.vtxoTreeExpiry.Value),
		UnilateralExitDelay: int64(s.unilateralExitDelay.Value),
		BoardingExitDelay:   int64(s.boardingExitDelay.Value),
		RoundInterval:       int64(s.roundInterval.Seconds()),
		Network:             s.network.Name,
		Dust:                dust,
		ForfeitAddress:      forfeitAddr,
		NextMarketHour: &NextMarketHour{
			StartTime:     marketHourNextStart,
			EndTime:       marketHourNextEnd,
			Period:        marketHourConfig.Period,
			RoundInterval: marketHourConfig.RoundInterval,
		},
		UtxoMinAmount: s.utxoMinAmount,
		UtxoMaxAmount: s.utxoMaxAmount,
		VtxoMinAmount: s.vtxoMinSettlementAmount,
		VtxoMaxAmount: s.vtxoMaxAmount,
	}, nil
}

func (s *covenantlessService) GetTxRequestQueue(
	ctx context.Context, requestIds ...string,
) ([]TxRequestInfo, error) {
	requests, err := s.txRequests.viewAll(requestIds)
	if err != nil {
		return nil, err
	}

	txReqsInfo := make([]TxRequestInfo, 0, len(requests))
	for _, request := range requests {
		signingType := "branch"
		cosigners := make([]string, 0)
		if request.musig2Data != nil {
			if request.musig2Data.SigningType == tree.SignAll {
				signingType = "all"
			}
			cosigners = request.musig2Data.CosignersPublicKeys
		}

		receivers := make([]struct {
			Address string
			Amount  uint64
		}, 0, len(request.Receivers))
		for _, receiver := range request.Receivers {
			if len(receiver.OnchainAddress) > 0 {
				receivers = append(receivers, struct {
					Address string
					Amount  uint64
				}{
					Address: receiver.OnchainAddress,
					Amount:  receiver.Amount,
				})
				continue
			}

			pubkey, err := hex.DecodeString(receiver.PubKey)
			if err != nil {
				return nil, fmt.Errorf("failed to decode pubkey: %s", err)
			}

			vtxoTapKey, err := schnorr.ParsePubKey(pubkey)
			if err != nil {
				return nil, fmt.Errorf("failed to parse pubkey: %s", err)
			}

			address := common.Address{
				HRP:        s.network.Addr,
				Server:     s.pubkey,
				VtxoTapKey: vtxoTapKey,
			}

			addressStr, err := address.Encode()
			if err != nil {
				return nil, fmt.Errorf("failed to encode address: %s", err)
			}

			receivers = append(receivers, struct {
				Address string
				Amount  uint64
			}{
				Address: addressStr,
				Amount:  receiver.Amount,
			})
		}

		txReqsInfo = append(txReqsInfo, TxRequestInfo{
			Id:             request.Id,
			CreatedAt:      request.timestamp,
			Receivers:      receivers,
			Inputs:         request.Inputs,
			BoardingInputs: request.boardingInputs,
			SigningType:    signingType,
			Cosigners:      cosigners,
		})
	}

	return txReqsInfo, nil
}

func (s *covenantlessService) DeleteTxRequests(
	ctx context.Context, requestIds ...string,
) error {
	if len(requestIds) == 0 {
		return s.txRequests.deleteAll()
	}
	return s.txRequests.delete(requestIds)
}

// DeleteTxRequestsByProof deletes transaction requests matching the BIP322 proof.
func (s *covenantlessService) DeleteTxRequestsByProof(
	ctx context.Context, sig bip322.Signature, message tree.DeleteIntentMessage,
) error {
	if message.ExpireAt > 0 {
		expireAt := time.Unix(message.ExpireAt, 0)
		if time.Now().After(expireAt) {
			return fmt.Errorf("proof of ownership expired")
		}
	}

	outpoints := sig.GetOutpoints()

	boardingTxs := make(map[string]wire.MsgTx)
	prevouts := make(map[wire.OutPoint]*wire.TxOut)
	for _, outpoint := range outpoints {
		vtxoKey := domain.VtxoKey{
			Txid: outpoint.Hash.String(),
			VOut: outpoint.Index,
		}

		vtxosResult, err := s.repoManager.Vtxos().GetVtxos(ctx, []domain.VtxoKey{vtxoKey})
		if err != nil || len(vtxosResult) == 0 {
			if _, ok := boardingTxs[vtxoKey.Txid]; !ok {
				txhex, err := s.wallet.GetTransaction(ctx, outpoint.Hash.String())
				if err != nil {
					return fmt.Errorf("failed to get tx %s: %s", vtxoKey.Txid, err)
				}

				var tx wire.MsgTx
				if err := tx.Deserialize(hex.NewDecoder(strings.NewReader(txhex))); err != nil {
					return fmt.Errorf("failed to deserialize tx %s: %s", vtxoKey.Txid, err)
				}

				boardingTxs[vtxoKey.Txid] = tx
			}

			tx := boardingTxs[vtxoKey.Txid]
			prevout := tx.TxOut[vtxoKey.VOut]
			prevouts[outpoint] = prevout
			continue
		}

		vtxo := vtxosResult[0]
		pubkeyBytes, err := hex.DecodeString(vtxo.PubKey)
		if err != nil {
			return fmt.Errorf("failed to decode script pubkey: %s", err)
		}

		pubkey, err := schnorr.ParsePubKey(pubkeyBytes)
		if err != nil {
			return fmt.Errorf("failed to parse pubkey: %s", err)
		}

		pkScript, err := common.P2TRScript(pubkey)
		if err != nil {
			return fmt.Errorf("failed to create p2tr script: %s", err)
		}

		prevouts[outpoint] = &wire.TxOut{
			Value:    int64(vtxo.Amount),
			PkScript: pkScript,
		}
	}

	prevoutFetcher := txscript.NewMultiPrevOutFetcher(prevouts)
	encodedMessage, err := message.Encode()
	if err != nil {
		return fmt.Errorf("failed to encode message: %s", err)
	}

	if err := sig.Verify(encodedMessage, prevoutFetcher); err != nil {
		return fmt.Errorf("failed to verify signature: %s", err)
	}

	allRequests, err := s.txRequests.viewAll(nil)
	if err != nil {
		return err
	}

	idsToDeleteMap := make(map[string]struct{})
	for _, req := range allRequests {
		for _, in := range req.Inputs {
			for _, op := range outpoints {
				if in.Txid == op.Hash.String() && in.VOut == op.Index {
					if _, ok := idsToDeleteMap[req.Id]; !ok {
						idsToDeleteMap[req.Id] = struct{}{}
					}
				}
			}
		}
	}

	if len(idsToDeleteMap) == 0 {
		return fmt.Errorf("no matching tx requests found for BIP322 proof")
	}

	idsToDelete := make([]string, 0, len(idsToDeleteMap))
	for id := range idsToDeleteMap {
		idsToDelete = append(idsToDelete, id)
	}

	if len(idsToDelete) == 0 {
		return fmt.Errorf("no matching tx requests found for BIP322 proof")
	}

	return s.txRequests.delete(idsToDelete)
}

func (s *covenantlessService) RegisterCosignerNonces(
	ctx context.Context, roundID string, pubkey *secp256k1.PublicKey, encodedNonces string,
) error {
	session, ok := s.treeSigningSessions[roundID]
	if !ok {
		return fmt.Errorf(`signing session not found for round "%s"`, roundID)
	}

	userPubkey := hex.EncodeToString(pubkey.SerializeCompressed())
	if _, ok := session.cosigners[userPubkey]; !ok {
		return fmt.Errorf(`cosigner %s not found for round "%s"`, userPubkey, roundID)
	}

	nonces, err := tree.DecodeNonces(hex.NewDecoder(strings.NewReader(encodedNonces)))
	if err != nil {
		return fmt.Errorf("failed to decode nonces: %s", err)
	}

	go func(session *musigSigningSession) {
		session.lock.Lock()
		defer session.lock.Unlock()

		if _, ok := session.nonces[pubkey]; ok {
			return // skip if we already have nonces for this pubkey
		}

		session.nonces[pubkey] = nonces

		if len(session.nonces) == session.nbCosigners-1 { // exclude the server
			go func() {
				session.nonceDoneC <- struct{}{}
			}()
		}
	}(session)

	return nil
}

func (s *covenantlessService) RegisterCosignerSignatures(
	ctx context.Context, roundID string, pubkey *secp256k1.PublicKey, encodedSignatures string,
) error {
	session, ok := s.treeSigningSessions[roundID]
	if !ok {
		return fmt.Errorf(`signing session not found for round "%s"`, roundID)
	}

	userPubkey := hex.EncodeToString(pubkey.SerializeCompressed())
	if _, ok := session.cosigners[userPubkey]; !ok {
		return fmt.Errorf(`cosigner %s not found for round "%s"`, userPubkey, roundID)
	}

	signatures, err := tree.DecodeSignatures(hex.NewDecoder(strings.NewReader(encodedSignatures)))
	if err != nil {
		return fmt.Errorf("failed to decode signatures: %s", err)
	}

	go func(session *musigSigningSession) {
		session.lock.Lock()
		defer session.lock.Unlock()

		if _, ok := session.signatures[pubkey]; ok {
			return // skip if we already have signatures for this pubkey
		}

		session.signatures[pubkey] = signatures

		if len(session.signatures) == session.nbCosigners-1 { // exclude the server
			go func() {
				session.sigDoneC <- struct{}{}
			}()
		}
	}(session)

	return nil
}

func (s *covenantlessService) GetMarketHourConfig(ctx context.Context) (*domain.MarketHour, error) {
	return s.repoManager.MarketHourRepo().Get(ctx)
}

func (s *covenantlessService) UpdateMarketHourConfig(
	ctx context.Context,
	marketHourStartTime, marketHourEndTime time.Time, period, roundInterval time.Duration,
) error {
	marketHour := domain.NewMarketHour(
		marketHourStartTime,
		marketHourEndTime,
		period,
		roundInterval,
	)
	if err := s.repoManager.MarketHourRepo().Upsert(ctx, *marketHour); err != nil {
		return fmt.Errorf("failed to upsert market hours: %w", err)
	}

	return nil
}

func (s *covenantlessService) start() {
	defer func() {
		if r := recover(); r != nil {
			log.Errorf("recovered from panic in start: %v", r)
		}
	}()

	s.startRound()
}

func (s *covenantlessService) startRound() {
	// reset the forfeit txs map to avoid polluting the next batch of forfeits transactions
	s.forfeitTxs.reset()

	round := domain.NewRound()
	//nolint:all
	round.StartRegistration()
	s.currentRound = round

	close(s.forfeitsBoardingSigsChan)
	s.forfeitsBoardingSigsChan = make(chan struct{}, 1)

	defer func() {
		roundTiming := newRoundTiming(s.roundInterval)
		<-time.After(roundTiming.registrationDuration())
		s.startConfirmation(roundTiming)
	}()

	log.Debugf("started registration stage for new round: %s", round.Id)
}

func (s *covenantlessService) startConfirmation(roundTiming roundTiming) {
	round := s.getCurrentRound()
	log.Debugf("started confirmation stage for round: %s", round.Id)

	ctx := context.Background()

	var poppedRequests []timedTxRequest
	var registeredRequests []timedTxRequest
	roundAborted := false

	defer func() {
		s.confirmationSession = nil

		if roundAborted {
			s.startRound()
			return
		}

		if err := s.saveEvents(ctx, round.Id, round.Events()); err != nil {
			log.WithError(err).Warn("failed to store new round events")
		}

		if round.IsFailed() {
			vtxoKeys := make([]domain.VtxoKey, 0)
			for _, req := range poppedRequests {
				for _, in := range req.Inputs {
					vtxoKeys = append(vtxoKeys, in.VtxoKey)
				}
			}
			s.roundInputs.remove(vtxoKeys)
			s.startRound()
			return
		}

		s.startFinalization(roundTiming, registeredRequests)
	}()

	// TODO: understand how many tx requests must be popped from the queue and actually registered for the round
	num := s.txRequests.len()
	if num < s.roundMinParticipantsCount {
		roundAborted = true
		err := fmt.Errorf("not enough tx requests registered %d/%d", num, s.roundMinParticipantsCount)
		log.WithError(err).Debugf("round %s aborted", round.Id)
		return
	}
	if num > s.roundMaxParticipantsCount {
		num = s.roundMaxParticipantsCount
	}

	availableBalance, _, err := s.wallet.MainAccountBalance(ctx)
	if err != nil {
		round.Fail(fmt.Errorf("failed to get main account balance: %s", err))
		log.WithError(err).Warn("failed to get main account balance")
		return
	}

	forfeitAddress, err := s.wallet.GetForfeitAddress(ctx)
	if err != nil {
		round.Fail(fmt.Errorf("failed to get forfeit address: %s", err))
		log.WithError(err).Warn("failed to get forfeit address")
		return
	}

	// TODO take into account available liquidity
	requests := s.txRequests.pop(num)
	poppedRequests = requests

	totAmount := uint64(0)
	for _, request := range requests {
		totAmount += request.TotalOutputAmount()
	}
	if availableBalance <= totAmount {
		err := fmt.Errorf("not enough liquidity")
		round.Fail(err)
		log.WithError(err).Debugf("round %s aborted, balance: %d", round.Id, availableBalance)
		return
	}

	s.propagateBatchStartedEvent(requests, forfeitAddress)

	confirmedRequests := make([]timedTxRequest, 0)
	notConfirmedRequests := make([]timedTxRequest, 0)

	select {
	case <-time.After(roundTiming.confirmationDuration()):
		for _, req := range requests {
			if s.confirmationSession.intentsHashes[req.hashID()] {
				confirmedRequests = append(confirmedRequests, req)
				continue
			}
			notConfirmedRequests = append(notConfirmedRequests, req)
		}
	case <-s.confirmationSession.confirmedC:
		confirmedRequests = requests
	}

	close(s.confirmationSession.confirmedC)

	repushToQueue := notConfirmedRequests
	if int64(len(confirmedRequests)) < s.roundMinParticipantsCount {
		repushToQueue = append(repushToQueue, confirmedRequests...)
		confirmedRequests = make([]timedTxRequest, 0)
	}

	// register confirmed requests if we have enough participants
	if len(confirmedRequests) > 0 {
		txRequests := make([]domain.TxRequest, 0, len(confirmedRequests))
		numOfBoardingInputs := 0
		for _, req := range confirmedRequests {
			txRequests = append(txRequests, req.TxRequest)
			numOfBoardingInputs += len(req.boardingInputs)
		}

		s.numOfBoardingInputsMtx.Lock()
		s.numOfBoardingInputs = numOfBoardingInputs
		s.numOfBoardingInputsMtx.Unlock()

		if _, err := round.RegisterTxRequests(txRequests); err != nil {
			round.Fail(fmt.Errorf("failed to register tx requests: %s", err))
			log.WithError(err).Warn("failed to register tx requests")
			return
		}
		registeredRequests = confirmedRequests
	}

	if len(repushToQueue) > 0 {
		for _, req := range repushToQueue {
			if err := s.txRequests.push(req.TxRequest, req.boardingInputs, req.musig2Data); err != nil {
				log.WithError(err).Warn("failed to re-push requests to the queue")
				continue
			}
		}

		// once repush is successful, make the popped requests = the registered ones
		poppedRequests = registeredRequests

		// make the round fail if we don't register this round
		if len(confirmedRequests) == 0 {
			round.Fail(fmt.Errorf("not enough participants confirmed"))
			log.Warn("not enough participants confirmed")
			return
		}
	}
}

func (s *covenantlessService) startFinalization(roundTiming roundTiming, requests []timedTxRequest) {
	round := s.getCurrentRound()
	log.Debugf("started finalization stage for round: %s", round.Id)
	ctx := context.Background()

	thirdOfRemainingDuration := roundTiming.finalizationDuration()

	defer func() {
		delete(s.treeSigningSessions, round.Id)

		if err := s.saveEvents(ctx, round.Id, round.Events()); err != nil {
			log.WithError(err).Warn("failed to store new round events")
		}

		if round.IsFailed() {
			s.roundInputs.removeRoundInputs(*round)
			s.startRound()
			return
		}

		s.finalizeRound(roundTiming)
	}()

	if round.IsFailed() {
		return
	}

	connectorAddresses, err := s.repoManager.Rounds().GetSweptRoundsConnectorAddress(ctx)
	if err != nil {
		round.Fail(fmt.Errorf("failed to retrieve swept rounds: %s", err))
		log.WithError(err).Warn("failed to retrieve swept rounds")
		return
	}

	txRequests := make([]domain.TxRequest, 0, len(requests))
	boardingInputs := make([]ports.BoardingInput, 0)
	musig2data := make([]*tree.Musig2, 0)
	for _, req := range requests {
		txRequests = append(txRequests, req.TxRequest)
		boardingInputs = append(boardingInputs, req.boardingInputs...)
		musig2data = append(musig2data, req.musig2Data)
	}

	// add server pubkey in musig2data and count the number of unique keys
	uniqueSignerPubkeys := make(map[string]struct{})
	serverPubKeyHex := hex.EncodeToString(s.serverSigningPubKey.SerializeCompressed())

	for _, data := range musig2data {
		if data == nil {
			continue
		}
		for _, pubkey := range data.CosignersPublicKeys {
			uniqueSignerPubkeys[pubkey] = struct{}{}
		}
		data.CosignersPublicKeys = append(data.CosignersPublicKeys, serverPubKeyHex)
	}
	log.Debugf("building tx for round %s", round.Id)
	unsignedRoundTx, vtxoTree, connectorAddress, connectors, err := s.builder.BuildRoundTx(
		s.pubkey, txRequests, boardingInputs, connectorAddresses, musig2data,
	)
	if err != nil {
		round.Fail(fmt.Errorf("failed to create round tx: %s", err))
		log.WithError(err).Warn("failed to create round tx")
		return
	}
	log.Debugf("round tx created for round %s", round.Id)

	if err := s.forfeitTxs.init(connectors, txRequests); err != nil {
		round.Fail(fmt.Errorf("failed to initialize forfeit txs: %s", err))
		log.WithError(err).Warn("failed to initialize forfeit txs")
		return
	}

	if len(vtxoTree) > 0 {
		sweepClosure := tree.CSVMultisigClosure{
			MultisigClosure: tree.MultisigClosure{PubKeys: []*secp256k1.PublicKey{s.pubkey}},
			Locktime:        s.vtxoTreeExpiry,
		}

		sweepScript, err := sweepClosure.Script()
		if err != nil {
			return
		}

		unsignedPsbt, err := psbt.NewFromRawBytes(strings.NewReader(unsignedRoundTx), true)
		if err != nil {
			round.Fail(fmt.Errorf("failed to parse round tx: %s", err))
			log.WithError(err).Warn("failed to parse round tx")
			return
		}

		sharedOutputAmount := unsignedPsbt.UnsignedTx.TxOut[0].Value

		sweepLeaf := txscript.NewBaseTapLeaf(sweepScript)
		sweepTapTree := txscript.AssembleTaprootScriptTree(sweepLeaf)
		root := sweepTapTree.RootNode.TapHash()

		coordinator, err := tree.NewTreeCoordinatorSession(sharedOutputAmount, vtxoTree, root.CloneBytes())
		if err != nil {
			round.Fail(fmt.Errorf("failed to create tree coordinator: %s", err))
			log.WithError(err).Warn("failed to create tree coordinator")
			return
		}

		serverSignerSession := tree.NewTreeSignerSession(s.serverSigningKey)
		if err := serverSignerSession.Init(root.CloneBytes(), sharedOutputAmount, vtxoTree); err != nil {
			round.Fail(fmt.Errorf("failed to create tree signer session: %s", err))
			log.WithError(err).Warn("failed to create tree signer session")
			return
		}

		nonces, err := serverSignerSession.GetNonces()
		if err != nil {
			round.Fail(fmt.Errorf("failed to get nonces: %s", err))
			log.WithError(err).Warn("failed to get nonces")
			return
		}

		coordinator.AddNonce(s.serverSigningPubKey, nonces)

		signingSession := newMusigSigningSession(uniqueSignerPubkeys)
		s.treeSigningSessions[round.Id] = signingSession

		log.Debugf("signing session created for round %s with %d signers", round.Id, len(uniqueSignerPubkeys))

		s.currentRound.Txid = unsignedPsbt.UnsignedTx.TxHash().String()
		s.currentRound.CommitmentTx = unsignedRoundTx

		// send back the unsigned tree & all cosigners pubkeys
		listOfCosignersPubkeys := make([]string, 0, len(uniqueSignerPubkeys))
		for pubkey := range uniqueSignerPubkeys {
			listOfCosignersPubkeys = append(listOfCosignersPubkeys, pubkey)
		}

		s.propagateRoundSigningStartedEvent(vtxoTree, listOfCosignersPubkeys)

		select {
		case <-time.After(thirdOfRemainingDuration):
			err := fmt.Errorf(
				"musig2 signing session timed out (nonce collection), collected %d/%d nonces",
				len(signingSession.nonces), len(uniqueSignerPubkeys),
			)
			round.Fail(err)
			log.Warn(err)
			return
		case <-signingSession.nonceDoneC:
			for pubkey, nonce := range signingSession.nonces {
				coordinator.AddNonce(pubkey, nonce)
			}
		}

		log.Debugf("nonces collected for round %s", round.Id)

		aggregatedNonces, err := coordinator.AggregateNonces()
		if err != nil {
			round.Fail(fmt.Errorf("failed to aggregate nonces: %s", err))
			log.WithError(err).Warn("failed to aggregate nonces")
			return
		}

		log.Debugf("nonces aggregated for round %s", round.Id)

		serverSignerSession.SetAggregatedNonces(aggregatedNonces)

		// send the combined nonces to the clients
		s.propagateRoundSigningNoncesGeneratedEvent(aggregatedNonces)

		// sign the tree as server
		serverTreeSigs, err := serverSignerSession.Sign()
		if err != nil {
			round.Fail(fmt.Errorf("failed to sign tree: %s", err))
			log.WithError(err).Warn("failed to sign tree")
			return
		}
		coordinator.AddSignatures(s.serverSigningPubKey, serverTreeSigs)

		log.Debugf("tree signed by us for round %s", round.Id)

		log.Debugf("waiting for cosigners to sign the tree")

		select {
		case <-time.After(thirdOfRemainingDuration):
			err := fmt.Errorf(
				"musig2 signing session timed out (signatures collection), collected %d/%d signatures",
				len(signingSession.signatures), len(uniqueSignerPubkeys),
			)
			round.Fail(err)
			log.Warn(err)
			return
		case <-signingSession.sigDoneC:
			for pubkey, sig := range signingSession.signatures {
				coordinator.AddSignatures(pubkey, sig)
			}
		}

		log.Debugf("signatures collected for round %s", round.Id)

		signedTree, err := coordinator.SignTree()
		if err != nil {
			round.Fail(fmt.Errorf("failed to aggregate tree signatures: %s", err))
			log.WithError(err).Warn("failed to aggregate tree signatures")
			return
		}

		log.Debugf("vtxo tree signed for round %s", round.Id)

		vtxoTree = signedTree
	}

	_, err = round.StartFinalization(
		connectorAddress, connectors, vtxoTree, s.currentRound.Txid, s.currentRound.CommitmentTx,
		s.forfeitTxs.connectorsIndex, s.vtxoTreeExpiry.Seconds(),
	)
	if err != nil {
		round.Fail(fmt.Errorf("failed to start finalization: %s", err))
		log.WithError(err).Warn("failed to start finalization")
		return
	}

	log.Debugf("started finalization stage for round: %s", round.Id)
}

func (s *covenantlessService) finalizeRound(roundTiming roundTiming) {
	defer s.startRound()

	ctx := context.Background()
	round := s.getCurrentRound()

	defer func() {
		s.roundInputs.removeRoundInputs(*round)
	}()

	if round.IsFailed() {
		return
	}

	var changes []domain.Event
	defer func() {
		if err := s.saveEvents(ctx, round.Id, changes); err != nil {
			log.WithError(err).Warn("failed to store new round events")
			return
		}
	}()

	roundTx, err := psbt.NewFromRawBytes(strings.NewReader(round.CommitmentTx), true)
	if err != nil {
		log.Debugf("failed to parse round tx: %s", round.CommitmentTx)
		changes = round.Fail(fmt.Errorf("failed to parse round tx: %s", err))
		log.WithError(err).Warn("failed to parse round tx")
		return
	}
	includesBoardingInputs := false
	for _, in := range roundTx.Inputs {
		// TODO: this is ok as long as the server doesn't use taproot address too!
		// We need to find a better way to understand if an in input is ours or if
		// it's a boarding one.
		scriptType := txscript.GetScriptClass(in.WitnessUtxo.PkScript)
		if scriptType == txscript.WitnessV1TaprootTy {
			includesBoardingInputs = true
			break
		}
	}

	txToSign := round.CommitmentTx
	forfeitTxs := make([]domain.ForfeitTx, 0)

	if len(s.forfeitTxs.forfeitTxs) > 0 || includesBoardingInputs {
		remainingTime := roundTiming.remainingDuration()
		select {
		case <-s.forfeitsBoardingSigsChan:
			log.Debug("all forfeit txs and boarding inputs signatures have been sent")
		case <-time.After(remainingTime):
			log.Debug("timeout waiting for forfeit txs and boarding inputs signatures")
		}

		roundTx, err := psbt.NewFromRawBytes(strings.NewReader(round.CommitmentTx), true)
		if err != nil {
			log.Debugf("failed to parse round tx: %s", round.CommitmentTx)
			changes = round.Fail(fmt.Errorf("failed to parse round tx: %s", err))
			log.WithError(err).Warn("failed to parse round tx")
			return
		}
		txToSign = round.CommitmentTx

		forfeitTxList, err := s.forfeitTxs.pop()
		if err != nil {
			changes = round.Fail(fmt.Errorf("failed to finalize round: %s", err))
			log.WithError(err).Warn("failed to finalize round")
			return
		}

		if err := s.verifyForfeitTxsSigs(forfeitTxList); err != nil {
			changes = round.Fail(err)
			log.WithError(err).Warn("failed to validate forfeit txs")
			return
		}

		boardingInputsIndexes := make([]int, 0)
		for i, in := range roundTx.Inputs {
			if len(in.TaprootLeafScript) > 0 {
				if len(in.TaprootScriptSpendSig) == 0 {
					err = fmt.Errorf("missing tapscript spend sig for input %d", i)
					changes = round.Fail(err)
					log.WithError(err).Warn("missing boarding sig")
					return
				}

				boardingInputsIndexes = append(boardingInputsIndexes, i)
			}
		}

		if len(boardingInputsIndexes) > 0 {
			txToSign, err = s.wallet.SignTransactionTapscript(ctx, txToSign, boardingInputsIndexes)
			if err != nil {
				changes = round.Fail(fmt.Errorf("failed to sign round tx: %s", err))
				log.WithError(err).Warn("failed to sign round tx")
				return
			}
		}

		for _, tx := range forfeitTxList {
			// nolint:all
			ptx, _ := psbt.NewFromRawBytes(strings.NewReader(tx), true)
			forfeitTxid := ptx.UnsignedTx.TxHash().String()
			forfeitTxs = append(forfeitTxs, domain.ForfeitTx{
				Txid: forfeitTxid,
				Tx:   tx,
			})
		}
	}

	log.Debugf("signing transaction %s\n", round.Id)

	signedRoundTx, err := s.wallet.SignTransaction(ctx, txToSign, true)
	if err != nil {
		changes = round.Fail(fmt.Errorf("failed to sign round tx: %s", err))
		log.WithError(err).Warn("failed to sign round tx")
		return
	}

	txid, err := s.wallet.BroadcastTransaction(ctx, signedRoundTx)
	if err != nil {
		changes = round.Fail(fmt.Errorf("failed to broadcast round tx: %s", err))
		return
	}

	changes, err = round.EndFinalization(forfeitTxs, txid, signedRoundTx)
	if err != nil {
		changes = round.Fail(fmt.Errorf("failed to finalize round: %s", err))
		log.WithError(err).Warn("failed to finalize round")
		return
	}

	log.Debugf("finalized round %s with round tx %s", round.Id, round.Txid)
}

func (s *covenantlessService) listenToScannerNotifications() {
	defer func() {
		if r := recover(); r != nil {
			log.Errorf("recovered from panic in listenToScannerNotifications: %v", r)
		}
	}()

	ctx := context.Background()
	chVtxos := s.scanner.GetNotificationChannel(ctx)

	mutx := &sync.Mutex{}
	for vtxoKeys := range chVtxos {
		go func(vtxoKeys map[string][]ports.VtxoWithValue) {
			defer func() {
				if r := recover(); r != nil {
					log.Errorf("recovered from panic in GetVtxos: %v", r)
				}
			}()

			for _, keys := range vtxoKeys {
				for _, v := range keys {
					vtxos, err := s.repoManager.Vtxos().GetVtxos(ctx, []domain.VtxoKey{v.VtxoKey})
					if err != nil {
						log.WithError(err).Warn("failed to retrieve vtxos, skipping...")
						return
					}
					vtxo := vtxos[0]

					if !vtxo.Redeemed {
						go func() {
							defer func() {
								if r := recover(); r != nil {
									log.Errorf("recovered from panic in markAsRedeemed: %v", r)
								}
							}()

							if err := s.markAsRedeemed(ctx, vtxo); err != nil {
								log.WithError(err).Warnf("failed to mark vtxo %s:%d as redeemed", vtxo.Txid, vtxo.VOut)
							}
						}()
					}

					if vtxo.Spent {
						log.Infof("fraud detected on vtxo %s:%d", vtxo.Txid, vtxo.VOut)
						go func() {
							defer func() {
								if r := recover(); r != nil {
									log.Errorf("recovered from panic in reactToFraud: %v", r)
									// log the stack trace
									log.Errorf("stack trace: %s", string(debug.Stack()))
								}
							}()

							if err := s.reactToFraud(ctx, vtxo, mutx); err != nil {
								log.WithError(err).Warnf("failed to prevent fraud for vtxo %s:%d", vtxo.Txid, vtxo.VOut)
							}
						}()
					}
				}
			}
		}(vtxoKeys)
	}
}

func (s *covenantlessService) propagateEvents(round *domain.Round) {
	lastEvent := round.Events()[len(round.Events())-1]
	events := make([]domain.Event, 0)
	switch ev := lastEvent.(type) {
	// RoundFinalizationStarted event must be handled differently
	// because it contains the vtxoTree and connectorsTree
	// and we need to propagate them in specific BatchTree events
	case domain.RoundFinalizationStarted:
		events = append(
			events,
			batchTreeSignatureEvents(ev.VtxoTree, 0, round.Id)...,
		)
		events = append(
			events,
			batchTreeEvents(ev.Connectors, 1, round.Id)...,
		)
	}

	events = append(events, lastEvent)
	s.eventsCh <- events
}

func (s *covenantlessService) propagateBatchStartedEvent(requests []timedTxRequest, forfeitAddr string) {
	intentIdsHashes := make([][32]byte, 0, len(requests))
	for _, req := range requests {
		intentIdsHashes = append(intentIdsHashes, req.hashID())
	}

	s.confirmationSession = newConfirmationSession(intentIdsHashes)

	ev := BatchStarted{
		RoundEvent: domain.RoundEvent{
			Id:   s.currentRound.Id,
			Type: domain.EventTypeUndefined,
		},
		IntentIdsHashes: intentIdsHashes,
		BatchExpiry:     s.vtxoTreeExpiry.Value,
		ForfeitAddress:  forfeitAddr,
	}
	s.eventsCh <- []domain.Event{ev}
}

func (s *covenantlessService) propagateRoundSigningStartedEvent(unsignedVtxoTree tree.TxTree, cosignersPubkeys []string) {
	events := append(
		batchTreeEvents(unsignedVtxoTree, 0, s.currentRound.Id),
		RoundSigningStarted{
			RoundEvent: domain.RoundEvent{
				Id:   s.currentRound.Id,
				Type: domain.EventTypeUndefined,
			},
			UnsignedRoundTx:  s.currentRound.CommitmentTx,
			CosignersPubkeys: cosignersPubkeys,
		},
	)

	s.eventsCh <- events
}

func (s *covenantlessService) propagateRoundSigningNoncesGeneratedEvent(combinedNonces tree.TreeNonces) {
	ev := RoundSigningNoncesGenerated{
		RoundEvent: domain.RoundEvent{
			Id:   s.currentRound.Id,
			Type: domain.EventTypeUndefined,
		},
		Nonces: combinedNonces,
	}

	s.eventsCh <- []domain.Event{ev}
}

func (s *covenantlessService) scheduleSweepVtxosForRound(round *domain.Round) {
	// Schedule the sweeping procedure only for completed round.
	if !round.IsEnded() {
		return
	}

	expirationTimestamp := s.sweeper.scheduler.AddNow(int64(s.vtxoTreeExpiry.Value))

	if err := s.sweeper.schedule(expirationTimestamp, round.Txid, round.VtxoTree); err != nil {
		log.WithError(err).Warn("failed to schedule sweep tx")
	}
}

func (s *covenantlessService) checkForfeitsAndBoardingSigsSent() {
	currentRound := s.getCurrentRound()

	roundTx, _ := psbt.NewFromRawBytes(strings.NewReader(currentRound.CommitmentTx), true)
	numOfInputsSigned := 0
	for _, v := range roundTx.Inputs {
		if len(v.TaprootScriptSpendSig) > 0 {
			if len(v.TaprootScriptSpendSig[0].Signature) > 0 {
				numOfInputsSigned++
			}
		}
	}

	// Condition: all forfeit txs are signed and
	// the number of signed boarding inputs matches
	// numOfBoardingInputs we expect
	s.numOfBoardingInputsMtx.RLock()
	numOfBoardingInputs := s.numOfBoardingInputs
	s.numOfBoardingInputsMtx.RUnlock()
	if s.forfeitTxs.allSigned() && numOfBoardingInputs == numOfInputsSigned {
		select {
		case s.forfeitsBoardingSigsChan <- struct{}{}:
		default:
		}
	}
}

func (s *covenantlessService) getSpentVtxos(requests map[string]domain.TxRequest) []domain.Vtxo {
	outpoints := getSpentVtxos(requests)
	vtxos, _ := s.repoManager.Vtxos().GetVtxos(context.Background(), outpoints)
	return vtxos
}

func (s *covenantlessService) startWatchingVtxos(vtxos []domain.Vtxo) error {
	scripts, err := s.extractVtxosScripts(vtxos)
	if err != nil {
		return err
	}

	return s.scanner.WatchScripts(context.Background(), scripts)
}

func (s *covenantlessService) stopWatchingVtxos(vtxos []domain.Vtxo) {
	scripts, err := s.extractVtxosScripts(vtxos)
	if err != nil {
		log.WithError(err).Warn("failed to extract scripts from vtxos")
		return
	}

	for {
		if err := s.scanner.UnwatchScripts(context.Background(), scripts); err != nil {
			log.WithError(err).Warn("failed to stop watching vtxos, retrying in a moment...")
			time.Sleep(100 * time.Millisecond)
			continue
		}
		log.Debugf("stopped watching %d vtxos", len(vtxos))
		break
	}
}

func (s *covenantlessService) restoreWatchingVtxos() error {
	ctx := context.Background()

	expiredRounds, err := s.repoManager.Rounds().GetExpiredRoundsTxid(ctx)
	if err != nil {
		return err
	}

	vtxos := make([]domain.Vtxo, 0)
	for _, txid := range expiredRounds {
		fromRound, err := s.repoManager.Vtxos().GetVtxosForRound(ctx, txid)
		if err != nil {
			log.WithError(err).Warnf("failed to retrieve vtxos for round %s", txid)
			continue
		}
		for _, v := range fromRound {
			if !v.Swept && !v.Redeemed {
				vtxos = append(vtxos, v)
			}
		}
	}

	if len(vtxos) <= 0 {
		return nil
	}

	if err := s.startWatchingVtxos(vtxos); err != nil {
		return err
	}

	log.Debugf("restored watching %d vtxos", len(vtxos))
	return nil
}

func (s *covenantlessService) extractVtxosScripts(vtxos []domain.Vtxo) ([]string, error) {
	dustLimit, err := s.wallet.GetDustAmount(context.Background())
	if err != nil {
		return nil, err
	}

	indexedScripts := make(map[string]struct{})

	for _, vtxo := range vtxos {
		vtxoTapKeyBytes, err := hex.DecodeString(vtxo.PubKey)
		if err != nil {
			return nil, err
		}

		vtxoTapKey, err := schnorr.ParsePubKey(vtxoTapKeyBytes)
		if err != nil {
			return nil, err
		}

		var script []byte

		if vtxo.Amount < dustLimit {
			script, err = common.SubDustScript(vtxoTapKey)
		} else {
			script, err = common.P2TRScript(vtxoTapKey)
		}

		if err != nil {
			return nil, err
		}

		indexedScripts[hex.EncodeToString(script)] = struct{}{}
	}
	scripts := make([]string, 0, len(indexedScripts))
	for script := range indexedScripts {
		scripts = append(scripts, script)
	}
	return scripts, nil
}

func (s *covenantlessService) saveEvents(
	ctx context.Context, id string, events []domain.Event,
) error {
	if len(events) <= 0 {
		return nil
	}
	return s.repoManager.Events().Save(ctx, domain.RoundTopic, id, events)
}

func (s *covenantlessService) chainParams() *chaincfg.Params {
	switch s.network.Name {
	case common.Bitcoin.Name:
		return &chaincfg.MainNetParams
	case common.BitcoinTestNet.Name:
		return &chaincfg.TestNet3Params
	case common.BitcoinRegTest.Name:
		return &chaincfg.RegressionNetParams
	default:
		return nil
	}
}

func (s *covenantlessService) getCurrentRound() *domain.Round {
	s.currentRoundLock.Lock()
	defer s.currentRoundLock.Unlock()
	return s.currentRound
}

func (s *covenantlessService) markAsRedeemed(ctx context.Context, vtxo domain.Vtxo) error {
	if err := s.repoManager.Vtxos().RedeemVtxos(ctx, []domain.VtxoKey{vtxo.VtxoKey}); err != nil {
		return err
	}

	log.Debugf("vtxo %s:%d redeemed", vtxo.Txid, vtxo.VOut)
	return nil
}

func (s *covenantlessService) verifyForfeitTxsSigs(txs []string) error {
	nbWorkers := runtime.NumCPU()
	jobs := make(chan string, len(txs))
	errChan := make(chan error, 1)
	wg := sync.WaitGroup{}
	wg.Add(nbWorkers)

	for i := 0; i < nbWorkers; i++ {
		go func() {
			defer wg.Done()

			for tx := range jobs {
				valid, txid, err := s.builder.VerifyTapscriptPartialSigs(tx)
				if err != nil {
					errChan <- fmt.Errorf("failed to validate forfeit tx %s: %s", txid, err)
					return
				}

				if !valid {
					errChan <- fmt.Errorf("invalid signature for forfeit tx %s", txid)
					return
				}
			}
		}()
	}

	for _, tx := range txs {
		select {
		case err := <-errChan:
			return err
		default:
			jobs <- tx
		}
	}
	close(jobs)
	wg.Wait()

	select {
	case err := <-errChan:
		return err
	default:
		close(errChan)
		return nil
	}
}

func batchTreeEvents(txTree tree.TxTree, batchIndex int32, roundId string) []domain.Event {
	events := make([]domain.Event, 0)

	for _, lvl := range txTree {
		for _, node := range lvl {
			events = append(events, BatchTree{
				RoundEvent: domain.RoundEvent{
					Id:   roundId,
					Type: domain.EventTypeUndefined,
				},
				BatchIndex: batchIndex,
				Node:       node,
			})
		}
	}

	return events
}

func batchTreeSignatureEvents(txTree tree.TxTree, batchIndex int32, roundId string) []domain.Event {
	events := make([]domain.Event, 0)

	for level, lvl := range txTree {
		for levelIndex, node := range lvl {
			ptx, err := psbt.NewFromRawBytes(strings.NewReader(node.Tx), true)
			if err != nil {
				log.WithError(err).Warn("failed to parse tx")
				continue
			}

			sig := ptx.Inputs[0].TaprootKeySpendSig

			events = append(events, BatchTreeSignature{
				RoundEvent: domain.RoundEvent{
					Id:   roundId,
					Type: domain.EventTypeUndefined,
				},
				Topic:      []string{},
				BatchIndex: batchIndex,
				Level:      int32(level),
				LevelIndex: int32(levelIndex),
				Signature:  hex.EncodeToString(sig),
			})
		}
	}
	return events
}<|MERGE_RESOLUTION|>--- conflicted
+++ resolved
@@ -145,12 +145,8 @@
 		forfeitTxs:                newForfeitTxsMap(builder),
 		offchainTxInputs:          newOutpointMap(),
 		roundInputs:               newOutpointMap(),
-<<<<<<< HEAD
 		offchainTxs:               newOffchainTxsMap(),
-		eventsCh:                  make(chan domain.Event),
-=======
 		eventsCh:                  make(chan []domain.Event),
->>>>>>> 8799223a
 		transactionEventsCh:       make(chan TransactionEvent),
 		currentRoundLock:          sync.Mutex{},
 		treeSigningSessions:       make(map[string]*musigSigningSession),
