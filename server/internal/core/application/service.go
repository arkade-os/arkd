--- conflicted
+++ resolved
@@ -396,13 +396,8 @@
 	expiration := int64(math.MaxInt64)
 	rootCommitmentTxid := ""
 	for _, vtxo := range spentVtxos {
-<<<<<<< HEAD
 		indexedSpentVtxos[vtxo.Outpoint] = vtxo
-		commitmentTxsByCheckpointTxid[checkpointTxsByVtxoKey[vtxo.Outpoint]] = vtxo.CommitmentTxid
-=======
-		indexedSpentVtxos[vtxo.VtxoKey] = vtxo
-		commitmentTxsByCheckpointTxid[checkpointTxsByVtxoKey[vtxo.VtxoKey]] = vtxo.RootCommitmentTxid
->>>>>>> c4f59114
+		commitmentTxsByCheckpointTxid[checkpointTxsByVtxoKey[vtxo.Outpoint]] = vtxo.RootCommitmentTxid
 		if vtxo.ExpireAt < expiration {
 			rootCommitmentTxid = vtxo.RootCommitmentTxid
 			expiration = vtxo.ExpireAt
