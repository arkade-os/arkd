package application

import (
	"bytes"
	"context"
	"encoding/hex"
	"fmt"
	"strings"
	"sync"
	"time"

	"github.com/ark-network/ark/common"
	"github.com/ark-network/ark/common/bitcointree"
	"github.com/ark-network/ark/common/note"
	"github.com/ark-network/ark/common/tree"
	"github.com/ark-network/ark/server/internal/core/domain"
	"github.com/ark-network/ark/server/internal/core/ports"
	"github.com/btcsuite/btcd/btcec/v2/schnorr"
	"github.com/btcsuite/btcd/btcutil"
	"github.com/btcsuite/btcd/btcutil/psbt"
	"github.com/btcsuite/btcd/chaincfg"
	"github.com/btcsuite/btcd/chaincfg/chainhash"
	"github.com/btcsuite/btcd/txscript"
	"github.com/btcsuite/btcd/wire"
	"github.com/btcsuite/btcwallet/waddrmgr"
	"github.com/decred/dcrd/dcrec/secp256k1/v4"
	"github.com/lightningnetwork/lnd/lnwallet/chainfee"
	log "github.com/sirupsen/logrus"
)

const marketHourDelta = 5 * time.Minute

type covenantlessService struct {
	network             common.Network
	pubkey              *secp256k1.PublicKey
	roundLifetime       common.RelativeLocktime
	roundInterval       int64
	unilateralExitDelay common.RelativeLocktime
	boardingExitDelay   common.RelativeLocktime

	nostrDefaultRelays []string

	wallet      ports.WalletService
	repoManager ports.RepoManager
	builder     ports.TxBuilder
	scanner     ports.BlockchainScanner
	sweeper     *sweeper

	txRequests *txRequestsQueue
	forfeitTxs *forfeitTxsMap

	eventsCh            chan domain.RoundEvent
	transactionEventsCh chan TransactionEvent

	// cached data for the current round
	currentRoundLock    sync.Mutex
	currentRound        *domain.Round
	treeSigningSessions map[string]*musigSigningSession

	// TODO derive this from wallet
	serverSigningKey    *secp256k1.PrivateKey
	serverSigningPubKey *secp256k1.PublicKey
}

func NewCovenantlessService(
	network common.Network,
	roundInterval int64,
	roundLifetime, unilateralExitDelay, boardingExitDelay common.RelativeLocktime,
	nostrDefaultRelays []string,
	walletSvc ports.WalletService, repoManager ports.RepoManager,
	builder ports.TxBuilder, scanner ports.BlockchainScanner,
	scheduler ports.SchedulerService,
	noteUriPrefix string,
	marketHourStartTime, marketHourEndTime time.Time,
	marketHourPeriod, marketHourRoundInterval time.Duration,
) (Service, error) {
	pubkey, err := walletSvc.GetPubkey(context.Background())
	if err != nil {
		return nil, fmt.Errorf("failed to fetch pubkey: %s", err)
	}

	// Try to load market hours from DB first
	marketHour, err := repoManager.MarketHourRepo().Get(context.Background())
	if err != nil {
		return nil, fmt.Errorf("failed to get market hours from db: %w", err)
	}

	if marketHour == nil {
		marketHour = domain.NewMarketHour(marketHourStartTime, marketHourEndTime, marketHourPeriod, marketHourRoundInterval)
		if err := repoManager.MarketHourRepo().Upsert(context.Background(), *marketHour); err != nil {
			return nil, fmt.Errorf("failed to upsert initial market hours to db: %w", err)
		}
	}

	serverSigningKey, err := secp256k1.GeneratePrivateKey()
	if err != nil {
		return nil, fmt.Errorf("failed to generate ephemeral key: %s", err)
	}

	svc := &covenantlessService{
		network:             network,
		pubkey:              pubkey,
		roundLifetime:       roundLifetime,
		roundInterval:       roundInterval,
		unilateralExitDelay: unilateralExitDelay,
		wallet:              walletSvc,
		repoManager:         repoManager,
		builder:             builder,
		scanner:             scanner,
		sweeper:             newSweeper(walletSvc, repoManager, builder, scheduler, noteUriPrefix),
		txRequests:          newTxRequestsQueue(),
		forfeitTxs:          newForfeitTxsMap(builder),
		eventsCh:            make(chan domain.RoundEvent),
		transactionEventsCh: make(chan TransactionEvent),
		currentRoundLock:    sync.Mutex{},
		treeSigningSessions: make(map[string]*musigSigningSession),
		boardingExitDelay:   boardingExitDelay,
		nostrDefaultRelays:  nostrDefaultRelays,
		serverSigningKey:    serverSigningKey,
		serverSigningPubKey: serverSigningKey.PubKey(),
	}

	repoManager.RegisterEventsHandler(
		func(round *domain.Round) {
			go func() {
				defer func() {
					if r := recover(); r != nil {
						log.Errorf("recovered from panic in propagateEvents: %v", r)
					}
				}()

				svc.propagateEvents(round)
			}()

			go func() {
				defer func() {
					if r := recover(); r != nil {
						log.Errorf("recovered from panic in updateVtxoSet and scheduleSweepVtxosForRound: %v", r)
					}
				}()

				// utxo db must be updated before scheduling the sweep events
				svc.updateVtxoSet(round)
				svc.scheduleSweepVtxosForRound(round)
			}()
		},
	)

	if err := svc.restoreWatchingVtxos(); err != nil {
		return nil, fmt.Errorf("failed to restore watching vtxos: %s", err)
	}
	go svc.listenToScannerNotifications()
	return svc, nil
}

func (s *covenantlessService) Start() error {
	log.Debug("starting sweeper service")
	if err := s.sweeper.start(); err != nil {
		return err
	}

	log.Debug("starting app service")
	go s.start()
	return nil
}

func (s *covenantlessService) Stop() {
	s.sweeper.stop()
	// nolint
	vtxos, _ := s.repoManager.Vtxos().GetAllSweepableVtxos(context.Background())
	if len(vtxos) > 0 {
		s.stopWatchingVtxos(vtxos)
	}

	s.wallet.Close()
	log.Debug("closed connection to wallet")
	s.repoManager.Close()
	log.Debug("closed connection to db")
	close(s.eventsCh)
}

func (s *covenantlessService) SubmitRedeemTx(
	ctx context.Context, redeemTx string,
) (string, error) {
	redeemPtx, err := psbt.NewFromRawBytes(strings.NewReader(redeemTx), true)
	if err != nil {
		return "", fmt.Errorf("failed to parse redeem tx: %s", err)
	}

	vtxoRepo := s.repoManager.Vtxos()

	expiration := int64(0)
	roundTxid := ""

	ins := make([]common.VtxoInput, 0)

	ptx, err := psbt.NewFromRawBytes(strings.NewReader(redeemTx), true)
	if err != nil {
		return "", fmt.Errorf("failed to parse redeem tx: %s", err)
	}

	spentVtxoKeys := make([]domain.VtxoKey, 0, len(ptx.Inputs))
	for _, input := range ptx.UnsignedTx.TxIn {
		spentVtxoKeys = append(spentVtxoKeys, domain.VtxoKey{
			Txid: input.PreviousOutPoint.Hash.String(),
			VOut: input.PreviousOutPoint.Index,
		})
	}

	spentVtxos, err := vtxoRepo.GetVtxos(ctx, spentVtxoKeys)
	if err != nil {
		return "", fmt.Errorf("failed to get vtxos: %s", err)
	}

	if len(spentVtxos) != len(spentVtxoKeys) {
		return "", fmt.Errorf("some vtxos not found")
	}

	vtxoMap := make(map[wire.OutPoint]domain.Vtxo)
	for _, vtxo := range spentVtxos {
		hash, err := chainhash.NewHashFromStr(vtxo.Txid)
		if err != nil {
			return "", fmt.Errorf("failed to parse vtxo txid: %s", err)
		}
		vtxoMap[wire.OutPoint{Hash: *hash, Index: vtxo.VOut}] = vtxo
	}

	sumOfInputs := int64(0)
	for inputIndex, input := range ptx.Inputs {
		if input.WitnessUtxo == nil {
			return "", fmt.Errorf("missing witness utxo")
		}

		if len(input.TaprootLeafScript) == 0 {
			return "", fmt.Errorf("missing tapscript leaf")
		}

		tapscript := input.TaprootLeafScript[0]

		if len(input.TaprootScriptSpendSig) == 0 {
			return "", fmt.Errorf("missing tapscript spend sig")
		}

		outpoint := ptx.UnsignedTx.TxIn[inputIndex].PreviousOutPoint

		vtxo, exists := vtxoMap[outpoint]
		if !exists {
			return "", fmt.Errorf("vtxo not found")
		}

		// make sure we don't use the same vtxo twice
		delete(vtxoMap, outpoint)

		if vtxo.Spent {
			return "", fmt.Errorf("vtxo already spent")
		}

		if vtxo.Redeemed {
			return "", fmt.Errorf("vtxo already redeemed")
		}

		if vtxo.Swept {
			return "", fmt.Errorf("vtxo already swept")
		}

		sumOfInputs += input.WitnessUtxo.Value

		if inputIndex == 0 || vtxo.ExpireAt < expiration {
			roundTxid = vtxo.RoundTxid
			expiration = vtxo.ExpireAt
		}

		// verify that the user signs a forfeit closure
		var userPubkey *secp256k1.PublicKey

		serverXOnlyPubkey := schnorr.SerializePubKey(s.pubkey)

		for _, sig := range input.TaprootScriptSpendSig {
			if !bytes.Equal(sig.XOnlyPubKey, serverXOnlyPubkey) {
				parsed, err := schnorr.ParsePubKey(sig.XOnlyPubKey)
				if err != nil {
					return "", fmt.Errorf("failed to parse pubkey: %s", err)
				}
				userPubkey = parsed
				break
			}
		}

		if userPubkey == nil {
			return "", fmt.Errorf("redeem transaction is not signed")
		}

		vtxoPubkeyBuf, err := hex.DecodeString(vtxo.PubKey)
		if err != nil {
			return "", fmt.Errorf("failed to decode vtxo pubkey: %s", err)
		}

		vtxoPubkey, err := schnorr.ParsePubKey(vtxoPubkeyBuf)
		if err != nil {
			return "", fmt.Errorf("failed to parse vtxo pubkey: %s", err)
		}

		// verify witness utxo
		pkscript, err := common.P2TRScript(vtxoPubkey)
		if err != nil {
			return "", fmt.Errorf("failed to get pkscript: %s", err)
		}

		if !bytes.Equal(input.WitnessUtxo.PkScript, pkscript) {
			return "", fmt.Errorf("witness utxo script mismatch")
		}

		if input.WitnessUtxo.Value != int64(vtxo.Amount) {
			return "", fmt.Errorf("witness utxo value mismatch")
		}

		// verify forfeit closure script
		closure, err := tree.DecodeClosure(tapscript.Script)
		if err != nil {
			return "", fmt.Errorf("failed to decode forfeit closure: %s", err)
		}

		var locktime *common.AbsoluteLocktime

		switch c := closure.(type) {
		case *tree.CLTVMultisigClosure:
			locktime = &c.Locktime
		case *tree.MultisigClosure, *tree.ConditionMultisigClosure:
		default:
			return "", fmt.Errorf("invalid forfeit closure script")
		}

		if locktime != nil {
			blocktimestamp, err := s.wallet.GetCurrentBlockTime(ctx)
			if err != nil {
				return "", fmt.Errorf("failed to get current block time: %s", err)
			}
			if !locktime.IsSeconds() {
				if *locktime > common.AbsoluteLocktime(blocktimestamp.Height) {
					return "", fmt.Errorf("forfeit closure is CLTV locked, %d > %d (block time)", *locktime, blocktimestamp.Time)
				}
			} else {
				if *locktime > common.AbsoluteLocktime(blocktimestamp.Time) {
					return "", fmt.Errorf("forfeit closure is CLTV locked, %d > %d (block time)", *locktime, blocktimestamp.Time)
				}
			}
		}

		ctrlBlock, err := txscript.ParseControlBlock(tapscript.ControlBlock)
		if err != nil {
			return "", fmt.Errorf("failed to parse control block: %s", err)
		}

		ins = append(ins, common.VtxoInput{
			Outpoint: &outpoint,
			Tapscript: &waddrmgr.Tapscript{
				ControlBlock:   ctrlBlock,
				RevealedScript: tapscript.Script,
			},
		})
	}

	dust, err := s.wallet.GetDustAmount(ctx)
	if err != nil {
		return "", fmt.Errorf("failed to get dust threshold: %s", err)
	}

	outputs := ptx.UnsignedTx.TxOut

	sumOfOutputs := int64(0)
	for _, out := range outputs {
		sumOfOutputs += out.Value
		if out.Value < int64(dust) {
			return "", fmt.Errorf("output value is less than dust threshold")
		}
	}

	fees := sumOfInputs - sumOfOutputs
	if fees < 0 {
		return "", fmt.Errorf("invalid fees, inputs are less than outputs")
	}

	minFeeRate := s.wallet.MinRelayFeeRate(ctx)

	minFees, err := common.ComputeRedeemTxFee(chainfee.SatPerKVByte(minFeeRate), ins, len(outputs))
	if err != nil {
		return "", fmt.Errorf("failed to compute min fees: %s", err)
	}

	if fees < minFees {
		return "", fmt.Errorf("min relay fee not met, %d < %d", fees, minFees)
	}

	// recompute redeem tx
	rebuiltRedeemTx, err := bitcointree.BuildRedeemTx(ins, outputs)
	if err != nil {
		return "", fmt.Errorf("failed to rebuild redeem tx: %s", err)
	}

	rebuiltPtx, err := psbt.NewFromRawBytes(strings.NewReader(rebuiltRedeemTx), true)
	if err != nil {
		return "", fmt.Errorf("failed to parse rebuilt redeem tx: %s", err)
	}

	rebuiltTxid := rebuiltPtx.UnsignedTx.TxID()
	redeemTxid := redeemPtx.UnsignedTx.TxID()
	if rebuiltTxid != redeemTxid {
		return "", fmt.Errorf("invalid redeem tx")
	}

	// verify the tapscript signatures
	if valid, err := s.builder.VerifyTapscriptPartialSigs(redeemTx); err != nil || !valid {
		return "", fmt.Errorf("invalid tx signature: %s", err)
	}

	if expiration == 0 {
		return "", fmt.Errorf("no valid vtxo found")
	}

	if roundTxid == "" {
		return "", fmt.Errorf("no valid vtxo found")
	}

	// sign the redeem tx

	signedRedeemTx, err := s.wallet.SignTransactionTapscript(ctx, redeemTx, nil)
	if err != nil {
		return "", fmt.Errorf("failed to sign redeem tx: %s", err)
	}

	// Create new vtxos, update spent vtxos state
	newVtxos := make([]domain.Vtxo, 0, len(redeemPtx.UnsignedTx.TxOut))
	for outIndex, out := range outputs {
		vtxoTapKey, err := schnorr.ParsePubKey(out.PkScript[2:])
		if err != nil {
			return "", fmt.Errorf("failed to parse vtxo taproot key: %s", err)
		}

		vtxoPubkey := hex.EncodeToString(schnorr.SerializePubKey(vtxoTapKey))

		newVtxos = append(newVtxos, domain.Vtxo{
			VtxoKey: domain.VtxoKey{
				Txid: redeemTxid,
				VOut: uint32(outIndex),
			},
			PubKey:    vtxoPubkey,
			Amount:    uint64(out.Value),
			ExpireAt:  expiration,
			RoundTxid: roundTxid,
			RedeemTx:  signedRedeemTx,
			CreatedAt: time.Now().Unix(),
		})
	}

	if err := s.repoManager.Vtxos().AddVtxos(ctx, newVtxos); err != nil {
		return "", fmt.Errorf("failed to add vtxos: %s", err)
	}
	log.Infof("added %d vtxos", len(newVtxos))
	if err := s.startWatchingVtxos(newVtxos); err != nil {
		log.WithError(err).Warn(
			"failed to start watching vtxos",
		)
	}
	log.Debugf("started watching %d vtxos", len(newVtxos))

	if err := s.repoManager.Vtxos().SpendVtxos(ctx, spentVtxoKeys, redeemTxid); err != nil {
		return "", fmt.Errorf("failed to spend vtxo: %s", err)
	}
	log.Infof("spent %d vtxos", len(spentVtxos))

	go func() {
		s.transactionEventsCh <- RedeemTransactionEvent{
			RedeemTxid:     redeemTxid,
			SpentVtxos:     spentVtxoKeys,
			SpendableVtxos: newVtxos,
		}
	}()

	return signedRedeemTx, nil
}

func (s *covenantlessService) GetBoardingAddress(
	ctx context.Context, userPubkey *secp256k1.PublicKey,
) (address string, scripts []string, err error) {
	vtxoScript := bitcointree.NewDefaultVtxoScript(s.pubkey, userPubkey, s.boardingExitDelay)

	tapKey, _, err := vtxoScript.TapTree()
	if err != nil {
		return "", nil, fmt.Errorf("failed to get taproot key: %s", err)
	}

	addr, err := btcutil.NewAddressTaproot(
		schnorr.SerializePubKey(tapKey), s.chainParams(),
	)
	if err != nil {
		return "", nil, fmt.Errorf("failed to get address: %s", err)
	}

	scripts, err = vtxoScript.Encode()
	if err != nil {
		return "", nil, fmt.Errorf("failed to encode vtxo script: %s", err)
	}

	address = addr.EncodeAddress()

	return
}

func (s *covenantlessService) SpendNotes(ctx context.Context, notes []note.Note) (string, error) {
	notesRepo := s.repoManager.Notes()

	for _, note := range notes {
		// verify the note signature
		hash := note.Hash()

		valid, err := s.wallet.VerifyMessageSignature(ctx, hash, note.Signature)
		if err != nil {
			return "", fmt.Errorf("failed to verify note signature: %s", err)
		}

		if !valid {
			return "", fmt.Errorf("invalid note signature %s", note)
		}

		// verify that the note is spendable
		spent, err := notesRepo.Contains(ctx, note.ID)
		if err != nil {
			return "", fmt.Errorf("failed to check if note is spent: %s", err)
		}

		if spent {
			return "", fmt.Errorf("note already spent: %s", note)
		}
	}

	request, err := domain.NewTxRequest(make([]domain.Vtxo, 0))
	if err != nil {
		return "", fmt.Errorf("failed to create tx request: %s", err)
	}

	if err := s.txRequests.pushWithNotes(*request, notes); err != nil {
		return "", fmt.Errorf("failed to push tx requests: %s", err)
	}

	return request.Id, nil
}

func (s *covenantlessService) SpendVtxos(ctx context.Context, inputs []ports.Input) (string, error) {
	vtxosInputs := make([]domain.Vtxo, 0)
	boardingInputs := make([]ports.BoardingInput, 0)

	now := time.Now().Unix()

	boardingTxs := make(map[string]wire.MsgTx, 0) // txid -> txhex

	for _, input := range inputs {
		vtxosResult, err := s.repoManager.Vtxos().GetVtxos(ctx, []domain.VtxoKey{input.VtxoKey})
		if err != nil || len(vtxosResult) == 0 {
			// vtxo not found in db, check if it exists on-chain
			if _, ok := boardingTxs[input.Txid]; !ok {
				// check if the tx exists and is confirmed
				txhex, err := s.wallet.GetTransaction(ctx, input.Txid)
				if err != nil {
					return "", fmt.Errorf("failed to get tx %s: %s", input.Txid, err)
				}

				var tx wire.MsgTx
				if err := tx.Deserialize(hex.NewDecoder(strings.NewReader(txhex))); err != nil {
					return "", fmt.Errorf("failed to deserialize tx %s: %s", input.Txid, err)
				}

				confirmed, _, blocktime, err := s.wallet.IsTransactionConfirmed(ctx, input.Txid)
				if err != nil {
					return "", fmt.Errorf("failed to check tx %s: %s", input.Txid, err)
				}

				if !confirmed {
					return "", fmt.Errorf("tx %s not confirmed", input.Txid)
				}

				vtxoScript, err := bitcointree.ParseVtxoScript(input.Tapscripts)
				if err != nil {
					return "", fmt.Errorf("failed to parse boarding descriptor: %s", err)
				}

				exitDelay, err := vtxoScript.SmallestExitDelay()
				if err != nil {
					return "", fmt.Errorf("failed to get exit delay: %s", err)
				}

				// if the exit path is available, forbid registering the boarding utxo
				if blocktime+exitDelay.Seconds() < now {
					return "", fmt.Errorf("tx %s expired", input.Txid)
				}

				boardingTxs[input.Txid] = tx
			}

			tx := boardingTxs[input.Txid]
			boardingInput, err := s.newBoardingInput(tx, input)
			if err != nil {
				return "", err
			}

			boardingInputs = append(boardingInputs, *boardingInput)
			continue
		}

		vtxo := vtxosResult[0]
		if vtxo.Spent {
			return "", fmt.Errorf("input %s:%d already spent", vtxo.Txid, vtxo.VOut)
		}

		if vtxo.Redeemed {
			return "", fmt.Errorf("input %s:%d already redeemed", vtxo.Txid, vtxo.VOut)
		}

		if vtxo.Swept {
			return "", fmt.Errorf("input %s:%d already swept", vtxo.Txid, vtxo.VOut)
		}

		vtxoScript, err := bitcointree.ParseVtxoScript(input.Tapscripts)
		if err != nil {
			return "", fmt.Errorf("failed to parse boarding descriptor: %s", err)
		}

		tapKey, _, err := vtxoScript.TapTree()
		if err != nil {
			return "", fmt.Errorf("failed to get taproot key: %s", err)
		}

		expectedTapKey, err := vtxo.TapKey()
		if err != nil {
			return "", fmt.Errorf("failed to get taproot key: %s", err)
		}

		if !bytes.Equal(schnorr.SerializePubKey(tapKey), schnorr.SerializePubKey(expectedTapKey)) {
			return "", fmt.Errorf("descriptor does not match vtxo pubkey")
		}

		vtxosInputs = append(vtxosInputs, vtxo)
	}

	request, err := domain.NewTxRequest(vtxosInputs)
	if err != nil {
		return "", err
	}

	if err := s.txRequests.push(*request, boardingInputs); err != nil {
		return "", err
	}
	return request.Id, nil
}

func (s *covenantlessService) newBoardingInput(tx wire.MsgTx, input ports.Input) (*ports.BoardingInput, error) {
	if len(tx.TxOut) <= int(input.VtxoKey.VOut) {
		return nil, fmt.Errorf("output not found")
	}

	output := tx.TxOut[input.VtxoKey.VOut]

	boardingScript, err := bitcointree.ParseVtxoScript(input.Tapscripts)
	if err != nil {
		return nil, fmt.Errorf("failed to parse boarding descriptor: %s", err)
	}

	tapKey, _, err := boardingScript.TapTree()
	if err != nil {
		return nil, fmt.Errorf("failed to get taproot key: %s", err)
	}

	expectedScriptPubkey, err := common.P2TRScript(tapKey)
	if err != nil {
		return nil, fmt.Errorf("failed to get script pubkey: %s", err)
	}

	if !bytes.Equal(output.PkScript, expectedScriptPubkey) {
		return nil, fmt.Errorf("descriptor does not match script in transaction output")
	}

	if err := boardingScript.Validate(s.pubkey, s.unilateralExitDelay); err != nil {
		return nil, err
	}

	return &ports.BoardingInput{
		Amount: uint64(output.Value),
		Input:  input,
	}, nil
}

func (s *covenantlessService) ClaimVtxos(ctx context.Context, creds string, receivers []domain.Receiver, musig2Data *tree.Musig2) error {
	// Check credentials
	request, ok := s.txRequests.view(creds)
	if !ok {
		return fmt.Errorf("invalid credentials")
	}

	dustAmount, err := s.wallet.GetDustAmount(ctx)
	if err != nil {
		return fmt.Errorf("unable to verify receiver amount, failed to get dust: %s", err)
	}

	hasOffChainReceiver := false

	for _, rcv := range receivers {
		if rcv.Amount <= dustAmount {
			return fmt.Errorf("receiver amount must be greater than dust amount %d", dustAmount)
		}

		if !rcv.IsOnchain() {
			hasOffChainReceiver = true
		}
	}

	if hasOffChainReceiver {
		if musig2Data == nil {
			return fmt.Errorf("musig2 data is required for offchain receivers")
		}

		// check if the server pubkey has been set as cosigner
		serverPubKeyHex := hex.EncodeToString(s.serverSigningPubKey.SerializeCompressed())
		for _, pubkey := range musig2Data.CosignersPublicKeys {
			if pubkey == serverPubKeyHex {
				return fmt.Errorf("server pubkey already in musig2 data")
			}
		}

		if err := s.txRequests.addMusig2Data(request.Id, musig2Data); err != nil {
			return fmt.Errorf("failed to add musig2 data: %s", err)
		}
	}

	if err := request.AddReceivers(receivers); err != nil {
		return err
	}
	return s.txRequests.update(*request)
}

func (s *covenantlessService) UpdateTxRequestStatus(_ context.Context, id string) error {
	return s.txRequests.updatePingTimestamp(id)
}

func (s *covenantlessService) SignVtxos(ctx context.Context, forfeitTxs []string) error {
	return s.forfeitTxs.sign(forfeitTxs)
}

func (s *covenantlessService) SignRoundTx(ctx context.Context, signedRoundTx string) error {
	s.currentRoundLock.Lock()
	defer s.currentRoundLock.Unlock()

	combined, err := s.builder.VerifyAndCombinePartialTx(s.currentRound.UnsignedTx, signedRoundTx)
	if err != nil {
		return fmt.Errorf("failed to verify and combine partial tx: %s", err)
	}

	s.currentRound.UnsignedTx = combined
	return nil
}

func (s *covenantlessService) ListVtxos(ctx context.Context, address string) ([]domain.Vtxo, []domain.Vtxo, error) {
	decodedAddress, err := common.DecodeAddress(address)
	if err != nil {
		return nil, nil, fmt.Errorf("failed to decode address: %s", err)
	}

	if !bytes.Equal(schnorr.SerializePubKey(decodedAddress.Server), schnorr.SerializePubKey(s.pubkey)) {
		return nil, nil, fmt.Errorf("address does not match server pubkey")
	}

	pubkey := hex.EncodeToString(schnorr.SerializePubKey(decodedAddress.VtxoTapKey))

	return s.repoManager.Vtxos().GetAllVtxos(ctx, pubkey)
}

func (s *covenantlessService) GetEventsChannel(ctx context.Context) <-chan domain.RoundEvent {
	return s.eventsCh
}

func (s *covenantlessService) GetTransactionEventsChannel(ctx context.Context) <-chan TransactionEvent {
	return s.transactionEventsCh
}

func (s *covenantlessService) GetRoundByTxid(ctx context.Context, roundTxid string) (*domain.Round, error) {
	return s.repoManager.Rounds().GetRoundWithTxid(ctx, roundTxid)
}

func (s *covenantlessService) GetRoundById(ctx context.Context, id string) (*domain.Round, error) {
	return s.repoManager.Rounds().GetRoundWithId(ctx, id)
}

func (s *covenantlessService) GetCurrentRound(ctx context.Context) (*domain.Round, error) {
	return domain.NewRoundFromEvents(s.currentRound.Events()), nil
}

func (s *covenantlessService) GetInfo(ctx context.Context) (*ServiceInfo, error) {
	pubkey := hex.EncodeToString(s.pubkey.SerializeCompressed())

	dust, err := s.wallet.GetDustAmount(ctx)
	if err != nil {
		return nil, fmt.Errorf("failed to get dust amount: %s", err)
	}

	forfeitAddr, err := s.wallet.GetForfeitAddress(ctx)
	if err != nil {
		return nil, fmt.Errorf("failed to get forfeit address: %s", err)
	}

	marketHourConfig, err := s.repoManager.MarketHourRepo().Get(ctx)
	if err != nil {
		return nil, err
	}

	marketHourNextStart, marketHourNextEnd, err := calcNextMarketHour(
		marketHourConfig.StartTime,
		marketHourConfig.EndTime,
		marketHourConfig.Period,
		marketHourDelta,
		time.Now(),
	)
	if err != nil {
		return nil, err
	}

	return &ServiceInfo{
		PubKey:              pubkey,
		RoundLifetime:       int64(s.roundLifetime.Value),
		UnilateralExitDelay: int64(s.unilateralExitDelay.Value),
		RoundInterval:       s.roundInterval,
		Network:             s.network.Name,
		Dust:                dust,
		ForfeitAddress:      forfeitAddr,
		NextMarketHour: &NextMarketHour{
			StartTime:     marketHourNextStart,
			EndTime:       marketHourNextEnd,
			Period:        marketHourConfig.Period,
			RoundInterval: marketHourConfig.RoundInterval,
		},
	}, nil
}

func calcNextMarketHour(marketHourStartTime, marketHourEndTime time.Time, period, marketHourDelta time.Duration, now time.Time) (time.Time, time.Time, error) {
	// Validate input parameters
	if period <= 0 {
		return time.Time{}, time.Time{}, fmt.Errorf("period must be greater than 0")
	}
	if !marketHourEndTime.After(marketHourStartTime) {
		return time.Time{}, time.Time{}, fmt.Errorf("market hour end time must be after start time")
	}

	// Calculate the duration of the market hour
	duration := marketHourEndTime.Sub(marketHourStartTime)

	// Calculate the number of periods since the initial marketHourStartTime
	elapsed := now.Sub(marketHourStartTime)
	var n int64
	if elapsed >= 0 {
		n = int64(elapsed / period)
	} else {
		n = int64((elapsed - period + 1) / period)
	}

	// Calculate the current market hour start and end times
	currentStartTime := marketHourStartTime.Add(time.Duration(n) * period)
	currentEndTime := currentStartTime.Add(duration)

	// Adjust if now is before the currentStartTime
	if now.Before(currentStartTime) {
		n -= 1
		currentStartTime = marketHourStartTime.Add(time.Duration(n) * period)
		currentEndTime = currentStartTime.Add(duration)
	}

	timeUntilEnd := currentEndTime.Sub(now)

	if !now.Before(currentStartTime) && now.Before(currentEndTime) && timeUntilEnd >= marketHourDelta {
		// Return the current market hour
		return currentStartTime, currentEndTime, nil
	} else {
		// Move to the next market hour
		n += 1
		nextStartTime := marketHourStartTime.Add(time.Duration(n) * period)
		nextEndTime := nextStartTime.Add(duration)
		return nextStartTime, nextEndTime, nil
	}
}

func (s *covenantlessService) RegisterCosignerNonces(
	ctx context.Context, roundID string, pubkey *secp256k1.PublicKey, encodedNonces string,
) error {
	session, ok := s.treeSigningSessions[roundID]
	if !ok {
		return fmt.Errorf(`signing session not found for round "%s"`, roundID)
	}

	nonces, err := bitcointree.DecodeNonces(hex.NewDecoder(strings.NewReader(encodedNonces)))
	if err != nil {
		return fmt.Errorf("failed to decode nonces: %s", err)
	}
	session.lock.Lock()
	defer session.lock.Unlock()

	if _, ok := session.nonces[pubkey]; ok {
		return nil // skip if we already have nonces for this pubkey
	}

	session.nonces[pubkey] = nonces

	if len(session.nonces) == session.nbCosigners-1 { // exclude the server
		go func() {
			session.nonceDoneC <- struct{}{}
		}()
	}

	return nil
}

func (s *covenantlessService) RegisterCosignerSignatures(
	ctx context.Context, roundID string, pubkey *secp256k1.PublicKey, encodedSignatures string,
) error {
	session, ok := s.treeSigningSessions[roundID]
	if !ok {
		return fmt.Errorf(`signing session not found for round "%s"`, roundID)
	}

	signatures, err := bitcointree.DecodeSignatures(hex.NewDecoder(strings.NewReader(encodedSignatures)))
	if err != nil {
		return fmt.Errorf("failed to decode signatures: %s", err)
	}

	session.lock.Lock()
	defer session.lock.Unlock()

	if _, ok := session.signatures[pubkey]; ok {
		return nil // skip if we already have signatures for this pubkey
	}

	session.signatures[pubkey] = signatures

	if len(session.signatures) == session.nbCosigners-1 { // exclude the server
		go func() {
			session.sigDoneC <- struct{}{}
		}()
	}

	return nil
}

func (s *covenantlessService) SetNostrRecipient(ctx context.Context, nostrRecipient string, signedVtxoOutpoints []SignedVtxoOutpoint) error {
	nprofileRecipient, err := nip19toNostrProfile(nostrRecipient, s.nostrDefaultRelays)
	if err != nil {
		return fmt.Errorf("failed to convert nostr recipient: %s", err)
	}

	if err := validateProofs(ctx, s.repoManager.Vtxos(), signedVtxoOutpoints); err != nil {
		return err
	}

	vtxoKeys := make([]domain.VtxoKey, 0, len(signedVtxoOutpoints))
	for _, signedVtxo := range signedVtxoOutpoints {
		vtxoKeys = append(vtxoKeys, signedVtxo.Outpoint)
	}

	return s.repoManager.Entities().Add(
		ctx,
		domain.Entity{
			NostrRecipient: nprofileRecipient,
		},
		vtxoKeys,
	)
}

func (s *covenantlessService) DeleteNostrRecipient(ctx context.Context, signedVtxoOutpoints []SignedVtxoOutpoint) error {
	if err := validateProofs(ctx, s.repoManager.Vtxos(), signedVtxoOutpoints); err != nil {
		return err
	}

	vtxoKeys := make([]domain.VtxoKey, 0, len(signedVtxoOutpoints))
	for _, signedVtxo := range signedVtxoOutpoints {
		vtxoKeys = append(vtxoKeys, signedVtxo.Outpoint)
	}

	return s.repoManager.Entities().Delete(ctx, vtxoKeys)
}

func (s *covenantlessService) start() {
	defer func() {
		if r := recover(); r != nil {
			log.Errorf("recovered from panic in start: %v", r)
		}
	}()

	s.startRound()
}

func (s *covenantlessService) startRound() {
	dustAmount, err := s.wallet.GetDustAmount(context.Background())
	if err != nil {
		log.WithError(err).Warn("failed to get dust amount")
		return
	}

	round := domain.NewRound(dustAmount)
	//nolint:all
	round.StartRegistration()
	s.currentRound = round

	defer func() {
		time.Sleep(time.Duration(s.roundInterval/3) * time.Second)
		s.startFinalization()
	}()

	log.Debugf("started registration stage for new round: %s", round.Id)
}

func (s *covenantlessService) startFinalization() {
	log.Debugf("started finalization stage for round: %s", s.currentRound.Id)
	ctx := context.Background()
	round := s.currentRound

	roundRemainingDuration := time.Duration((s.roundInterval/3)*2-1) * time.Second
	thirdOfRemainingDuration := time.Duration(roundRemainingDuration / 3)

	var notes []note.Note
	var roundAborted bool
	defer func() {
		delete(s.treeSigningSessions, round.Id)
		if roundAborted {
			s.startRound()
			return
		}

		if err := s.saveEvents(ctx, round.Id, round.Events()); err != nil {
			log.WithError(err).Warn("failed to store new round events")
		}

		if round.IsFailed() {
			s.startRound()
			return
		}
		time.Sleep(thirdOfRemainingDuration)
		s.finalizeRound(notes)
	}()

	if round.IsFailed() {
		return
	}

	// TODO: understand how many tx requests must be popped from the queue and actually registered for the round
	num := s.txRequests.len()
	if num == 0 {
		roundAborted = true
		err := fmt.Errorf("no tx requests registered")
		round.Fail(fmt.Errorf("round aborted: %s", err))
		log.WithError(err).Debugf("round %s aborted", round.Id)
		return
	}
	if num > txRequestsThreshold {
		num = txRequestsThreshold
	}
	requests, boardingInputs, redeeemedNotes, musig2data := s.txRequests.pop(num)
	notes = redeeemedNotes

	if _, err := round.RegisterTxRequests(requests); err != nil {
		round.Fail(fmt.Errorf("failed to register tx requests: %s", err))
		log.WithError(err).Warn("failed to register tx requests")
		return
	}

	connectorAddresses, err := s.repoManager.Rounds().GetSweptRoundsConnectorAddress(ctx)
	if err != nil {
		round.Fail(fmt.Errorf("failed to retrieve swept rounds: %s", err))
		log.WithError(err).Warn("failed to retrieve swept rounds")
		return
	}

<<<<<<< HEAD
	// add server pubkey in musig2data and count the number of unique keys
	uniqueSignerPubkeys := make(map[string]struct{})
	serverPubKeyHex := hex.EncodeToString(s.serverSigningPubKey.SerializeCompressed())
	for _, data := range musig2data {
		for _, pubkey := range data.CosignersPublicKeys {
			uniqueSignerPubkeys[pubkey] = struct{}{}
		}
		data.CosignersPublicKeys = append(data.CosignersPublicKeys, serverPubKeyHex)
	}

	log.Debugf("building round tx for round %s", round.Id)
=======
	log.Debugf("building tx for round %s", round.Id)
>>>>>>> 3de9a03f
	unsignedRoundTx, vtxoTree, connectorAddress, connectors, err := s.builder.BuildRoundTx(
		s.pubkey, requests, boardingInputs, connectorAddresses, musig2data,
	)
	if err != nil {
		round.Fail(fmt.Errorf("failed to create round tx: %s", err))
		log.WithError(err).Warn("failed to create round tx")
		return
	}
	log.Debugf("round tx created for round %s", round.Id)

	s.forfeitTxs.init(connectors, requests)

	if len(vtxoTree) > 0 {
		nbOfCosigners := len(uniqueSignerPubkeys) + 1 // +1 for the server

		signingSession := newMusigSigningSession(nbOfCosigners)
		s.treeSigningSessions[round.Id] = signingSession

		log.Debugf("signing session created for round %s", round.Id)

		s.currentRound.UnsignedTx = unsignedRoundTx
		// send back the unsigned tree & all cosigners pubkeys
		s.propagateRoundSigningStartedEvent(vtxoTree)

		sweepClosure := tree.CSVMultisigClosure{
			MultisigClosure: tree.MultisigClosure{PubKeys: []*secp256k1.PublicKey{s.pubkey}},
			Locktime:        s.roundLifetime,
		}

		sweepScript, err := sweepClosure.Script()
		if err != nil {
			return
		}

		unsignedPsbt, err := psbt.NewFromRawBytes(strings.NewReader(unsignedRoundTx), true)
		if err != nil {
			round.Fail(fmt.Errorf("failed to parse round tx: %s", err))
			log.WithError(err).Warn("failed to parse round tx")
			return
		}

		sharedOutputAmount := unsignedPsbt.UnsignedTx.TxOut[0].Value

		sweepLeaf := txscript.NewBaseTapLeaf(sweepScript)
		sweepTapTree := txscript.AssembleTaprootScriptTree(sweepLeaf)
		root := sweepTapTree.RootNode.TapHash()

		coordinator, err := bitcointree.NewTreeCoordinatorSession(sharedOutputAmount, vtxoTree, root.CloneBytes())
		if err != nil {
			round.Fail(fmt.Errorf("failed to create tree coordinator: %s", err))
			log.WithError(err).Warn("failed to create tree coordinator")
			return
		}

		serverSignerSession, err := bitcointree.NewTreeSignerSession(
			s.serverSigningKey, sharedOutputAmount, vtxoTree, root.CloneBytes(),
		)
		if err != nil {
			round.Fail(fmt.Errorf("failed to create tree signer session: %s", err))
			log.WithError(err).Warn("failed to create tree signer session")
			return
		}

		nonces, err := serverSignerSession.GetNonces()
		if err != nil {
			round.Fail(fmt.Errorf("failed to get nonces: %s", err))
			log.WithError(err).Warn("failed to get nonces")
			return
		}

		coordinator.AddNonce(s.serverSigningPubKey, nonces)

		noncesTimer := time.NewTimer(thirdOfRemainingDuration)

		select {
		case <-noncesTimer.C:
			round.Fail(fmt.Errorf("musig2 signing session timed out (nonce collection)"))
			log.Warn("musig2 signing session timed out (nonce collection)")
			return
		case <-signingSession.nonceDoneC:
			noncesTimer.Stop()
			for pubkey, nonce := range signingSession.nonces {
				coordinator.AddNonce(pubkey, nonce)
			}
		}

		log.Debugf("nonces collected for round %s", round.Id)

		aggragatedNonces, err := coordinator.AggregateNonces()
		if err != nil {
			round.Fail(fmt.Errorf("failed to aggregate nonces: %s", err))
			log.WithError(err).Warn("failed to aggregate nonces")
			return
		}

		log.Debugf("nonces aggregated for round %s", round.Id)

		// send the combined nonces to the clients
		s.propagateRoundSigningNoncesGeneratedEvent(aggragatedNonces)

		serverSignerSession.SetAggregatedNonces(aggragatedNonces)

		// sign the tree as server
		serverTreeSigs, err := serverSignerSession.Sign()
		if err != nil {
			round.Fail(fmt.Errorf("failed to sign tree: %s", err))
			log.WithError(err).Warn("failed to sign tree")
			return
		}
		coordinator.AddSig(s.serverSigningPubKey, serverTreeSigs)

		log.Debugf("tree signed by us for round %s", round.Id)

		signaturesTimer := time.NewTimer(thirdOfRemainingDuration)

		log.Debugf("waiting for cosigners to sign the tree")

		select {
		case <-signaturesTimer.C:
			round.Fail(fmt.Errorf("musig2 signing session timed out (signatures)"))
			log.Warn("musig2 signing session timed out (signatures)")
			return
		case <-signingSession.sigDoneC:
			signaturesTimer.Stop()
			for pubkey, sig := range signingSession.signatures {
				coordinator.AddSig(pubkey, sig)
			}
		}

		log.Debugf("signatures collected for round %s", round.Id)

		signedTree, err := coordinator.SignTree()
		if err != nil {
			round.Fail(fmt.Errorf("failed to aggregate tree signatures: %s", err))
			log.WithError(err).Warn("failed to aggregate tree signatures")
			return
		}

		log.Debugf("vtxo tree signed for round %s", round.Id)

		vtxoTree = signedTree
	}

	if _, err := round.StartFinalization(
		connectorAddress, connectors, vtxoTree, unsignedRoundTx,
	); err != nil {
		round.Fail(fmt.Errorf("failed to start finalization: %s", err))
		log.WithError(err).Warn("failed to start finalization")
		return
	}

	log.Debugf("started finalization stage for round: %s", round.Id)
}

func (s *covenantlessService) propagateRoundSigningStartedEvent(unsignedVtxoTree tree.VtxoTree) {
	ev := RoundSigningStarted{
		Id:               s.currentRound.Id,
		UnsignedVtxoTree: unsignedVtxoTree,
		UnsignedRoundTx:  s.currentRound.UnsignedTx,
	}

	s.eventsCh <- ev
}

func (s *covenantlessService) propagateRoundSigningNoncesGeneratedEvent(combinedNonces bitcointree.TreeNonces) {
	ev := RoundSigningNoncesGenerated{
		Id:     s.currentRound.Id,
		Nonces: combinedNonces,
	}

	s.eventsCh <- ev
}

func (s *covenantlessService) finalizeRound(notes []note.Note) {
	defer s.startRound()

	ctx := context.Background()
	round := s.currentRound
	if round.IsFailed() {
		return
	}

	var changes []domain.RoundEvent
	defer func() {
		if err := s.saveEvents(ctx, round.Id, changes); err != nil {
			log.WithError(err).Warn("failed to store new round events")
			return
		}
	}()

	forfeitTxs, err := s.forfeitTxs.pop()
	if err != nil {
		changes = round.Fail(fmt.Errorf("failed to finalize round: %s", err))
		log.WithError(err).Warn("failed to finalize round")
		return
	}

	log.Debugf("signing round transaction %s\n", round.Id)

	boardingInputsIndexes := make([]int, 0)
	boardingInputs := make([]domain.VtxoKey, 0)
	roundTx, err := psbt.NewFromRawBytes(strings.NewReader(round.UnsignedTx), true)
	if err != nil {
		log.Debugf("failed to parse round tx: %s", round.UnsignedTx)
		changes = round.Fail(fmt.Errorf("failed to parse round tx: %s", err))
		log.WithError(err).Warn("failed to parse round tx")
		return
	}

	for i, in := range roundTx.Inputs {
		if len(in.TaprootLeafScript) > 0 {
			if len(in.TaprootScriptSpendSig) == 0 {
				err = fmt.Errorf("missing tapscript spend sig for input %d", i)
				changes = round.Fail(err)
				log.WithError(err).Warn("missing boarding sig")
				return
			}

			boardingInputsIndexes = append(boardingInputsIndexes, i)
			boardingInputs = append(boardingInputs, domain.VtxoKey{
				Txid: roundTx.UnsignedTx.TxIn[i].PreviousOutPoint.Hash.String(),
				VOut: roundTx.UnsignedTx.TxIn[i].PreviousOutPoint.Index,
			})
		}
	}

	signedRoundTx := round.UnsignedTx

	if len(boardingInputsIndexes) > 0 {
		signedRoundTx, err = s.wallet.SignTransactionTapscript(ctx, signedRoundTx, boardingInputsIndexes)
		if err != nil {
			changes = round.Fail(fmt.Errorf("failed to sign round tx: %s", err))
			log.WithError(err).Warn("failed to sign round tx")
			return
		}
	}

	signedRoundTx, err = s.wallet.SignTransaction(ctx, signedRoundTx, true)
	if err != nil {
		changes = round.Fail(fmt.Errorf("failed to sign round tx: %s", err))
		log.WithError(err).Warn("failed to sign round tx")
		return
	}

	txid, err := s.wallet.BroadcastTransaction(ctx, signedRoundTx)
	if err != nil {
		changes = round.Fail(fmt.Errorf("failed to broadcast round tx: %s", err))
		return
	}

	changes, err = round.EndFinalization(forfeitTxs, txid)
	if err != nil {
		changes = round.Fail(fmt.Errorf("failed to finalize round: %s", err))
		log.WithError(err).Warn("failed to finalize round")
		return
	}

	// mark the notes as spent
	for _, note := range notes {
		if err := s.repoManager.Notes().Add(ctx, note.ID); err != nil {
			log.WithError(err).Warn("failed to mark note as spent")
		}
	}

	go func() {
		s.transactionEventsCh <- RoundTransactionEvent{
			RoundTxid:             round.Txid,
			SpentVtxos:            getSpentVtxos(round.TxRequests),
			SpendableVtxos:        s.getNewVtxos(round),
			ClaimedBoardingInputs: boardingInputs,
		}
	}()

	log.Debugf("finalized round %s with round tx %s", round.Id, round.Txid)
}

func (s *covenantlessService) listenToScannerNotifications() {
	defer func() {
		if r := recover(); r != nil {
			log.Errorf("recovered from panic in listenToScannerNotifications: %v", r)
		}
	}()

	ctx := context.Background()
	chVtxos := s.scanner.GetNotificationChannel(ctx)

	mutx := &sync.Mutex{}
	for vtxoKeys := range chVtxos {
		go func(vtxoKeys map[string][]ports.VtxoWithValue) {
			defer func() {
				if r := recover(); r != nil {
					log.Errorf("recovered from panic in GetVtxos: %v", r)
				}
			}()

			for _, keys := range vtxoKeys {
				for _, v := range keys {
					vtxos, err := s.repoManager.Vtxos().GetVtxos(ctx, []domain.VtxoKey{v.VtxoKey})
					if err != nil {
						log.WithError(err).Warn("failed to retrieve vtxos, skipping...")
						return
					}
					vtxo := vtxos[0]

					if !vtxo.Redeemed {
						go func() {
							defer func() {
								if r := recover(); r != nil {
									log.Errorf("recovered from panic in markAsRedeemed: %v", r)
								}
							}()

							if err := s.markAsRedeemed(ctx, vtxo); err != nil {
								log.WithError(err).Warnf("failed to mark vtxo %s:%d as redeemed", vtxo.Txid, vtxo.VOut)
							}
						}()
					}

					if vtxo.Spent {
						log.Infof("fraud detected on vtxo %s:%d", vtxo.Txid, vtxo.VOut)
						go func() {
							defer func() {
								if r := recover(); r != nil {
									log.Errorf("recovered from panic in reactToFraud: %v", r)
								}
							}()

							if err := s.reactToFraud(ctx, vtxo, mutx); err != nil {
								log.WithError(err).Warnf("failed to prevent fraud for vtxo %s:%d", vtxo.Txid, vtxo.VOut)
							}
						}()
					}
				}
			}
		}(vtxoKeys)
	}
}

func (s *covenantlessService) getNextConnector(
	ctx context.Context,
	round domain.Round,
) (string, uint32, error) {
	lastConnectorPtx, err := psbt.NewFromRawBytes(strings.NewReader(round.Connectors[len(round.Connectors)-1]), true)
	if err != nil {
		return "", 0, err
	}

	lastOutput := lastConnectorPtx.UnsignedTx.TxOut[len(lastConnectorPtx.UnsignedTx.TxOut)-1]
	connectorAmount := lastOutput.Value

	utxos, err := s.wallet.ListConnectorUtxos(ctx, round.ConnectorAddress)
	if err != nil {
		return "", 0, err
	}
	log.Debugf("found %d connector utxos, dust amount is %d", len(utxos), connectorAmount)

	// if we do not find any utxos, we make sure to wait for the connector outpoint to be confirmed then we retry
	if len(utxos) <= 0 {
		if err := s.wallet.WaitForSync(ctx, round.Txid); err != nil {
			return "", 0, err
		}

		utxos, err = s.wallet.ListConnectorUtxos(ctx, round.ConnectorAddress)
		if err != nil {
			return "", 0, err
		}
	}

	// search for an already existing connector
	for _, u := range utxos {
		if u.GetValue() == uint64(connectorAmount) {
			return u.GetTxid(), u.GetIndex(), nil
		}
	}

	for _, u := range utxos {
		if u.GetValue() > uint64(connectorAmount) {
			for _, b64 := range round.Connectors {
				ptx, err := psbt.NewFromRawBytes(strings.NewReader(b64), true)
				if err != nil {
					return "", 0, err
				}

				for _, i := range ptx.UnsignedTx.TxIn {
					if i.PreviousOutPoint.Hash.String() == u.GetTxid() && i.PreviousOutPoint.Index == u.GetIndex() {
						connectorOutpoint := txOutpoint{u.GetTxid(), u.GetIndex()}

						if err := s.wallet.LockConnectorUtxos(ctx, []ports.TxOutpoint{connectorOutpoint}); err != nil {
							return "", 0, err
						}

						// sign & broadcast the connector tx
						signedConnectorTx, err := s.wallet.SignTransaction(ctx, b64, true)
						if err != nil {
							return "", 0, err
						}

						connectorTxid, err := s.wallet.BroadcastTransaction(ctx, signedConnectorTx)
						if err != nil {
							return "", 0, fmt.Errorf("failed to broadcast connector tx: %s", err)
						}
						log.Debugf("broadcasted connector tx %s", connectorTxid)

						// wait for the connector tx to be in the mempool
						if err := s.wallet.WaitForSync(ctx, connectorTxid); err != nil {
							return "", 0, err
						}

						return connectorTxid, 0, nil
					}
				}
			}
		}
	}

	return "", 0, fmt.Errorf("no connector utxos found")
}

func (s *covenantlessService) updateVtxoSet(round *domain.Round) {
	// Update the vtxo set only after a round is finalized.
	if !round.IsEnded() {
		return
	}

	ctx := context.Background()
	repo := s.repoManager.Vtxos()
	spentVtxos := getSpentVtxos(round.TxRequests)
	if len(spentVtxos) > 0 {
		for {
			if err := repo.SpendVtxos(ctx, spentVtxos, round.Txid); err != nil {
				log.WithError(err).Warn("failed to add new vtxos, retrying soon")
				time.Sleep(100 * time.Millisecond)
				continue
			}
			log.Debugf("spent %d vtxos", len(spentVtxos))
			break
		}
	}

	newVtxos := s.getNewVtxos(round)
	if len(newVtxos) > 0 {
		for {
			if err := repo.AddVtxos(ctx, newVtxos); err != nil {
				log.WithError(err).Warn("failed to add new vtxos, retrying soon")
				time.Sleep(100 * time.Millisecond)
				continue
			}
			log.Debugf("added %d new vtxos", len(newVtxos))
			break
		}

		go func() {
			defer func() {
				if r := recover(); r != nil {
					log.Errorf("recovered from panic in startWatchingVtxos: %v", r)
				}
			}()

			for {
				if err := s.startWatchingVtxos(newVtxos); err != nil {
					log.WithError(err).Warn(
						"failed to start watching vtxos, retrying in a moment...",
					)
					continue
				}
				log.Debugf("started watching %d vtxos", len(newVtxos))
				return
			}
		}()

	}
}

func (s *covenantlessService) propagateEvents(round *domain.Round) {
	lastEvent := round.Events()[len(round.Events())-1]
	switch e := lastEvent.(type) {
	case domain.RoundFinalizationStarted:
		ev := domain.RoundFinalizationStarted{
			Id:              e.Id,
			VtxoTree:        e.VtxoTree,
			Connectors:      e.Connectors,
			RoundTx:         e.RoundTx,
			MinRelayFeeRate: int64(s.wallet.MinRelayFeeRate(context.Background())),
		}
		s.eventsCh <- ev
	case domain.RoundFinalized, domain.RoundFailed:
		s.eventsCh <- e
	}
}

func (s *covenantlessService) scheduleSweepVtxosForRound(round *domain.Round) {
	// Schedule the sweeping procedure only for completed round.
	if !round.IsEnded() {
		return
	}

	expirationTimestamp := s.sweeper.scheduler.AddNow(int64(s.roundLifetime.Value))

	if err := s.sweeper.schedule(expirationTimestamp, round.Txid, round.VtxoTree); err != nil {
		log.WithError(err).Warn("failed to schedule sweep tx")
	}
}

func (s *covenantlessService) getNewVtxos(round *domain.Round) []domain.Vtxo {
	if len(round.VtxoTree) <= 0 {
		return nil
	}

	createdAt := time.Now().Unix()

	leaves := round.VtxoTree.Leaves()
	vtxos := make([]domain.Vtxo, 0)
	for _, node := range leaves {
		tx, err := psbt.NewFromRawBytes(strings.NewReader(node.Tx), true)
		if err != nil {
			log.WithError(err).Warn("failed to parse tx")
			continue
		}
		for i, out := range tx.UnsignedTx.TxOut {
			vtxoTapKey, err := schnorr.ParsePubKey(out.PkScript[2:])
			if err != nil {
				log.WithError(err).Warn("failed to parse vtxo tap key")
				continue
			}

			vtxoPubkey := hex.EncodeToString(schnorr.SerializePubKey(vtxoTapKey))
			vtxos = append(vtxos, domain.Vtxo{
				VtxoKey:   domain.VtxoKey{Txid: node.Txid, VOut: uint32(i)},
				PubKey:    vtxoPubkey,
				Amount:    uint64(out.Value),
				RoundTxid: round.Txid,
				CreatedAt: createdAt,
			})
		}
	}
	return vtxos
}

func (s *covenantlessService) startWatchingVtxos(vtxos []domain.Vtxo) error {
	scripts, err := s.extractVtxosScripts(vtxos)
	if err != nil {
		return err
	}

	return s.scanner.WatchScripts(context.Background(), scripts)
}

func (s *covenantlessService) stopWatchingVtxos(vtxos []domain.Vtxo) {
	scripts, err := s.extractVtxosScripts(vtxos)
	if err != nil {
		log.WithError(err).Warn("failed to extract scripts from vtxos")
		return
	}

	for {
		if err := s.scanner.UnwatchScripts(context.Background(), scripts); err != nil {
			log.WithError(err).Warn("failed to stop watching vtxos, retrying in a moment...")
			time.Sleep(100 * time.Millisecond)
			continue
		}
		log.Debugf("stopped watching %d vtxos", len(vtxos))
		break
	}
}

func (s *covenantlessService) restoreWatchingVtxos() error {
	ctx := context.Background()

	expiredRounds, err := s.repoManager.Rounds().GetExpiredRoundsTxid(ctx)
	if err != nil {
		return err
	}

	vtxos := make([]domain.Vtxo, 0)
	for _, txid := range expiredRounds {
		fromRound, err := s.repoManager.Vtxos().GetVtxosForRound(ctx, txid)
		if err != nil {
			log.WithError(err).Warnf("failed to retrieve vtxos for round %s", txid)
			continue
		}
		for _, v := range fromRound {
			if !v.Swept && !v.Redeemed {
				vtxos = append(vtxos, v)
			}
		}
	}

	if len(vtxos) <= 0 {
		return nil
	}

	if err := s.startWatchingVtxos(vtxos); err != nil {
		return err
	}

	log.Debugf("restored watching %d vtxos", len(vtxos))
	return nil
}

func (s *covenantlessService) extractVtxosScripts(vtxos []domain.Vtxo) ([]string, error) {
	indexedScripts := make(map[string]struct{})

	for _, vtxo := range vtxos {
		vtxoTapKeyBytes, err := hex.DecodeString(vtxo.PubKey)
		if err != nil {
			return nil, err
		}

		vtxoTapKey, err := schnorr.ParsePubKey(vtxoTapKeyBytes)
		if err != nil {
			return nil, err
		}

		script, err := common.P2TRScript(vtxoTapKey)
		if err != nil {
			return nil, err
		}

		indexedScripts[hex.EncodeToString(script)] = struct{}{}
	}
	scripts := make([]string, 0, len(indexedScripts))
	for script := range indexedScripts {
		scripts = append(scripts, script)
	}
	return scripts, nil
}

func (s *covenantlessService) saveEvents(
	ctx context.Context, id string, events []domain.RoundEvent,
) error {
	if len(events) <= 0 {
		return nil
	}
	round, err := s.repoManager.Events().Save(ctx, id, events...)
	if err != nil {
		return err
	}
	return s.repoManager.Rounds().AddOrUpdateRound(ctx, *round)
}

func (s *covenantlessService) chainParams() *chaincfg.Params {
	switch s.network.Name {
	case common.Bitcoin.Name:
		return &chaincfg.MainNetParams
	case common.BitcoinTestNet.Name:
		return &chaincfg.TestNet3Params
	case common.BitcoinRegTest.Name:
		return &chaincfg.RegressionNetParams
	default:
		return nil
	}
}

func (s *covenantlessService) reactToFraud(ctx context.Context, vtxo domain.Vtxo, mutx *sync.Mutex) error {
	mutx.Lock()
	defer mutx.Unlock()
	roundRepo := s.repoManager.Rounds()

	round, err := roundRepo.GetRoundWithTxid(ctx, vtxo.SpentBy)
	if err != nil {
		vtxosRepo := s.repoManager.Vtxos()

		// If the round is not found, the utxo may be spent by an out of round tx
		vtxos, err := vtxosRepo.GetVtxos(ctx, []domain.VtxoKey{
			{Txid: vtxo.SpentBy, VOut: 0},
		})
		if err != nil || len(vtxos) <= 0 {
			return fmt.Errorf("failed to retrieve round: %s", err)
		}

		storedVtxo := vtxos[0]
		if storedVtxo.Redeemed { // redeem tx is already onchain
			return nil
		}

		log.Debugf("vtxo %s:%d has been spent by out of round transaction", vtxo.Txid, vtxo.VOut)

		redeemTxHex, err := s.builder.FinalizeAndExtract(storedVtxo.RedeemTx)
		if err != nil {
			return fmt.Errorf("failed to finalize redeem tx: %s", err)
		}

		redeemTxid, err := s.wallet.BroadcastTransaction(ctx, redeemTxHex)
		if err != nil {
			return fmt.Errorf("failed to broadcast redeem tx: %s", err)
		}

		log.Debugf("broadcasted redeem tx %s", redeemTxid)
		return nil
	}

	connectorTxid, connectorVout, err := s.getNextConnector(ctx, *round)
	if err != nil {
		return fmt.Errorf("failed to get next connector: %s", err)
	}

	log.Debugf("found next connector %s:%d", connectorTxid, connectorVout)

	forfeitTx, err := findForfeitTxBitcoin(round.ForfeitTxs, connectorTxid, connectorVout, vtxo.VtxoKey)
	if err != nil {
		return fmt.Errorf("failed to find forfeit tx: %s", err)
	}

	if err := s.wallet.LockConnectorUtxos(ctx, []ports.TxOutpoint{txOutpoint{connectorTxid, connectorVout}}); err != nil {
		return fmt.Errorf("failed to lock connector utxos: %s", err)
	}

	signedForfeitTx, err := s.wallet.SignTransactionTapscript(ctx, forfeitTx, nil)
	if err != nil {
		return fmt.Errorf("failed to sign forfeit tx: %s", err)
	}

	forfeitTxHex, err := s.builder.FinalizeAndExtract(signedForfeitTx)
	if err != nil {
		return fmt.Errorf("failed to finalize forfeit tx: %s", err)
	}

	forfeitTxid, err := s.wallet.BroadcastTransaction(ctx, forfeitTxHex)
	if err != nil {
		return fmt.Errorf("failed to broadcast forfeit tx: %s", err)
	}

	log.Debugf("broadcasted forfeit tx %s", forfeitTxid)
	return nil
}

func (s *covenantlessService) markAsRedeemed(ctx context.Context, vtxo domain.Vtxo) error {
	if err := s.repoManager.Vtxos().RedeemVtxos(ctx, []domain.VtxoKey{vtxo.VtxoKey}); err != nil {
		return err
	}

	log.Debugf("vtxo %s:%d redeemed", vtxo.Txid, vtxo.VOut)
	return nil
}

func findForfeitTxBitcoin(
	forfeits []string, connectorTxid string, connectorVout uint32, vtxo domain.VtxoKey,
) (string, error) {
	for _, forfeit := range forfeits {
		forfeitTx, err := psbt.NewFromRawBytes(strings.NewReader(forfeit), true)
		if err != nil {
			return "", err
		}

		connector := forfeitTx.UnsignedTx.TxIn[0]
		vtxoInput := forfeitTx.UnsignedTx.TxIn[1]

		if connector.PreviousOutPoint.Hash.String() == connectorTxid &&
			connector.PreviousOutPoint.Index == connectorVout &&
			vtxoInput.PreviousOutPoint.Hash.String() == vtxo.Txid &&
			vtxoInput.PreviousOutPoint.Index == vtxo.VOut {
			return forfeit, nil
		}
	}

	return "", fmt.Errorf("forfeit tx not found")
}

// musigSigningSession holds the state of ephemeral nonces and signatures in order to coordinate the signing of the tree
type musigSigningSession struct {
	lock        sync.Mutex
	nbCosigners int
	nonces      map[*secp256k1.PublicKey]bitcointree.TreeNonces
	nonceDoneC  chan struct{}

	signatures map[*secp256k1.PublicKey]bitcointree.TreePartialSigs
	sigDoneC   chan struct{}
}

func newMusigSigningSession(nbCosigners int) *musigSigningSession {
	return &musigSigningSession{
		nonces:     make(map[*secp256k1.PublicKey]bitcointree.TreeNonces),
		nonceDoneC: make(chan struct{}),

		signatures:  make(map[*secp256k1.PublicKey]bitcointree.TreePartialSigs),
		sigDoneC:    make(chan struct{}),
		lock:        sync.Mutex{},
		nbCosigners: nbCosigners,
	}
}

func (s *covenantlessService) GetMarketHourConfig(ctx context.Context) (*domain.MarketHour, error) {
	return s.repoManager.MarketHourRepo().Get(ctx)
}

func (s *covenantlessService) UpdateMarketHourConfig(
	ctx context.Context,
	marketHourStartTime, marketHourEndTime time.Time, period, roundInterval time.Duration,
) error {
	marketHour := domain.NewMarketHour(
		marketHourStartTime,
		marketHourEndTime,
		period,
		roundInterval,
	)
	if err := s.repoManager.MarketHourRepo().Upsert(ctx, *marketHour); err != nil {
		return fmt.Errorf("failed to upsert market hours: %w", err)
	}

	return nil
}<|MERGE_RESOLUTION|>--- conflicted
+++ resolved
@@ -1073,7 +1073,6 @@
 		return
 	}
 
-<<<<<<< HEAD
 	// add server pubkey in musig2data and count the number of unique keys
 	uniqueSignerPubkeys := make(map[string]struct{})
 	serverPubKeyHex := hex.EncodeToString(s.serverSigningPubKey.SerializeCompressed())
@@ -1084,10 +1083,7 @@
 		data.CosignersPublicKeys = append(data.CosignersPublicKeys, serverPubKeyHex)
 	}
 
-	log.Debugf("building round tx for round %s", round.Id)
-=======
 	log.Debugf("building tx for round %s", round.Id)
->>>>>>> 3de9a03f
 	unsignedRoundTx, vtxoTree, connectorAddress, connectors, err := s.builder.BuildRoundTx(
 		s.pubkey, requests, boardingInputs, connectorAddresses, musig2data,
 	)
