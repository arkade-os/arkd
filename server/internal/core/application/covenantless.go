package application

import (
	"bytes"
	"context"
	"encoding/hex"
	"fmt"
	"strings"
	"sync"
	"time"

	"github.com/ark-network/ark/common"
	"github.com/ark-network/ark/common/bitcointree"
	"github.com/ark-network/ark/common/descriptor"
	"github.com/ark-network/ark/common/tree"
	"github.com/ark-network/ark/server/internal/core/domain"
	"github.com/ark-network/ark/server/internal/core/ports"
	"github.com/btcsuite/btcd/btcec/v2/schnorr"
	"github.com/btcsuite/btcd/btcutil"
	"github.com/btcsuite/btcd/btcutil/psbt"
	"github.com/btcsuite/btcd/chaincfg"
	"github.com/btcsuite/btcd/chaincfg/chainhash"
	"github.com/btcsuite/btcd/txscript"
	"github.com/btcsuite/btcd/wire"
	"github.com/decred/dcrd/dcrec/secp256k1/v4"
	log "github.com/sirupsen/logrus"
)

type covenantlessService struct {
	network             common.Network
	pubkey              *secp256k1.PublicKey
	roundLifetime       int64
	roundInterval       int64
	unilateralExitDelay int64
	boardingExitDelay   int64

	wallet      ports.WalletService
	repoManager ports.RepoManager
	builder     ports.TxBuilder
	scanner     ports.BlockchainScanner
	sweeper     *sweeper

	paymentRequests *paymentsMap
	forfeitTxs      *forfeitTxsMap

	eventsCh            chan domain.RoundEvent
	transactionEventsCh chan TransactionEvent

	// cached data for the current round
	lastEvent           domain.RoundEvent
	currentRoundLock    sync.Mutex
	currentRound        *domain.Round
	treeSigningSessions map[string]*musigSigningSession
	asyncPaymentsCache  map[string]asyncPaymentData
}

func NewCovenantlessService(
	network common.Network,
	roundInterval, roundLifetime, unilateralExitDelay, boardingExitDelay int64,
	walletSvc ports.WalletService, repoManager ports.RepoManager,
	builder ports.TxBuilder, scanner ports.BlockchainScanner,
	scheduler ports.SchedulerService,
) (Service, error) {
	pubkey, err := walletSvc.GetPubkey(context.Background())
	if err != nil {
		return nil, fmt.Errorf("failed to fetch pubkey: %s", err)
	}

	svc := &covenantlessService{
		network:             network,
		pubkey:              pubkey,
		roundLifetime:       roundLifetime,
		roundInterval:       roundInterval,
		unilateralExitDelay: unilateralExitDelay,
		wallet:              walletSvc,
		repoManager:         repoManager,
		builder:             builder,
		scanner:             scanner,
		sweeper:             newSweeper(walletSvc, repoManager, builder, scheduler),
		paymentRequests:     newPaymentsMap(),
		forfeitTxs:          newForfeitTxsMap(builder),
		eventsCh:            make(chan domain.RoundEvent),
		transactionEventsCh: make(chan TransactionEvent),
		currentRoundLock:    sync.Mutex{},
		asyncPaymentsCache:  make(map[string]asyncPaymentData),
		treeSigningSessions: make(map[string]*musigSigningSession),
		boardingExitDelay:   boardingExitDelay,
	}

	repoManager.RegisterEventsHandler(
		func(round *domain.Round) {
			go svc.propagateEvents(round)
			go func() {
				// utxo db must be updated before scheduling the sweep events
				svc.updateVtxoSet(round)
				svc.scheduleSweepVtxosForRound(round)
			}()
		},
	)

	if err := svc.restoreWatchingVtxos(); err != nil {
		return nil, fmt.Errorf("failed to restore watching vtxos: %s", err)
	}
	go svc.listenToScannerNotifications()
	return svc, nil
}

func (s *covenantlessService) Start() error {
	log.Debug("starting sweeper service")
	if err := s.sweeper.start(); err != nil {
		return err
	}

	log.Debug("starting app service")
	go s.start()
	return nil
}

func (s *covenantlessService) Stop() {
	s.sweeper.stop()
	// nolint
	vtxos, _ := s.repoManager.Vtxos().GetAllSweepableVtxos(context.Background())
	if len(vtxos) > 0 {
		s.stopWatchingVtxos(vtxos)
	}

	s.wallet.Close()
	log.Debug("closed connection to wallet")
	s.repoManager.Close()
	log.Debug("closed connection to db")
	close(s.eventsCh)
}

func (s *covenantlessService) CompleteAsyncPayment(
	ctx context.Context, redeemTx string,
) error {
	redeemPtx, err := psbt.NewFromRawBytes(strings.NewReader(redeemTx), true)
	if err != nil {
		return fmt.Errorf("failed to parse redeem tx: %s", err)
	}
	redeemTxid := redeemPtx.UnsignedTx.TxID()

	asyncPayData, ok := s.asyncPaymentsCache[redeemTxid]
	if !ok {
		return fmt.Errorf("async payment not found")
	}

	vtxoRepo := s.repoManager.Vtxos()

	for _, tx := range []string{redeemTx} {
		ptx, err := psbt.NewFromRawBytes(strings.NewReader(tx), true)
		if err != nil {
			return fmt.Errorf("failed to parse tx: %s", err)
		}

		for inputIndex, input := range ptx.Inputs {
			if input.WitnessUtxo == nil {
				return fmt.Errorf("missing witness utxo")
			}

			if len(input.TaprootLeafScript) == 0 {
				return fmt.Errorf("missing tapscript leaf")
			}

			if len(input.TaprootScriptSpendSig) == 0 {
				return fmt.Errorf("missing tapscript spend sig")
			}

			vtxoOutpoint := ptx.UnsignedTx.TxIn[inputIndex].PreviousOutPoint

			// verify that the vtxo is spendable

			vtxos, err := vtxoRepo.GetVtxos(ctx, []domain.VtxoKey{{Txid: vtxoOutpoint.Hash.String(), VOut: vtxoOutpoint.Index}})
			if err != nil {
				return fmt.Errorf("failed to get vtxo: %s", err)
			}

			if len(vtxos) == 0 {
				return fmt.Errorf("vtxo not found")
			}

			vtxo := vtxos[0]
			if vtxo.Spent {
				return fmt.Errorf("vtxo already spent")
			}

			if vtxo.Redeemed {
				return fmt.Errorf("vtxo already redeemed")
			}

			if vtxo.Swept {
				return fmt.Errorf("vtxo already swept")
			}

			// verify that the user signs a forfeit closure
			var userPubKey *secp256k1.PublicKey

			aspXOnlyPubKey := schnorr.SerializePubKey(s.pubkey)

			for _, sig := range input.TaprootScriptSpendSig {
				if !bytes.Equal(sig.XOnlyPubKey, aspXOnlyPubKey) {
					parsed, err := schnorr.ParsePubKey(sig.XOnlyPubKey)
					if err != nil {
						return fmt.Errorf("failed to parse pubkey: %s", err)
					}
					userPubKey = parsed
					break
				}
			}

			if userPubKey == nil {
				return fmt.Errorf("redeem transaction is not signed")
			}

			vtxoPublicKeyBytes, err := hex.DecodeString(vtxo.Pubkey)
			if err != nil {
				return fmt.Errorf("failed to decode vtxo pubkey: %s", err)
			}

			vtxoTapKey, err := schnorr.ParsePubKey(vtxoPublicKeyBytes)
			if err != nil {
				return fmt.Errorf("failed to parse vtxo pubkey: %s", err)
			}

			// verify witness utxo
			pkscript, err := common.P2TRScript(vtxoTapKey)
			if err != nil {
				return fmt.Errorf("failed to get pkscript: %s", err)
			}

			if !bytes.Equal(input.WitnessUtxo.PkScript, pkscript) {
				return fmt.Errorf("witness utxo script mismatch")
			}

			if input.WitnessUtxo.Value != int64(vtxo.Amount) {
				return fmt.Errorf("witness utxo value mismatch")
			}
		}

		// verify the tapscript signatures
		if valid, _, err := s.builder.VerifyTapscriptPartialSigs(tx); err != nil || !valid {
			return fmt.Errorf("invalid tx signature: %s", err)
		}
	}

	spentVtxos := make([]domain.VtxoKey, 0)
	for _, in := range redeemPtx.UnsignedTx.TxIn {
		spentVtxos = append(spentVtxos, domain.VtxoKey{
			Txid: in.PreviousOutPoint.Hash.String(),
			VOut: in.PreviousOutPoint.Index,
		})
	}

	vtxos := make([]domain.Vtxo, 0, len(asyncPayData.receivers))

	for outIndex, out := range redeemPtx.UnsignedTx.TxOut {
<<<<<<< HEAD
		if bytes.Equal(out.PkScript, bitcointree.ANCHOR_PKSCRIPT) {
			continue // skip anchor output
		}

		desc := asyncPayData.receivers[outIndex].Descriptor
		_, _, _, _, err := descriptor.ParseReversibleVtxoDescriptor(desc)
		isPending := err == nil
=======
		vtxoTapKey, err := schnorr.ParsePubKey(out.PkScript[2:])
		if err != nil {
			return fmt.Errorf("failed to parse vtxo taproot key: %s", err)
		}

		vtxoPubkey := hex.EncodeToString(schnorr.SerializePubKey(vtxoTapKey))
>>>>>>> 11b23e15

		vtxos = append(vtxos, domain.Vtxo{
			VtxoKey: domain.VtxoKey{
				Txid: redeemTxid,
				VOut: uint32(outIndex),
			},
			Pubkey:    vtxoPubkey,
			Amount:    uint64(out.Value),
			ExpireAt:  asyncPayData.expireAt,
			RoundTxid: asyncPayData.roundTxid,
			RedeemTx:  redeemTx,
			CreatedAt: time.Now().Unix(),
		})
	}

	if err := s.repoManager.Vtxos().AddVtxos(ctx, vtxos); err != nil {
		return fmt.Errorf("failed to add vtxos: %s", err)
	}
	log.Infof("added %d vtxos", len(vtxos))
	if err := s.startWatchingVtxos(vtxos); err != nil {
		log.WithError(err).Warn(
			"failed to start watching vtxos",
		)
	}
	log.Debugf("started watching %d vtxos", len(vtxos))

	if err := s.repoManager.Vtxos().SpendVtxos(ctx, spentVtxos, redeemTxid); err != nil {
		return fmt.Errorf("failed to spend vtxo: %s", err)
	}
	log.Infof("spent %d vtxos", len(spentVtxos))

	delete(s.asyncPaymentsCache, redeemTxid)

	go func() {
		s.transactionEventsCh <- RedeemTransactionEvent{
			AsyncTxID:      redeemTxid,
			SpentVtxos:     spentVtxos,
			SpendableVtxos: vtxos,
		}
	}()

	return nil
}

func (s *covenantlessService) CreateAsyncPayment(
	ctx context.Context, inputs []AsyncPaymentInput, receivers []domain.Receiver,
) (string, error) {
	vtxosKeys := make([]domain.VtxoKey, 0, len(inputs))
	descriptors := make(map[domain.VtxoKey]string)
	forfeitLeaves := make(map[domain.VtxoKey]chainhash.Hash)

	for _, in := range inputs {
		vtxosKeys = append(vtxosKeys, in.VtxoKey)
		descriptors[in.VtxoKey] = in.Descriptor
		forfeitLeaves[in.VtxoKey] = in.ForfeitLeafHash
	}

	vtxos, err := s.repoManager.Vtxos().GetVtxos(ctx, vtxosKeys)
	if err != nil {
		return "", err
	}
	if len(vtxos) <= 0 {
		return "", fmt.Errorf("vtxos not found")
	}

	vtxosInputs := make([]domain.Vtxo, 0, len(inputs))

	expiration := vtxos[0].ExpireAt
	roundTxid := vtxos[0].RoundTxid

	for _, vtxo := range vtxos {
		if vtxo.Spent {
			return "", fmt.Errorf("all vtxos must be unspent")
		}

		if vtxo.Redeemed {
			return "", fmt.Errorf("all vtxos must be redeemed")
		}

		if vtxo.Swept {
			return "", fmt.Errorf("all vtxos must be swept")
		}

		if vtxo.ExpireAt < expiration {
			roundTxid = vtxo.RoundTxid
			expiration = vtxo.ExpireAt
		}

		vtxosInputs = append(vtxosInputs, vtxo)
	}

	redeemTx, err := s.builder.BuildAsyncPaymentTransactions(
		vtxosInputs, descriptors, forfeitLeaves, receivers,
	)
	if err != nil {
		return "", fmt.Errorf("failed to build async payment txs: %s", err)
	}

	redeemPtx, err := psbt.NewFromRawBytes(strings.NewReader(redeemTx), true)
	if err != nil {
		return "", fmt.Errorf("failed to parse redeem tx: %s", err)
	}

	s.asyncPaymentsCache[redeemPtx.UnsignedTx.TxID()] = asyncPaymentData{
		receivers: receivers,
		expireAt:  expiration,
		roundTxid: roundTxid,
	}

	return redeemTx, nil
}

func (s *covenantlessService) GetBoardingAddress(
	ctx context.Context, userPubkey *secp256k1.PublicKey,
) (address string, descriptor string, err error) {
	vtxoScript := &bitcointree.DefaultVtxoScript{
		Asp:       s.pubkey,
		Owner:     userPubkey,
		ExitDelay: uint(s.boardingExitDelay),
	}

	tapKey, _, err := vtxoScript.TapTree()
	if err != nil {
		return "", "", fmt.Errorf("failed to get taproot key: %s", err)
	}

	addr, err := btcutil.NewAddressTaproot(
		schnorr.SerializePubKey(tapKey), s.chainParams(),
	)
	if err != nil {
		return "", "", fmt.Errorf("failed to get address: %s", err)
	}

	return addr.EncodeAddress(), vtxoScript.ToDescriptor(), nil
}

func (s *covenantlessService) SpendVtxos(ctx context.Context, inputs []ports.Input) (string, error) {
	vtxosInputs := make([]domain.Vtxo, 0)
	boardingInputs := make([]ports.BoardingInput, 0)

	now := time.Now().Unix()

	boardingTxs := make(map[string]wire.MsgTx, 0) // txid -> txhex
	descriptors := make(map[domain.VtxoKey]string)
	for _, input := range inputs {
		vtxosResult, err := s.repoManager.Vtxos().GetVtxos(ctx, []domain.VtxoKey{input.VtxoKey})
		if err != nil || len(vtxosResult) == 0 {
			// vtxo not found in db, check if it exists on-chain
			if _, ok := boardingTxs[input.Txid]; !ok {
				// check if the tx exists and is confirmed
				txhex, err := s.wallet.GetTransaction(ctx, input.Txid)
				if err != nil {
					return "", fmt.Errorf("failed to get tx %s: %s", input.Txid, err)
				}

				var tx wire.MsgTx
				if err := tx.Deserialize(hex.NewDecoder(strings.NewReader(txhex))); err != nil {
					return "", fmt.Errorf("failed to deserialize tx %s: %s", input.Txid, err)
				}

				confirmed, _, blocktime, err := s.wallet.IsTransactionConfirmed(ctx, input.Txid)
				if err != nil {
					return "", fmt.Errorf("failed to check tx %s: %s", input.Txid, err)
				}

				if !confirmed {
					return "", fmt.Errorf("tx %s not confirmed", input.Txid)
				}

				// if the exit path is available, forbid registering the boarding utxo
				if blocktime+int64(s.boardingExitDelay) < now {
					return "", fmt.Errorf("tx %s expired", input.Txid)
				}

				boardingTxs[input.Txid] = tx
			}

			tx := boardingTxs[input.Txid]
			boardingInput, err := s.newBoardingInput(tx, input)
			if err != nil {
				return "", err
			}

			boardingInputs = append(boardingInputs, *boardingInput)
			continue
		}

		vtxo := vtxosResult[0]
		if vtxo.Spent {
			return "", fmt.Errorf("input %s:%d already spent", vtxo.Txid, vtxo.VOut)
		}

		if vtxo.Redeemed {
			return "", fmt.Errorf("input %s:%d already redeemed", vtxo.Txid, vtxo.VOut)
		}

		if vtxo.Swept {
			return "", fmt.Errorf("input %s:%d already swept", vtxo.Txid, vtxo.VOut)
		}

		descriptors[vtxo.VtxoKey] = input.Descriptor

		vtxosInputs = append(vtxosInputs, vtxo)
	}

	payment, err := domain.NewPayment(vtxosInputs)
	if err != nil {
		return "", err
	}
	if err := s.paymentRequests.push(*payment, boardingInputs, descriptors); err != nil {
		return "", err
	}
	return payment.Id, nil
}

func (s *covenantlessService) newBoardingInput(tx wire.MsgTx, input ports.Input) (*ports.BoardingInput, error) {
	if len(tx.TxOut) <= int(input.VtxoKey.VOut) {
		return nil, fmt.Errorf("output not found")
	}

	output := tx.TxOut[input.VtxoKey.VOut]

	boardingScript, err := bitcointree.ParseVtxoScript(input.Descriptor)
	if err != nil {
		return nil, fmt.Errorf("failed to parse boarding descriptor: %s", err)
	}

	tapKey, _, err := boardingScript.TapTree()
	if err != nil {
		return nil, fmt.Errorf("failed to get taproot key: %s", err)
	}

	expectedScriptPubKey, err := common.P2TRScript(tapKey)
	if err != nil {
		return nil, fmt.Errorf("failed to get script pubkey: %s", err)
	}

	if !bytes.Equal(output.PkScript, expectedScriptPubKey) {
		return nil, fmt.Errorf("descriptor does not match script in transaction output")
	}

	if defaultVtxoScript, ok := boardingScript.(*bitcointree.DefaultVtxoScript); ok {
		if !bytes.Equal(schnorr.SerializePubKey(defaultVtxoScript.Asp), schnorr.SerializePubKey(s.pubkey)) {
			return nil, fmt.Errorf("invalid boarding descriptor, ASP mismatch")
		}

		if defaultVtxoScript.ExitDelay != uint(s.boardingExitDelay) {
			return nil, fmt.Errorf("invalid boarding descriptor, timeout mismatch")
		}
	} else {
		return nil, fmt.Errorf("only default vtxo script is supported for boarding")
	}

	return &ports.BoardingInput{
		Amount: uint64(output.Value),
		Input:  input,
	}, nil
}

func (s *covenantlessService) ClaimVtxos(ctx context.Context, creds string, receivers []domain.Receiver) error {
	// Check credentials
	payment, ok := s.paymentRequests.view(creds)
	if !ok {
		return fmt.Errorf("invalid credentials")
	}

	dustAmount, err := s.wallet.GetDustAmount(ctx)
	if err != nil {
		return fmt.Errorf("unable to verify receiver amount, failed to get dust: %s", err)
	}

	for _, rcv := range receivers {
		if rcv.Amount <= dustAmount {
			return fmt.Errorf("receiver amount must be greater than dust amount %d", dustAmount)
		}
	}

	if err := payment.AddReceivers(receivers); err != nil {
		return err
	}
	return s.paymentRequests.update(*payment)
}

func (s *covenantlessService) UpdatePaymentStatus(_ context.Context, id string) (domain.RoundEvent, error) {
	err := s.paymentRequests.updatePingTimestamp(id)
	if err != nil {
		if _, ok := err.(errPaymentNotFound); ok {
			return s.lastEvent, nil
		}

		return nil, err
	}

	return s.lastEvent, nil
}

func (s *covenantlessService) SignVtxos(ctx context.Context, forfeitTxs []string) error {
	return s.forfeitTxs.sign(forfeitTxs)
}

func (s *covenantlessService) SignRoundTx(ctx context.Context, signedRoundTx string) error {
	s.currentRoundLock.Lock()
	defer s.currentRoundLock.Unlock()

	combined, err := s.builder.VerifyAndCombinePartialTx(s.currentRound.UnsignedTx, signedRoundTx)
	if err != nil {
		return fmt.Errorf("failed to verify and combine partial tx: %s", err)
	}

	s.currentRound.UnsignedTx = combined
	return nil
}

func (s *covenantlessService) ListVtxos(ctx context.Context, address string) ([]domain.Vtxo, []domain.Vtxo, error) {
	decodedAddress, err := common.DecodeAddress(address)
	if err != nil {
		return nil, nil, fmt.Errorf("failed to decode address: %s", err)
	}
	pubkey := hex.EncodeToString(schnorr.SerializePubKey(decodedAddress.VtxoTapKey))

	return s.repoManager.Vtxos().GetAllVtxos(ctx, pubkey)
}

func (s *covenantlessService) GetEventsChannel(ctx context.Context) <-chan domain.RoundEvent {
	return s.eventsCh
}

func (s *covenantlessService) GetTransactionEventsChannel(ctx context.Context) <-chan TransactionEvent {
	return s.transactionEventsCh
}

func (s *covenantlessService) GetRoundByTxid(ctx context.Context, roundTxid string) (*domain.Round, error) {
	return s.repoManager.Rounds().GetRoundWithTxid(ctx, roundTxid)
}

func (s *covenantlessService) GetRoundById(ctx context.Context, id string) (*domain.Round, error) {
	return s.repoManager.Rounds().GetRoundWithId(ctx, id)
}

func (s *covenantlessService) GetCurrentRound(ctx context.Context) (*domain.Round, error) {
	return domain.NewRoundFromEvents(s.currentRound.Events()), nil
}

func (s *covenantlessService) GetInfo(ctx context.Context) (*ServiceInfo, error) {
	pubkey := hex.EncodeToString(s.pubkey.SerializeCompressed())

	dust, err := s.wallet.GetDustAmount(ctx)
	if err != nil {
		return nil, fmt.Errorf("failed to get dust amount: %s", err)
	}

	forfeitAddr, err := s.wallet.GetForfeitAddress(ctx)
	if err != nil {
		return nil, fmt.Errorf("failed to get forfeit address: %s", err)
	}

	return &ServiceInfo{
		PubKey:              pubkey,
		RoundLifetime:       s.roundLifetime,
		UnilateralExitDelay: s.unilateralExitDelay,
		RoundInterval:       s.roundInterval,
		Network:             s.network.Name,
		Dust:                dust,
		BoardingDescriptorTemplate: fmt.Sprintf(
			descriptor.DefaultVtxoDescriptorTemplate,
			hex.EncodeToString(bitcointree.UnspendableKey().SerializeCompressed()),
			"USER",
			hex.EncodeToString(schnorr.SerializePubKey(s.pubkey)),
			s.boardingExitDelay,
			"USER",
		),
		ForfeitAddress: forfeitAddr,
	}, nil
}

func (s *covenantlessService) RegisterCosignerPubkey(ctx context.Context, paymentId string, pubkey string) error {
	pubkeyBytes, err := hex.DecodeString(pubkey)
	if err != nil {
		return fmt.Errorf("failed to decode hex pubkey: %s", err)
	}

	ephemeralPublicKey, err := secp256k1.ParsePubKey(pubkeyBytes)
	if err != nil {
		return fmt.Errorf("failed to parse pubkey: %s", err)
	}

	return s.paymentRequests.pushEphemeralKey(paymentId, ephemeralPublicKey)
}

func (s *covenantlessService) RegisterCosignerNonces(
	ctx context.Context, roundID string, pubkey *secp256k1.PublicKey, encodedNonces string,
) error {
	session, ok := s.treeSigningSessions[roundID]
	if !ok {
		return fmt.Errorf(`signing session not found for round "%s"`, roundID)
	}

	nonces, err := bitcointree.DecodeNonces(hex.NewDecoder(strings.NewReader(encodedNonces)))
	if err != nil {
		return fmt.Errorf("failed to decode nonces: %s", err)
	}
	session.lock.Lock()
	defer session.lock.Unlock()

	if _, ok := session.nonces[pubkey]; ok {
		return nil // skip if we already have nonces for this pubkey
	}

	session.nonces[pubkey] = nonces

	if len(session.nonces) == session.nbCosigners-1 { // exclude the ASP
		go func() {
			session.nonceDoneC <- struct{}{}
		}()
	}

	return nil
}

func (s *covenantlessService) RegisterCosignerSignatures(
	ctx context.Context, roundID string, pubkey *secp256k1.PublicKey, encodedSignatures string,
) error {
	session, ok := s.treeSigningSessions[roundID]
	if !ok {
		return fmt.Errorf(`signing session not found for round "%s"`, roundID)
	}

	signatures, err := bitcointree.DecodeSignatures(hex.NewDecoder(strings.NewReader(encodedSignatures)))
	if err != nil {
		return fmt.Errorf("failed to decode signatures: %s", err)
	}

	session.lock.Lock()
	defer session.lock.Unlock()

	if _, ok := session.signatures[pubkey]; ok {
		return nil // skip if we already have signatures for this pubkey
	}

	session.signatures[pubkey] = signatures

	if len(session.signatures) == session.nbCosigners-1 { // exclude the ASP
		go func() {
			session.sigDoneC <- struct{}{}
		}()
	}

	return nil
}

func (s *covenantlessService) start() {
	s.startRound()
}

func (s *covenantlessService) startRound() {
	dustAmount, err := s.wallet.GetDustAmount(context.Background())
	if err != nil {
		log.WithError(err).Warn("failed to get dust amount")
		return
	}

	round := domain.NewRound(dustAmount)
	//nolint:all
	round.StartRegistration()
	s.currentRound = round

	defer func() {
		time.Sleep(time.Duration(s.roundInterval/3) * time.Second)
		s.startFinalization()
	}()

	log.Debugf("started registration stage for new round: %s", round.Id)
}

func (s *covenantlessService) startFinalization() {
	ctx := context.Background()
	round := s.currentRound

	roundRemainingDuration := time.Duration(s.roundInterval/3-1) * time.Second
	thirdOfRemainingDuration := time.Duration(roundRemainingDuration / 3)

	var roundAborted bool
	defer func() {
		delete(s.treeSigningSessions, round.Id)
		if roundAborted {
			s.startRound()
			return
		}

		if err := s.saveEvents(ctx, round.Id, round.Events()); err != nil {
			log.WithError(err).Warn("failed to store new round events")
		}

		if round.IsFailed() {
			s.startRound()
			return
		}
		time.Sleep(thirdOfRemainingDuration)
		s.finalizeRound()
	}()

	if round.IsFailed() {
		return
	}

	// TODO: understand how many payments must be popped from the queue and actually registered for the round
	num := s.paymentRequests.len()
	if num == 0 {
		roundAborted = true
		err := fmt.Errorf("no payments registered")
		round.Fail(fmt.Errorf("round aborted: %s", err))
		log.WithError(err).Debugf("round %s aborted", round.Id)
		return
	}
	if num > paymentsThreshold {
		num = paymentsThreshold
	}
	payments, boardingInputs, descriptors, cosigners := s.paymentRequests.pop(num)
	if len(payments) > len(cosigners) {
		err := fmt.Errorf("missing ephemeral key for payments")
		round.Fail(fmt.Errorf("round aborted: %s", err))
		log.WithError(err).Debugf("round %s aborted", round.Id)
		return
	}

	if _, err := round.RegisterPayments(payments); err != nil {
		round.Fail(fmt.Errorf("failed to register payments: %s", err))
		log.WithError(err).Warn("failed to register payments")
		return
	}

	sweptRounds, err := s.repoManager.Rounds().GetSweptRounds(ctx)
	if err != nil {
		round.Fail(fmt.Errorf("failed to retrieve swept rounds: %s", err))
		log.WithError(err).Warn("failed to retrieve swept rounds")
		return
	}

	ephemeralKey, err := secp256k1.GeneratePrivateKey()
	if err != nil {
		round.Fail(fmt.Errorf("failed to generate ephemeral key: %s", err))
		log.WithError(err).Warn("failed to generate ephemeral key")
		return
	}

	cosigners = append(cosigners, ephemeralKey.PubKey())

	unsignedRoundTx, tree, connectorAddress, err := s.builder.BuildRoundTx(s.pubkey, payments, boardingInputs, sweptRounds, cosigners...)
	if err != nil {
		round.Fail(fmt.Errorf("failed to create pool tx: %s", err))
		log.WithError(err).Warn("failed to create pool tx")
		return
	}
	log.Debugf("pool tx created for round %s", round.Id)

	if len(tree) > 0 {
		log.Debugf("signing congestion tree for round %s", round.Id)

		signingSession := newMusigSigningSession(len(cosigners))
		s.treeSigningSessions[round.Id] = signingSession

		log.Debugf("signing session created for round %s", round.Id)

		s.currentRound.UnsignedTx = unsignedRoundTx
		// send back the unsigned tree & all cosigners pubkeys
		s.propagateRoundSigningStartedEvent(tree, cosigners)

		sweepClosure := bitcointree.CSVSigClosure{
			Pubkey:  s.pubkey,
			Seconds: uint(s.roundLifetime),
		}

		sweepTapLeaf, err := sweepClosure.Leaf()
		if err != nil {
			return
		}

		unsignedPsbt, err := psbt.NewFromRawBytes(strings.NewReader(unsignedRoundTx), true)
		if err != nil {
			round.Fail(fmt.Errorf("failed to parse round tx: %s", err))
			log.WithError(err).Warn("failed to parse round tx")
			return
		}

		sharedOutputAmount := unsignedPsbt.UnsignedTx.TxOut[0].Value

		sweepTapTree := txscript.AssembleTaprootScriptTree(*sweepTapLeaf)
		root := sweepTapTree.RootNode.TapHash()

		coordinator, err := bitcointree.NewTreeCoordinatorSession(sharedOutputAmount, tree, root.CloneBytes(), cosigners)
		if err != nil {
			round.Fail(fmt.Errorf("failed to create tree coordinator: %s", err))
			log.WithError(err).Warn("failed to create tree coordinator")
			return
		}

		aspSignerSession := bitcointree.NewTreeSignerSession(
			ephemeralKey, sharedOutputAmount, tree, root.CloneBytes(),
		)

		nonces, err := aspSignerSession.GetNonces()
		if err != nil {
			round.Fail(fmt.Errorf("failed to get nonces: %s", err))
			log.WithError(err).Warn("failed to get nonces")
			return
		}

		if err := coordinator.AddNonce(ephemeralKey.PubKey(), nonces); err != nil {
			round.Fail(fmt.Errorf("failed to add nonce: %s", err))
			log.WithError(err).Warn("failed to add nonce")
			return
		}

		noncesTimer := time.NewTimer(thirdOfRemainingDuration)

		select {
		case <-noncesTimer.C:
			round.Fail(fmt.Errorf("musig2 signing session timed out (nonce collection)"))
			log.Warn("musig2 signing session timed out (nonce collection)")
			return
		case <-signingSession.nonceDoneC:
			noncesTimer.Stop()
			for pubkey, nonce := range signingSession.nonces {
				if err := coordinator.AddNonce(pubkey, nonce); err != nil {
					round.Fail(fmt.Errorf("failed to add nonce: %s", err))
					log.WithError(err).Warn("failed to add nonce")
					return
				}
			}
		}

		log.Debugf("nonces collected for round %s", round.Id)

		aggragatedNonces, err := coordinator.AggregateNonces()
		if err != nil {
			round.Fail(fmt.Errorf("failed to aggregate nonces: %s", err))
			log.WithError(err).Warn("failed to aggregate nonces")
			return
		}

		log.Debugf("nonces aggregated for round %s", round.Id)

		s.propagateRoundSigningNoncesGeneratedEvent(aggragatedNonces)

		if err := aspSignerSession.SetKeys(cosigners); err != nil {
			round.Fail(fmt.Errorf("failed to set keys: %s", err))
			log.WithError(err).Warn("failed to set keys")
			return
		}

		if err := aspSignerSession.SetAggregatedNonces(aggragatedNonces); err != nil {
			round.Fail(fmt.Errorf("failed to set aggregated nonces: %s", err))
			log.WithError(err).Warn("failed to set aggregated nonces")
			return
		}

		// sign the tree as ASP
		aspTreeSigs, err := aspSignerSession.Sign()
		if err != nil {
			round.Fail(fmt.Errorf("failed to sign tree: %s", err))
			log.WithError(err).Warn("failed to sign tree")
			return
		}

		if err := coordinator.AddSig(ephemeralKey.PubKey(), aspTreeSigs); err != nil {
			round.Fail(fmt.Errorf("failed to add signature: %s", err))
			log.WithError(err).Warn("failed to add signature")
			return
		}

		log.Debugf("ASP tree signed for round %s", round.Id)

		signaturesTimer := time.NewTimer(thirdOfRemainingDuration)

		log.Debugf("waiting for cosigners to sign the tree")

		select {
		case <-signaturesTimer.C:
			round.Fail(fmt.Errorf("musig2 signing session timed out (signatures)"))
			log.Warn("musig2 signing session timed out (signatures)")
			return
		case <-signingSession.sigDoneC:
			signaturesTimer.Stop()
			for pubkey, sig := range signingSession.signatures {
				if err := coordinator.AddSig(pubkey, sig); err != nil {
					round.Fail(fmt.Errorf("failed to add signature: %s", err))
					log.WithError(err).Warn("failed to add signature")
					return
				}
			}
		}

		log.Debugf("signatures collected for round %s", round.Id)

		signedTree, err := coordinator.SignTree()
		if err != nil {
			round.Fail(fmt.Errorf("failed to aggregate tree signatures: %s", err))
			log.WithError(err).Warn("failed to aggregate tree signatures")
			return
		}

		log.Debugf("congestion tree signed for round %s", round.Id)

		tree = signedTree
	}

	needForfeits := false
	for _, pay := range payments {
		if len(pay.Inputs) > 0 {
			needForfeits = true
			break
		}
	}

	var forfeitTxs, connectors []string

	minRelayFeeRate := s.wallet.MinRelayFeeRate(ctx)

	if needForfeits {
		connectors, forfeitTxs, err = s.builder.BuildForfeitTxs(unsignedRoundTx, payments, descriptors, minRelayFeeRate)
		if err != nil {
			round.Fail(fmt.Errorf("failed to create connectors and forfeit txs: %s", err))
			log.WithError(err).Warn("failed to create connectors and forfeit txs")
			return
		}
		log.Debugf("forfeit transactions created for round %s", round.Id)

		if err := s.forfeitTxs.push(forfeitTxs); err != nil {
			round.Fail(fmt.Errorf("failed to store forfeit txs: %s", err))
			log.WithError(err).Warn("failed to store forfeit txs")
			return
		}
	}

	if _, err := round.StartFinalization(
		connectorAddress, connectors, tree, unsignedRoundTx,
	); err != nil {
		round.Fail(fmt.Errorf("failed to start finalization: %s", err))
		log.WithError(err).Warn("failed to start finalization")
		return
	}

	log.Debugf("started finalization stage for round: %s", round.Id)
}

func (s *covenantlessService) propagateRoundSigningStartedEvent(
	unsignedCongestionTree tree.CongestionTree, cosigners []*secp256k1.PublicKey,
) {
	ev := RoundSigningStarted{
		Id:               s.currentRound.Id,
		UnsignedVtxoTree: unsignedCongestionTree,
		Cosigners:        cosigners,
		UnsignedRoundTx:  s.currentRound.UnsignedTx,
	}

	s.lastEvent = ev
	s.eventsCh <- ev
}

func (s *covenantlessService) propagateRoundSigningNoncesGeneratedEvent(combinedNonces bitcointree.TreeNonces) {
	ev := RoundSigningNoncesGenerated{
		Id:     s.currentRound.Id,
		Nonces: combinedNonces,
	}

	s.lastEvent = ev
	s.eventsCh <- ev
}

func (s *covenantlessService) finalizeRound() {
	defer s.startRound()

	ctx := context.Background()
	round := s.currentRound
	if round.IsFailed() {
		return
	}

	var changes []domain.RoundEvent
	defer func() {
		if err := s.saveEvents(ctx, round.Id, changes); err != nil {
			log.WithError(err).Warn("failed to store new round events")
			return
		}
	}()

	forfeitTxs, leftUnsigned := s.forfeitTxs.pop()
	if len(leftUnsigned) > 0 {
		err := fmt.Errorf("%d forfeit txs left to sign", len(leftUnsigned))
		changes = round.Fail(fmt.Errorf("failed to finalize round: %s", err))
		log.WithError(err).Warn("failed to finalize round")
		return
	}

	log.Debugf("signing round transaction %s\n", round.Id)

	boardingInputsIndexes := make([]int, 0)
	boardingInputs := make([]domain.VtxoKey, 0)
	roundTx, err := psbt.NewFromRawBytes(strings.NewReader(round.UnsignedTx), true)
	if err != nil {
		changes = round.Fail(fmt.Errorf("failed to parse round tx: %s", err))
		log.WithError(err).Warn("failed to parse round tx")
		return
	}

	for i, in := range roundTx.Inputs {
		if len(in.TaprootLeafScript) > 0 {
			if len(in.TaprootScriptSpendSig) == 0 {
				err = fmt.Errorf("missing tapscript spend sig for input %d", i)
				changes = round.Fail(err)
				log.WithError(err).Warn("missing boarding sig")
				return
			}

			boardingInputsIndexes = append(boardingInputsIndexes, i)
			boardingInputs = append(boardingInputs, domain.VtxoKey{
				Txid: roundTx.UnsignedTx.TxIn[i].PreviousOutPoint.Hash.String(),
				VOut: roundTx.UnsignedTx.TxIn[i].PreviousOutPoint.Index,
			})
		}
	}

	signedRoundTx := round.UnsignedTx

	if len(boardingInputsIndexes) > 0 {
		signedRoundTx, err = s.wallet.SignTransactionTapscript(ctx, signedRoundTx, boardingInputsIndexes)
		if err != nil {
			changes = round.Fail(fmt.Errorf("failed to sign round tx: %s", err))
			log.WithError(err).Warn("failed to sign round tx")
			return
		}
	}

	signedRoundTx, err = s.wallet.SignTransaction(ctx, signedRoundTx, true)
	if err != nil {
		changes = round.Fail(fmt.Errorf("failed to sign round tx: %s", err))
		log.WithError(err).Warn("failed to sign round tx")
		return
	}

	txid, err := s.wallet.BroadcastTransaction(ctx, signedRoundTx)
	if err != nil {
		changes = round.Fail(fmt.Errorf("failed to broadcast pool tx: %s", err))
		return
	}

	changes, err = round.EndFinalization(forfeitTxs, txid)
	if err != nil {
		changes = round.Fail(fmt.Errorf("failed to finalize round: %s", err))
		log.WithError(err).Warn("failed to finalize round")
		return
	}

	go func() {
		s.transactionEventsCh <- RoundTransactionEvent{
			RoundTxID:             round.Txid,
			SpentVtxos:            getSpentVtxos(round.Payments),
			SpendableVtxos:        s.getNewVtxos(round),
			ClaimedBoardingInputs: boardingInputs,
		}
	}()

	log.Debugf("finalized round %s with pool tx %s", round.Id, round.Txid)
}

func (s *covenantlessService) listenToScannerNotifications() {
	ctx := context.Background()
	chVtxos := s.scanner.GetNotificationChannel(ctx)

	mutx := &sync.Mutex{}
	for vtxoKeys := range chVtxos {
		go func(vtxoKeys map[string][]ports.VtxoWithValue) {
			for _, keys := range vtxoKeys {
				for _, v := range keys {
					vtxos, err := s.repoManager.Vtxos().GetVtxos(ctx, []domain.VtxoKey{v.VtxoKey})
					if err != nil {
						log.WithError(err).Warn("failed to retrieve vtxos, skipping...")
						return
					}
					vtxo := vtxos[0]

					if !vtxo.Redeemed {
						go func() {
							if err := s.markAsRedeemed(ctx, vtxo); err != nil {
								log.WithError(err).Warnf("failed to mark vtxo %s:%d as redeemed", vtxo.Txid, vtxo.VOut)
							}
						}()
					}

					if vtxo.Spent {
						log.Infof("fraud detected on vtxo %s:%d", vtxo.Txid, vtxo.VOut)
						go func() {
							if err := s.reactToFraud(ctx, vtxo, mutx); err != nil {
								log.WithError(err).Warnf("failed to prevent fraud for vtxo %s:%d", vtxo.Txid, vtxo.VOut)
							}
						}()
					}
				}
			}
		}(vtxoKeys)
	}
}

func (s *covenantlessService) getNextConnector(
	ctx context.Context,
	round domain.Round,
) (string, uint32, error) {
	lastConnectorPtx, err := psbt.NewFromRawBytes(strings.NewReader(round.Connectors[len(round.Connectors)-1]), true)
	if err != nil {
		return "", 0, err
	}

	lastOutput := lastConnectorPtx.UnsignedTx.TxOut[len(lastConnectorPtx.UnsignedTx.TxOut)-1]
	connectorAmount := lastOutput.Value

	utxos, err := s.wallet.ListConnectorUtxos(ctx, round.ConnectorAddress)
	if err != nil {
		return "", 0, err
	}
	log.Debugf("found %d connector utxos, dust amount is %d", len(utxos), connectorAmount)

	// if we do not find any utxos, we make sure to wait for the connector outpoint to be confirmed then we retry
	if len(utxos) <= 0 {
		if err := s.wallet.WaitForSync(ctx, round.Txid); err != nil {
			return "", 0, err
		}

		utxos, err = s.wallet.ListConnectorUtxos(ctx, round.ConnectorAddress)
		if err != nil {
			return "", 0, err
		}
	}

	// search for an already existing connector
	for _, u := range utxos {
		if u.GetValue() == uint64(connectorAmount) {
			return u.GetTxid(), u.GetIndex(), nil
		}
	}

	for _, u := range utxos {
		if u.GetValue() > uint64(connectorAmount) {
			for _, b64 := range round.Connectors {
				ptx, err := psbt.NewFromRawBytes(strings.NewReader(b64), true)
				if err != nil {
					return "", 0, err
				}

				for _, i := range ptx.UnsignedTx.TxIn {
					if i.PreviousOutPoint.Hash.String() == u.GetTxid() && i.PreviousOutPoint.Index == u.GetIndex() {
						connectorOutpoint := txOutpoint{u.GetTxid(), u.GetIndex()}

						if err := s.wallet.LockConnectorUtxos(ctx, []ports.TxOutpoint{connectorOutpoint}); err != nil {
							return "", 0, err
						}

						// sign & broadcast the connector tx
						signedConnectorTx, err := s.wallet.SignTransaction(ctx, b64, true)
						if err != nil {
							return "", 0, err
						}

						connectorTxid, err := s.wallet.BroadcastTransaction(ctx, signedConnectorTx)
						if err != nil {
							return "", 0, fmt.Errorf("failed to broadcast connector tx: %s", err)
						}
						log.Debugf("broadcasted connector tx %s", connectorTxid)

						// wait for the connector tx to be in the mempool
						if err := s.wallet.WaitForSync(ctx, connectorTxid); err != nil {
							return "", 0, err
						}

						return connectorTxid, 0, nil
					}
				}
			}
		}
	}

	return "", 0, fmt.Errorf("no connector utxos found")
}

func (s *covenantlessService) updateVtxoSet(round *domain.Round) {
	// Update the vtxo set only after a round is finalized.
	if !round.IsEnded() {
		return
	}

	ctx := context.Background()
	repo := s.repoManager.Vtxos()
	spentVtxos := getSpentVtxos(round.Payments)
	if len(spentVtxos) > 0 {
		for {
			if err := repo.SpendVtxos(ctx, spentVtxos, round.Txid); err != nil {
				log.WithError(err).Warn("failed to add new vtxos, retrying soon")
				time.Sleep(100 * time.Millisecond)
				continue
			}
			log.Debugf("spent %d vtxos", len(spentVtxos))
			break
		}
	}

	newVtxos := s.getNewVtxos(round)
	if len(newVtxos) > 0 {
		for {
			if err := repo.AddVtxos(ctx, newVtxos); err != nil {
				log.WithError(err).Warn("failed to add new vtxos, retrying soon")
				time.Sleep(100 * time.Millisecond)
				continue
			}
			log.Debugf("added %d new vtxos", len(newVtxos))
			break
		}

		go func() {
			for {
				if err := s.startWatchingVtxos(newVtxos); err != nil {
					log.WithError(err).Warn(
						"failed to start watching vtxos, retrying in a moment...",
					)
					continue
				}
				log.Debugf("started watching %d vtxos", len(newVtxos))
				return
			}
		}()

	}
}

func (s *covenantlessService) propagateEvents(round *domain.Round) {
	lastEvent := round.Events()[len(round.Events())-1]
	switch e := lastEvent.(type) {
	case domain.RoundFinalizationStarted:
		ev := domain.RoundFinalizationStarted{
			Id:              e.Id,
			CongestionTree:  e.CongestionTree,
			Connectors:      e.Connectors,
			RoundTx:         e.RoundTx,
			MinRelayFeeRate: int64(s.wallet.MinRelayFeeRate(context.Background())),
		}
		s.lastEvent = ev
		s.eventsCh <- ev
	case domain.RoundFinalized, domain.RoundFailed:
		s.lastEvent = e
		s.eventsCh <- e
	}
}

func (s *covenantlessService) scheduleSweepVtxosForRound(round *domain.Round) {
	// Schedule the sweeping procedure only for completed round.
	if !round.IsEnded() {
		return
	}

	expirationTimestamp := s.sweeper.scheduler.AddNow(s.roundLifetime)

	if err := s.sweeper.schedule(expirationTimestamp, round.Txid, round.CongestionTree); err != nil {
		log.WithError(err).Warn("failed to schedule sweep tx")
	}
}

func (s *covenantlessService) getNewVtxos(round *domain.Round) []domain.Vtxo {
	if len(round.CongestionTree) <= 0 {
		return nil
	}

	createdAt := time.Now().Unix()

	leaves := round.CongestionTree.Leaves()
	vtxos := make([]domain.Vtxo, 0)
	for _, node := range leaves {
		tx, err := psbt.NewFromRawBytes(strings.NewReader(node.Tx), true)
		if err != nil {
			log.WithError(err).Warn("failed to parse tx")
			continue
		}
		for i, out := range tx.UnsignedTx.TxOut {
			vtxoTapKey, err := schnorr.ParsePubKey(out.PkScript[2:])
			if err != nil {
				log.WithError(err).Warn("failed to parse vtxo tap key")
				continue
			}

			vtxos = append(vtxos, domain.Vtxo{
				VtxoKey:   domain.VtxoKey{Txid: node.Txid, VOut: uint32(i)},
				Pubkey:    hex.EncodeToString(schnorr.SerializePubKey(vtxoTapKey)),
				Amount:    uint64(out.Value),
				RoundTxid: round.Txid,
				CreatedAt: createdAt,
			})
		}
	}
	return vtxos
}

func (s *covenantlessService) startWatchingVtxos(vtxos []domain.Vtxo) error {
	scripts, err := s.extractVtxosScripts(vtxos)
	if err != nil {
		return err
	}

	return s.scanner.WatchScripts(context.Background(), scripts)
}

func (s *covenantlessService) stopWatchingVtxos(vtxos []domain.Vtxo) {
	scripts, err := s.extractVtxosScripts(vtxos)
	if err != nil {
		log.WithError(err).Warn("failed to extract scripts from vtxos")
		return
	}

	for {
		if err := s.scanner.UnwatchScripts(context.Background(), scripts); err != nil {
			log.WithError(err).Warn("failed to stop watching vtxos, retrying in a moment...")
			time.Sleep(100 * time.Millisecond)
			continue
		}
		log.Debugf("stopped watching %d vtxos", len(vtxos))
		break
	}
}

func (s *covenantlessService) restoreWatchingVtxos() error {
	sweepableRounds, err := s.repoManager.Rounds().GetSweepableRounds(context.Background())
	if err != nil {
		return err
	}

	vtxos := make([]domain.Vtxo, 0)

	for _, round := range sweepableRounds {
		fromRound, err := s.repoManager.Vtxos().GetVtxosForRound(
			context.Background(), round.Txid,
		)
		if err != nil {
			log.WithError(err).Warnf("failed to retrieve vtxos for round %s", round.Txid)
			continue
		}
		for _, v := range fromRound {
			if !v.Swept && !v.Redeemed {
				vtxos = append(vtxos, v)
			}
		}
	}

	if len(vtxos) <= 0 {
		return nil
	}

	if err := s.startWatchingVtxos(vtxos); err != nil {
		return err
	}

	log.Debugf("restored watching %d vtxos", len(vtxos))
	return nil
}

func (s *covenantlessService) extractVtxosScripts(vtxos []domain.Vtxo) ([]string, error) {
	indexedScripts := make(map[string]struct{})

	for _, vtxo := range vtxos {
		vtxoTapKeyBytes, err := hex.DecodeString(vtxo.Pubkey)
		if err != nil {
			return nil, err
		}

		vtxoTapKey, err := schnorr.ParsePubKey(vtxoTapKeyBytes)
		if err != nil {
			return nil, err
		}

		script, err := common.P2TRScript(vtxoTapKey)
		if err != nil {
			return nil, err
		}

		indexedScripts[hex.EncodeToString(script)] = struct{}{}
	}
	scripts := make([]string, 0, len(indexedScripts))
	for script := range indexedScripts {
		scripts = append(scripts, script)
	}
	return scripts, nil
}

func (s *covenantlessService) saveEvents(
	ctx context.Context, id string, events []domain.RoundEvent,
) error {
	if len(events) <= 0 {
		return nil
	}
	round, err := s.repoManager.Events().Save(ctx, id, events...)
	if err != nil {
		return err
	}
	return s.repoManager.Rounds().AddOrUpdateRound(ctx, *round)
}

func (s *covenantlessService) chainParams() *chaincfg.Params {
	switch s.network.Name {
	case common.Bitcoin.Name:
		return &chaincfg.MainNetParams
	case common.BitcoinTestNet.Name:
		return &chaincfg.TestNet3Params
	case common.BitcoinRegTest.Name:
		return &chaincfg.RegressionNetParams
	default:
		return nil
	}
}

func (s *covenantlessService) reactToFraud(ctx context.Context, vtxo domain.Vtxo, mutx *sync.Mutex) error {
	mutx.Lock()
	defer mutx.Unlock()
	roundRepo := s.repoManager.Rounds()

	round, err := roundRepo.GetRoundWithTxid(ctx, vtxo.SpentBy)
	if err != nil {
		vtxosRepo := s.repoManager.Vtxos()

		// if the round is not found, the utxo may be spent by an async payment redeem tx
		vtxos, err := vtxosRepo.GetVtxos(ctx, []domain.VtxoKey{
			{Txid: vtxo.SpentBy, VOut: 0},
		})
		if err != nil || len(vtxos) <= 0 {
			return fmt.Errorf("failed to retrieve round: %s", err)
		}

		asyncPayVtxo := vtxos[0]
		if asyncPayVtxo.Redeemed { // redeem tx is already onchain
			return nil
		}

		log.Debugf("vtxo %s:%d has been spent by async payment", vtxo.Txid, vtxo.VOut)

		redeemTxHex, err := s.builder.FinalizeAndExtract(asyncPayVtxo.RedeemTx)
		if err != nil {
			return fmt.Errorf("failed to finalize redeem tx: %s", err)
		}

		redeemTxid, err := s.wallet.BroadcastTransaction(ctx, redeemTxHex)
		if err != nil {
			return fmt.Errorf("failed to broadcast redeem tx: %s", err)
		}

		log.Debugf("broadcasted redeem tx %s", redeemTxid)
		return nil
	}

	connectorTxid, connectorVout, err := s.getNextConnector(ctx, *round)
	if err != nil {
		return fmt.Errorf("failed to get next connector: %s", err)
	}

	log.Debugf("found next connector %s:%d", connectorTxid, connectorVout)

	forfeitTx, err := findForfeitTxBitcoin(round.ForfeitTxs, connectorTxid, connectorVout, vtxo.VtxoKey)
	if err != nil {
		return fmt.Errorf("failed to find forfeit tx: %s", err)
	}

	if err := s.wallet.LockConnectorUtxos(ctx, []ports.TxOutpoint{txOutpoint{connectorTxid, connectorVout}}); err != nil {
		return fmt.Errorf("failed to lock connector utxos: %s", err)
	}

	signedForfeitTx, err := s.wallet.SignTransactionTapscript(ctx, forfeitTx, nil)
	if err != nil {
		return fmt.Errorf("failed to sign forfeit tx: %s", err)
	}

	forfeitTxHex, err := s.builder.FinalizeAndExtract(signedForfeitTx)
	if err != nil {
		return fmt.Errorf("failed to finalize forfeit tx: %s", err)
	}

	forfeitTxid, err := s.wallet.BroadcastTransaction(ctx, forfeitTxHex)
	if err != nil {
		return fmt.Errorf("failed to broadcast forfeit tx: %s", err)
	}

	log.Debugf("broadcasted forfeit tx %s", forfeitTxid)
	return nil
}

func (s *covenantlessService) markAsRedeemed(ctx context.Context, vtxo domain.Vtxo) error {
	if err := s.repoManager.Vtxos().RedeemVtxos(ctx, []domain.VtxoKey{vtxo.VtxoKey}); err != nil {
		return err
	}

	log.Debugf("vtxo %s:%d redeemed", vtxo.Txid, vtxo.VOut)
	return nil
}

func findForfeitTxBitcoin(
	forfeits []string, connectorTxid string, connectorVout uint32, vtxo domain.VtxoKey,
) (string, error) {
	for _, forfeit := range forfeits {
		forfeitTx, err := psbt.NewFromRawBytes(strings.NewReader(forfeit), true)
		if err != nil {
			return "", err
		}

		connector := forfeitTx.UnsignedTx.TxIn[0]
		vtxoInput := forfeitTx.UnsignedTx.TxIn[1]

		if connector.PreviousOutPoint.Hash.String() == connectorTxid &&
			connector.PreviousOutPoint.Index == connectorVout &&
			vtxoInput.PreviousOutPoint.Hash.String() == vtxo.Txid &&
			vtxoInput.PreviousOutPoint.Index == vtxo.VOut {
			return forfeit, nil
		}
	}

	return "", fmt.Errorf("forfeit tx not found")
}

type asyncPaymentData struct {
	receivers []domain.Receiver
	expireAt  int64
	roundTxid string
}

// musigSigningSession holds the state of ephemeral nonces and signatures in order to coordinate the signing of the tree
type musigSigningSession struct {
	lock        sync.Mutex
	nbCosigners int
	nonces      map[*secp256k1.PublicKey]bitcointree.TreeNonces
	nonceDoneC  chan struct{}

	signatures map[*secp256k1.PublicKey]bitcointree.TreePartialSigs
	sigDoneC   chan struct{}
}

func newMusigSigningSession(nbCosigners int) *musigSigningSession {
	return &musigSigningSession{
		nonces:     make(map[*secp256k1.PublicKey]bitcointree.TreeNonces),
		nonceDoneC: make(chan struct{}),

		signatures:  make(map[*secp256k1.PublicKey]bitcointree.TreePartialSigs),
		sigDoneC:    make(chan struct{}),
		lock:        sync.Mutex{},
		nbCosigners: nbCosigners,
	}
}<|MERGE_RESOLUTION|>--- conflicted
+++ resolved
@@ -254,22 +254,16 @@
 	vtxos := make([]domain.Vtxo, 0, len(asyncPayData.receivers))
 
 	for outIndex, out := range redeemPtx.UnsignedTx.TxOut {
-<<<<<<< HEAD
 		if bytes.Equal(out.PkScript, bitcointree.ANCHOR_PKSCRIPT) {
 			continue // skip anchor output
 		}
 
-		desc := asyncPayData.receivers[outIndex].Descriptor
-		_, _, _, _, err := descriptor.ParseReversibleVtxoDescriptor(desc)
-		isPending := err == nil
-=======
 		vtxoTapKey, err := schnorr.ParsePubKey(out.PkScript[2:])
 		if err != nil {
 			return fmt.Errorf("failed to parse vtxo taproot key: %s", err)
 		}
 
 		vtxoPubkey := hex.EncodeToString(schnorr.SerializePubKey(vtxoTapKey))
->>>>>>> 11b23e15
 
 		vtxos = append(vtxos, domain.Vtxo{
 			VtxoKey: domain.VtxoKey{
