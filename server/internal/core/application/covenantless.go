--- conflicted
+++ resolved
@@ -1306,72 +1306,6 @@
 	return nil
 }
 
-<<<<<<< HEAD
-=======
-func (s *covenantlessService) SetNostrRecipient(ctx context.Context, nostrRecipient string, signedVtxoOutpoints []SignedVtxoOutpoint) error {
-	nprofileRecipient, err := nip19toNostrProfile(nostrRecipient, s.nostrDefaultRelays)
-	if err != nil {
-		return fmt.Errorf("failed to convert nostr recipient: %s", err)
-	}
-
-	if err := validateProofs(ctx, s.repoManager.Vtxos(), signedVtxoOutpoints); err != nil {
-		return err
-	}
-
-	vtxoKeys := make([]domain.VtxoKey, 0, len(signedVtxoOutpoints))
-	for _, signedVtxo := range signedVtxoOutpoints {
-		vtxoKeys = append(vtxoKeys, signedVtxo.Outpoint)
-	}
-
-	entity := domain.Entity{NostrRecipient: nprofileRecipient}
-	go func(entity domain.Entity, vtxoKeys []domain.VtxoKey) {
-		ctx := context.Background()
-
-		if err := s.repoManager.Entities().Add(ctx, entity, vtxoKeys); err != nil {
-			log.WithError(err).Warn("failed to add nostr identity, retrying...")
-			return
-		}
-		log.Debug("added new nostr identity")
-	}(entity, vtxoKeys)
-
-	return nil
-}
-
-func (s *covenantlessService) DeleteNostrRecipient(ctx context.Context, signedVtxoOutpoints []SignedVtxoOutpoint) error {
-	if err := validateProofs(ctx, s.repoManager.Vtxos(), signedVtxoOutpoints); err != nil {
-		return err
-	}
-
-	vtxoKeys := make([]domain.VtxoKey, 0, len(signedVtxoOutpoints))
-	for _, signedVtxo := range signedVtxoOutpoints {
-		vtxoKeys = append(vtxoKeys, signedVtxo.Outpoint)
-	}
-
-	fetchedKeys := make([]domain.VtxoKey, 0, len(vtxoKeys))
-	for _, vtxoKey := range vtxoKeys {
-		entities, err := s.repoManager.Entities().Get(ctx, vtxoKey)
-		if err != nil || len(entities) == 0 {
-			continue
-		}
-		fetchedKeys = append(fetchedKeys, vtxoKey)
-	}
-	if len(fetchedKeys) <= 0 {
-		return nil
-	}
-
-	go func(vtxoKeys []domain.VtxoKey) {
-		ctx := context.Background()
-		if err := s.repoManager.Entities().Delete(ctx, vtxoKeys); err != nil {
-			log.WithError(err).Warn("failed to delete nostr identity, retrying...")
-			return
-		}
-		log.Debug("deleted nostr identities")
-	}(fetchedKeys)
-
-	return nil
-}
-
->>>>>>> 3d99e67d
 func (s *covenantlessService) start() {
 	defer func() {
 		if r := recover(); r != nil {
