package application

import (
	"bytes"
	"context"
	"encoding/hex"
	"fmt"
	"strings"
	"sync"
	"time"

	"github.com/ark-network/ark/common"
	"github.com/ark-network/ark/common/bitcointree"
	"github.com/ark-network/ark/common/note"
	"github.com/ark-network/ark/common/tree"
	"github.com/ark-network/ark/server/internal/core/domain"
	"github.com/ark-network/ark/server/internal/core/ports"
	"github.com/btcsuite/btcd/btcec/v2/schnorr"
	"github.com/btcsuite/btcd/btcutil"
	"github.com/btcsuite/btcd/btcutil/psbt"
	"github.com/btcsuite/btcd/chaincfg"
	"github.com/btcsuite/btcd/chaincfg/chainhash"
	"github.com/btcsuite/btcd/txscript"
	"github.com/btcsuite/btcd/wire"
	"github.com/decred/dcrd/dcrec/secp256k1/v4"
	log "github.com/sirupsen/logrus"
)

const marketHourDelta = 5 * time.Minute

type covenantlessService struct {
	network             common.Network
	pubkey              *secp256k1.PublicKey
	roundLifetime       int64
	roundInterval       int64
	unilateralExitDelay int64
	boardingExitDelay   int64

	nostrDefaultRelays []string

	wallet      ports.WalletService
	repoManager ports.RepoManager
	builder     ports.TxBuilder
	scanner     ports.BlockchainScanner
	sweeper     *sweeper

	paymentRequests *paymentsMap
	forfeitTxs      *forfeitTxsMap

	eventsCh            chan domain.RoundEvent
	transactionEventsCh chan TransactionEvent

	// cached data for the current round
	lastEvent           domain.RoundEvent
	currentRoundLock    sync.Mutex
	currentRound        *domain.Round
	treeSigningSessions map[string]*musigSigningSession
	asyncPaymentsCache  map[string]asyncPaymentData
}

func NewCovenantlessService(
	network common.Network,
	roundInterval, roundLifetime, unilateralExitDelay, boardingExitDelay int64,
	nostrDefaultRelays []string,
	walletSvc ports.WalletService, repoManager ports.RepoManager,
	builder ports.TxBuilder, scanner ports.BlockchainScanner,
	scheduler ports.SchedulerService,
	noteUriPrefix string,
	marketHourStartTime, marketHourEndTime time.Time,
	marketHourPeriod, marketHourRoundInterval time.Duration,
) (Service, error) {
	pubkey, err := walletSvc.GetPubkey(context.Background())
	if err != nil {
		return nil, fmt.Errorf("failed to fetch pubkey: %s", err)
	}

	// Try to load market hours from DB first
	marketHour, err := repoManager.MarketHourRepo().Get(context.Background())
	if err != nil {
		return nil, fmt.Errorf("failed to get market hours from db: %w", err)
	}

	if marketHour == nil {
		marketHour = domain.NewMarketHour(marketHourStartTime, marketHourEndTime, marketHourPeriod, marketHourRoundInterval)
		if err := repoManager.MarketHourRepo().Upsert(context.Background(), *marketHour); err != nil {
			return nil, fmt.Errorf("failed to upsert initial market hours to db: %w", err)
		}
	}

	svc := &covenantlessService{
		network:             network,
		pubkey:              pubkey,
		roundLifetime:       roundLifetime,
		roundInterval:       roundInterval,
		unilateralExitDelay: unilateralExitDelay,
		wallet:              walletSvc,
		repoManager:         repoManager,
		builder:             builder,
		scanner:             scanner,
		sweeper:             newSweeper(walletSvc, repoManager, builder, scheduler, noteUriPrefix),
		paymentRequests:     newPaymentsMap(),
		forfeitTxs:          newForfeitTxsMap(builder),
		eventsCh:            make(chan domain.RoundEvent),
		transactionEventsCh: make(chan TransactionEvent),
		currentRoundLock:    sync.Mutex{},
		asyncPaymentsCache:  make(map[string]asyncPaymentData),
		treeSigningSessions: make(map[string]*musigSigningSession),
		boardingExitDelay:   boardingExitDelay,
		nostrDefaultRelays:  nostrDefaultRelays,
	}

	repoManager.RegisterEventsHandler(
		func(round *domain.Round) {
			go func() {
				defer func() {
					if r := recover(); r != nil {
						log.Errorf("recovered from panic in propagateEvents: %v", r)
					}
				}()

				svc.propagateEvents(round)
			}()

			go func() {
				defer func() {
					if r := recover(); r != nil {
						log.Errorf("recovered from panic in updateVtxoSet and scheduleSweepVtxosForRound: %v", r)
					}
				}()

				// utxo db must be updated before scheduling the sweep events
				svc.updateVtxoSet(round)
				svc.scheduleSweepVtxosForRound(round)
			}()
		},
	)

	if err := svc.restoreWatchingVtxos(); err != nil {
		return nil, fmt.Errorf("failed to restore watching vtxos: %s", err)
	}
	go svc.listenToScannerNotifications()
	return svc, nil
}

func (s *covenantlessService) Start() error {
	log.Debug("starting sweeper service")
	if err := s.sweeper.start(); err != nil {
		return err
	}

	log.Debug("starting app service")
	go s.start()
	return nil
}

func (s *covenantlessService) Stop() {
	s.sweeper.stop()
	// nolint
	vtxos, _ := s.repoManager.Vtxos().GetAllSweepableVtxos(context.Background())
	if len(vtxos) > 0 {
		s.stopWatchingVtxos(vtxos)
	}

	s.wallet.Close()
	log.Debug("closed connection to wallet")
	s.repoManager.Close()
	log.Debug("closed connection to db")
	close(s.eventsCh)
}

func (s *covenantlessService) CompleteAsyncPayment(
	ctx context.Context, redeemTx string,
) error {
	redeemPtx, err := psbt.NewFromRawBytes(strings.NewReader(redeemTx), true)
	if err != nil {
		return fmt.Errorf("failed to parse redeem tx: %s", err)
	}
	redeemTxid := redeemPtx.UnsignedTx.TxID()

	asyncPayData, ok := s.asyncPaymentsCache[redeemTxid]
	if !ok {
		return fmt.Errorf("async payment not found")
	}

	vtxoRepo := s.repoManager.Vtxos()

	for _, tx := range []string{redeemTx} {
		ptx, err := psbt.NewFromRawBytes(strings.NewReader(tx), true)
		if err != nil {
			return fmt.Errorf("failed to parse tx: %s", err)
		}

		for inputIndex, input := range ptx.Inputs {
			if input.WitnessUtxo == nil {
				return fmt.Errorf("missing witness utxo")
			}

			if len(input.TaprootLeafScript) == 0 {
				return fmt.Errorf("missing tapscript leaf")
			}

			if len(input.TaprootScriptSpendSig) == 0 {
				return fmt.Errorf("missing tapscript spend sig")
			}

			vtxoOutpoint := ptx.UnsignedTx.TxIn[inputIndex].PreviousOutPoint

			// verify that the vtxo is spendable

			vtxos, err := vtxoRepo.GetVtxos(ctx, []domain.VtxoKey{{Txid: vtxoOutpoint.Hash.String(), VOut: vtxoOutpoint.Index}})
			if err != nil {
				return fmt.Errorf("failed to get vtxo: %s", err)
			}

			if len(vtxos) == 0 {
				return fmt.Errorf("vtxo not found")
			}

			vtxo := vtxos[0]
			if vtxo.Spent {
				return fmt.Errorf("vtxo already spent")
			}

			if vtxo.Redeemed {
				return fmt.Errorf("vtxo already redeemed")
			}

			if vtxo.Swept {
				return fmt.Errorf("vtxo already swept")
			}

			// verify that the user signs a forfeit closure
			var userPubKey *secp256k1.PublicKey

			aspXOnlyPubKey := schnorr.SerializePubKey(s.pubkey)

			for _, sig := range input.TaprootScriptSpendSig {
				if !bytes.Equal(sig.XOnlyPubKey, aspXOnlyPubKey) {
					parsed, err := schnorr.ParsePubKey(sig.XOnlyPubKey)
					if err != nil {
						return fmt.Errorf("failed to parse pubkey: %s", err)
					}
					userPubKey = parsed
					break
				}
			}

			if userPubKey == nil {
				return fmt.Errorf("redeem transaction is not signed")
			}

			vtxoPublicKeyBytes, err := hex.DecodeString(vtxo.Pubkey)
			if err != nil {
				return fmt.Errorf("failed to decode vtxo pubkey: %s", err)
			}

			vtxoTapKey, err := schnorr.ParsePubKey(vtxoPublicKeyBytes)
			if err != nil {
				return fmt.Errorf("failed to parse vtxo pubkey: %s", err)
			}

			// verify witness utxo
			pkscript, err := common.P2TRScript(vtxoTapKey)
			if err != nil {
				return fmt.Errorf("failed to get pkscript: %s", err)
			}

			if !bytes.Equal(input.WitnessUtxo.PkScript, pkscript) {
				return fmt.Errorf("witness utxo script mismatch")
			}

			if input.WitnessUtxo.Value != int64(vtxo.Amount) {
				return fmt.Errorf("witness utxo value mismatch")
			}
		}

		// verify the tapscript signatures
		if valid, err := s.builder.VerifyTapscriptPartialSigs(tx); err != nil || !valid {
			return fmt.Errorf("invalid tx signature: %s", err)
		}
	}

	spentVtxos := make([]domain.VtxoKey, 0)
	for _, in := range redeemPtx.UnsignedTx.TxIn {
		spentVtxos = append(spentVtxos, domain.VtxoKey{
			Txid: in.PreviousOutPoint.Hash.String(),
			VOut: in.PreviousOutPoint.Index,
		})
	}

	vtxos := make([]domain.Vtxo, 0, len(asyncPayData.receivers))

	for outIndex, out := range redeemPtx.UnsignedTx.TxOut {
		vtxoTapKey, err := schnorr.ParsePubKey(out.PkScript[2:])
		if err != nil {
			return fmt.Errorf("failed to parse vtxo taproot key: %s", err)
		}

		vtxoPubkey := hex.EncodeToString(schnorr.SerializePubKey(vtxoTapKey))

		vtxos = append(vtxos, domain.Vtxo{
			VtxoKey: domain.VtxoKey{
				Txid: redeemTxid,
				VOut: uint32(outIndex),
			},
			Pubkey:    vtxoPubkey,
			Amount:    uint64(out.Value),
			ExpireAt:  asyncPayData.expireAt,
			RoundTxid: asyncPayData.roundTxid,
			RedeemTx:  redeemTx,
			CreatedAt: time.Now().Unix(),
		})
	}

	if err := s.repoManager.Vtxos().AddVtxos(ctx, vtxos); err != nil {
		return fmt.Errorf("failed to add vtxos: %s", err)
	}
	log.Infof("added %d vtxos", len(vtxos))
	if err := s.startWatchingVtxos(vtxos); err != nil {
		log.WithError(err).Warn(
			"failed to start watching vtxos",
		)
	}
	log.Debugf("started watching %d vtxos", len(vtxos))

	if err := s.repoManager.Vtxos().SpendVtxos(ctx, spentVtxos, redeemTxid); err != nil {
		return fmt.Errorf("failed to spend vtxo: %s", err)
	}
	log.Infof("spent %d vtxos", len(spentVtxos))

	delete(s.asyncPaymentsCache, redeemTxid)

	go func() {
		s.transactionEventsCh <- RedeemTransactionEvent{
			AsyncTxID:      redeemTxid,
			SpentVtxos:     spentVtxos,
			SpendableVtxos: vtxos,
		}
	}()

	return nil
}

func (s *covenantlessService) CreateAsyncPayment(
	ctx context.Context, inputs []AsyncPaymentInput, receivers []domain.Receiver,
) (string, error) {
	vtxosKeys := make([]domain.VtxoKey, 0, len(inputs))
	scripts := make(map[domain.VtxoKey][]string)
	forfeitLeaves := make(map[domain.VtxoKey]chainhash.Hash)

	for _, in := range inputs {
		vtxosKeys = append(vtxosKeys, in.VtxoKey)
		scripts[in.VtxoKey] = in.Tapscripts
		forfeitLeaves[in.VtxoKey] = in.ForfeitLeafHash
	}

	vtxos, err := s.repoManager.Vtxos().GetVtxos(ctx, vtxosKeys)
	if err != nil {
		return "", err
	}
	if len(vtxos) <= 0 {
		return "", fmt.Errorf("vtxos not found")
	}

	vtxosInputs := make([]domain.Vtxo, 0, len(inputs))

	expiration := vtxos[0].ExpireAt
	roundTxid := vtxos[0].RoundTxid

	for _, vtxo := range vtxos {
		if vtxo.Spent {
			return "", fmt.Errorf("all vtxos must be unspent")
		}

		if vtxo.Redeemed {
			return "", fmt.Errorf("all vtxos must be redeemed")
		}

		if vtxo.Swept {
			return "", fmt.Errorf("all vtxos must be swept")
		}

		if vtxo.ExpireAt < expiration {
			roundTxid = vtxo.RoundTxid
			expiration = vtxo.ExpireAt
		}

		vtxosInputs = append(vtxosInputs, vtxo)
	}

	redeemTx, err := s.builder.BuildAsyncPaymentTransactions(
		vtxosInputs, scripts, forfeitLeaves, receivers,
	)
	if err != nil {
		return "", fmt.Errorf("failed to build async payment txs: %s", err)
	}

	redeemPtx, err := psbt.NewFromRawBytes(strings.NewReader(redeemTx), true)
	if err != nil {
		return "", fmt.Errorf("failed to parse redeem tx: %s", err)
	}

	s.asyncPaymentsCache[redeemPtx.UnsignedTx.TxID()] = asyncPaymentData{
		receivers: receivers,
		expireAt:  expiration,
		roundTxid: roundTxid,
	}

	return redeemTx, nil
}

func (s *covenantlessService) GetBoardingAddress(
	ctx context.Context, userPubkey *secp256k1.PublicKey,
) (address string, scripts []string, err error) {
	vtxoScript := bitcointree.NewDefaultVtxoScript(s.pubkey, userPubkey, uint(s.boardingExitDelay))

	tapKey, _, err := vtxoScript.TapTree()
	if err != nil {
		return "", nil, fmt.Errorf("failed to get taproot key: %s", err)
	}

	addr, err := btcutil.NewAddressTaproot(
		schnorr.SerializePubKey(tapKey), s.chainParams(),
	)
	if err != nil {
		return "", nil, fmt.Errorf("failed to get address: %s", err)
	}

	scripts, err = vtxoScript.Encode()
	if err != nil {
		return "", nil, fmt.Errorf("failed to encode vtxo script: %s", err)
	}

	address = addr.EncodeAddress()

	return
}

func (s *covenantlessService) SpendNotes(ctx context.Context, notes []note.Note) (string, error) {
	notesRepo := s.repoManager.Notes()

	for _, note := range notes {
		// verify the note signature
		hash := note.Hash()

		valid, err := s.wallet.VerifyMessageSignature(ctx, hash, note.Signature)
		if err != nil {
			return "", fmt.Errorf("failed to verify note signature: %s", err)
		}

		if !valid {
			return "", fmt.Errorf("invalid note signature %s", note)
		}

		// verify that the note is spendable
		spent, err := notesRepo.Contains(ctx, note.ID)
		if err != nil {
			return "", fmt.Errorf("failed to check if note is spent: %s", err)
		}

		if spent {
			return "", fmt.Errorf("note already spent: %s", note)
		}
	}

	payment, err := domain.NewPayment(make([]domain.Vtxo, 0))
	if err != nil {
		return "", fmt.Errorf("failed to create payment: %s", err)
	}

	if err := s.paymentRequests.pushWithNotes(*payment, notes); err != nil {
		return "", fmt.Errorf("failed to push payment: %s", err)
	}

	return payment.Id, nil
}

func (s *covenantlessService) SpendVtxos(ctx context.Context, inputs []ports.Input) (string, error) {
	vtxosInputs := make([]domain.Vtxo, 0)
	boardingInputs := make([]ports.BoardingInput, 0)

	now := time.Now().Unix()

	boardingTxs := make(map[string]wire.MsgTx, 0) // txid -> txhex

	for _, input := range inputs {
		vtxosResult, err := s.repoManager.Vtxos().GetVtxos(ctx, []domain.VtxoKey{input.VtxoKey})
		if err != nil || len(vtxosResult) == 0 {
			// vtxo not found in db, check if it exists on-chain
			if _, ok := boardingTxs[input.Txid]; !ok {
				// check if the tx exists and is confirmed
				txhex, err := s.wallet.GetTransaction(ctx, input.Txid)
				if err != nil {
					return "", fmt.Errorf("failed to get tx %s: %s", input.Txid, err)
				}

				var tx wire.MsgTx
				if err := tx.Deserialize(hex.NewDecoder(strings.NewReader(txhex))); err != nil {
					return "", fmt.Errorf("failed to deserialize tx %s: %s", input.Txid, err)
				}

				confirmed, _, blocktime, err := s.wallet.IsTransactionConfirmed(ctx, input.Txid)
				if err != nil {
					return "", fmt.Errorf("failed to check tx %s: %s", input.Txid, err)
				}

				if !confirmed {
					return "", fmt.Errorf("tx %s not confirmed", input.Txid)
				}

				vtxoScript, err := bitcointree.ParseVtxoScript(input.Tapscripts)
				if err != nil {
					return "", fmt.Errorf("failed to parse boarding descriptor: %s", err)
				}

				exitDelay, err := vtxoScript.SmallestExitDelay()
				if err != nil {
					return "", fmt.Errorf("failed to get exit delay: %s", err)
				}

				// if the exit path is available, forbid registering the boarding utxo
				if blocktime+int64(exitDelay) < now {
					return "", fmt.Errorf("tx %s expired", input.Txid)
				}

				boardingTxs[input.Txid] = tx
			}

			tx := boardingTxs[input.Txid]
			boardingInput, err := s.newBoardingInput(tx, input)
			if err != nil {
				return "", err
			}

			boardingInputs = append(boardingInputs, *boardingInput)
			continue
		}

		vtxo := vtxosResult[0]
		if vtxo.Spent {
			return "", fmt.Errorf("input %s:%d already spent", vtxo.Txid, vtxo.VOut)
		}

		if vtxo.Redeemed {
			return "", fmt.Errorf("input %s:%d already redeemed", vtxo.Txid, vtxo.VOut)
		}

		if vtxo.Swept {
			return "", fmt.Errorf("input %s:%d already swept", vtxo.Txid, vtxo.VOut)
		}

		vtxoScript, err := bitcointree.ParseVtxoScript(input.Tapscripts)
		if err != nil {
			return "", fmt.Errorf("failed to parse boarding descriptor: %s", err)
		}

		tapKey, _, err := vtxoScript.TapTree()
		if err != nil {
			return "", fmt.Errorf("failed to get taproot key: %s", err)
		}

		expectedTapKey, err := vtxo.TapKey()
		if err != nil {
			return "", fmt.Errorf("failed to get taproot key: %s", err)
		}

		if !bytes.Equal(schnorr.SerializePubKey(tapKey), schnorr.SerializePubKey(expectedTapKey)) {
			return "", fmt.Errorf("descriptor does not match vtxo pubkey")
		}

		vtxosInputs = append(vtxosInputs, vtxo)
	}

	payment, err := domain.NewPayment(vtxosInputs)
	if err != nil {
		return "", err
	}
	if err := s.paymentRequests.push(*payment, boardingInputs); err != nil {
		return "", err
	}
	return payment.Id, nil
}

func (s *covenantlessService) newBoardingInput(tx wire.MsgTx, input ports.Input) (*ports.BoardingInput, error) {
	if len(tx.TxOut) <= int(input.VtxoKey.VOut) {
		return nil, fmt.Errorf("output not found")
	}

	output := tx.TxOut[input.VtxoKey.VOut]

	boardingScript, err := bitcointree.ParseVtxoScript(input.Tapscripts)
	if err != nil {
		return nil, fmt.Errorf("failed to parse boarding descriptor: %s", err)
	}

	tapKey, _, err := boardingScript.TapTree()
	if err != nil {
		return nil, fmt.Errorf("failed to get taproot key: %s", err)
	}

	expectedScriptPubKey, err := common.P2TRScript(tapKey)
	if err != nil {
		return nil, fmt.Errorf("failed to get script pubkey: %s", err)
	}

	if !bytes.Equal(output.PkScript, expectedScriptPubKey) {
		return nil, fmt.Errorf("descriptor does not match script in transaction output")
	}

	if err := boardingScript.Validate(s.pubkey, uint(s.unilateralExitDelay)); err != nil {
		return nil, err
	}

	return &ports.BoardingInput{
		Amount: uint64(output.Value),
		Input:  input,
	}, nil
}

func (s *covenantlessService) ClaimVtxos(ctx context.Context, creds string, receivers []domain.Receiver) error {
	// Check credentials
	payment, ok := s.paymentRequests.view(creds)
	if !ok {
		return fmt.Errorf("invalid credentials")
	}

	dustAmount, err := s.wallet.GetDustAmount(ctx)
	if err != nil {
		return fmt.Errorf("unable to verify receiver amount, failed to get dust: %s", err)
	}

	for _, rcv := range receivers {
		if rcv.Amount <= dustAmount {
			return fmt.Errorf("receiver amount must be greater than dust amount %d", dustAmount)
		}
	}

	if err := payment.AddReceivers(receivers); err != nil {
		return err
	}
	return s.paymentRequests.update(*payment)
}

func (s *covenantlessService) UpdatePaymentStatus(_ context.Context, id string) error {
	return s.paymentRequests.updatePingTimestamp(id)
}

func (s *covenantlessService) SignVtxos(ctx context.Context, forfeitTxs []string) error {
	return s.forfeitTxs.sign(forfeitTxs)
}

func (s *covenantlessService) SignRoundTx(ctx context.Context, signedRoundTx string) error {
	s.currentRoundLock.Lock()
	defer s.currentRoundLock.Unlock()

	combined, err := s.builder.VerifyAndCombinePartialTx(s.currentRound.UnsignedTx, signedRoundTx)
	if err != nil {
		return fmt.Errorf("failed to verify and combine partial tx: %s", err)
	}

	s.currentRound.UnsignedTx = combined
	return nil
}

func (s *covenantlessService) ListVtxos(ctx context.Context, address string) ([]domain.Vtxo, []domain.Vtxo, error) {
	decodedAddress, err := common.DecodeAddress(address)
	if err != nil {
		return nil, nil, fmt.Errorf("failed to decode address: %s", err)
	}

	if !bytes.Equal(schnorr.SerializePubKey(decodedAddress.Asp), schnorr.SerializePubKey(s.pubkey)) {
		return nil, nil, fmt.Errorf("address does not match server pubkey")
	}

	pubkey := hex.EncodeToString(schnorr.SerializePubKey(decodedAddress.VtxoTapKey))

	return s.repoManager.Vtxos().GetAllVtxos(ctx, pubkey)
}

func (s *covenantlessService) GetEventsChannel(ctx context.Context) <-chan domain.RoundEvent {
	return s.eventsCh
}

func (s *covenantlessService) GetTransactionEventsChannel(ctx context.Context) <-chan TransactionEvent {
	return s.transactionEventsCh
}

func (s *covenantlessService) GetRoundByTxid(ctx context.Context, roundTxid string) (*domain.Round, error) {
	return s.repoManager.Rounds().GetRoundWithTxid(ctx, roundTxid)
}

func (s *covenantlessService) GetRoundById(ctx context.Context, id string) (*domain.Round, error) {
	return s.repoManager.Rounds().GetRoundWithId(ctx, id)
}

func (s *covenantlessService) GetCurrentRound(ctx context.Context) (*domain.Round, error) {
	return domain.NewRoundFromEvents(s.currentRound.Events()), nil
}

func (s *covenantlessService) GetInfo(ctx context.Context) (*ServiceInfo, error) {
	pubkey := hex.EncodeToString(s.pubkey.SerializeCompressed())

	dust, err := s.wallet.GetDustAmount(ctx)
	if err != nil {
		return nil, fmt.Errorf("failed to get dust amount: %s", err)
	}

	forfeitAddr, err := s.wallet.GetForfeitAddress(ctx)
	if err != nil {
		return nil, fmt.Errorf("failed to get forfeit address: %s", err)
	}

	marketHourConfig, err := s.repoManager.MarketHourRepo().Get(ctx)
	if err != nil {
		return nil, err
	}

	marketHourNextStart, marketHourNextEnd, err := calcNextMarketHour(
		marketHourConfig.StartTime,
		marketHourConfig.EndTime,
		marketHourConfig.Period,
		marketHourDelta,
		time.Now(),
	)
	if err != nil {
		return nil, err
	}

	return &ServiceInfo{
		PubKey:              pubkey,
		RoundLifetime:       s.roundLifetime,
		UnilateralExitDelay: s.unilateralExitDelay,
		RoundInterval:       s.roundInterval,
		Network:             s.network.Name,
		Dust:                dust,
<<<<<<< HEAD
		BoardingDescriptorTemplate: fmt.Sprintf(
			descriptor.DefaultVtxoDescriptorTemplate,
			hex.EncodeToString(bitcointree.UnspendableKey().SerializeCompressed()),
			"USER",
			hex.EncodeToString(schnorr.SerializePubKey(s.pubkey)),
			s.boardingExitDelay,
			"USER",
		),
		ForfeitAddress: forfeitAddr,
		NextMarketHour: &NextMarketHour{
			StartTime:     marketHourNextStart,
			EndTime:       marketHourNextEnd,
			Period:        marketHourConfig.Period,
			RoundInterval: marketHourConfig.RoundInterval,
		},
=======
		ForfeitAddress:      forfeitAddr,
>>>>>>> d6b8508f
	}, nil
}

func calcNextMarketHour(marketHourStartTime, marketHourEndTime time.Time, period, marketHourDelta time.Duration, now time.Time) (time.Time, time.Time, error) {
	// Validate input parameters
	if period <= 0 {
		return time.Time{}, time.Time{}, fmt.Errorf("period must be greater than 0")
	}
	if !marketHourEndTime.After(marketHourStartTime) {
		return time.Time{}, time.Time{}, fmt.Errorf("market hour end time must be after start time")
	}

	// Calculate the duration of the market hour
	duration := marketHourEndTime.Sub(marketHourStartTime)

	// Calculate the number of periods since the initial marketHourStartTime
	elapsed := now.Sub(marketHourStartTime)
	var n int64
	if elapsed >= 0 {
		n = int64(elapsed / period)
	} else {
		n = int64((elapsed - period + 1) / period)
	}

	// Calculate the current market hour start and end times
	currentStartTime := marketHourStartTime.Add(time.Duration(n) * period)
	currentEndTime := currentStartTime.Add(duration)

	// Adjust if now is before the currentStartTime
	if now.Before(currentStartTime) {
		n -= 1
		currentStartTime = marketHourStartTime.Add(time.Duration(n) * period)
		currentEndTime = currentStartTime.Add(duration)
	}

	timeUntilEnd := currentEndTime.Sub(now)

	if !now.Before(currentStartTime) && now.Before(currentEndTime) && timeUntilEnd >= marketHourDelta {
		// Return the current market hour
		return currentStartTime, currentEndTime, nil
	} else {
		// Move to the next market hour
		n += 1
		nextStartTime := marketHourStartTime.Add(time.Duration(n) * period)
		nextEndTime := nextStartTime.Add(duration)
		return nextStartTime, nextEndTime, nil
	}
}

func (s *covenantlessService) RegisterCosignerPubkey(ctx context.Context, paymentId string, pubkey string) error {
	pubkeyBytes, err := hex.DecodeString(pubkey)
	if err != nil {
		return fmt.Errorf("failed to decode hex pubkey: %s", err)
	}

	ephemeralPublicKey, err := secp256k1.ParsePubKey(pubkeyBytes)
	if err != nil {
		return fmt.Errorf("failed to parse pubkey: %s", err)
	}

	return s.paymentRequests.pushEphemeralKey(paymentId, ephemeralPublicKey)
}

func (s *covenantlessService) RegisterCosignerNonces(
	ctx context.Context, roundID string, pubkey *secp256k1.PublicKey, encodedNonces string,
) error {
	session, ok := s.treeSigningSessions[roundID]
	if !ok {
		return fmt.Errorf(`signing session not found for round "%s"`, roundID)
	}

	nonces, err := bitcointree.DecodeNonces(hex.NewDecoder(strings.NewReader(encodedNonces)))
	if err != nil {
		return fmt.Errorf("failed to decode nonces: %s", err)
	}
	session.lock.Lock()
	defer session.lock.Unlock()

	if _, ok := session.nonces[pubkey]; ok {
		return nil // skip if we already have nonces for this pubkey
	}

	session.nonces[pubkey] = nonces

	if len(session.nonces) == session.nbCosigners-1 { // exclude the ASP
		go func() {
			session.nonceDoneC <- struct{}{}
		}()
	}

	return nil
}

func (s *covenantlessService) RegisterCosignerSignatures(
	ctx context.Context, roundID string, pubkey *secp256k1.PublicKey, encodedSignatures string,
) error {
	session, ok := s.treeSigningSessions[roundID]
	if !ok {
		return fmt.Errorf(`signing session not found for round "%s"`, roundID)
	}

	signatures, err := bitcointree.DecodeSignatures(hex.NewDecoder(strings.NewReader(encodedSignatures)))
	if err != nil {
		return fmt.Errorf("failed to decode signatures: %s", err)
	}

	session.lock.Lock()
	defer session.lock.Unlock()

	if _, ok := session.signatures[pubkey]; ok {
		return nil // skip if we already have signatures for this pubkey
	}

	session.signatures[pubkey] = signatures

	if len(session.signatures) == session.nbCosigners-1 { // exclude the ASP
		go func() {
			session.sigDoneC <- struct{}{}
		}()
	}

	return nil
}

func (s *covenantlessService) SetNostrRecipient(ctx context.Context, nostrRecipient string, signedVtxoOutpoints []SignedVtxoOutpoint) error {
	nprofileRecipient, err := nip19toNostrProfile(nostrRecipient, s.nostrDefaultRelays)
	if err != nil {
		return fmt.Errorf("failed to convert nostr recipient: %s", err)
	}

	if err := validateProofs(ctx, s.repoManager.Vtxos(), signedVtxoOutpoints); err != nil {
		return err
	}

	vtxoKeys := make([]domain.VtxoKey, 0, len(signedVtxoOutpoints))
	for _, signedVtxo := range signedVtxoOutpoints {
		vtxoKeys = append(vtxoKeys, signedVtxo.Outpoint)
	}

	return s.repoManager.Entities().Add(
		ctx,
		domain.Entity{
			NostrRecipient: nprofileRecipient,
		},
		vtxoKeys,
	)
}

func (s *covenantlessService) DeleteNostrRecipient(ctx context.Context, signedVtxoOutpoints []SignedVtxoOutpoint) error {
	if err := validateProofs(ctx, s.repoManager.Vtxos(), signedVtxoOutpoints); err != nil {
		return err
	}

	vtxoKeys := make([]domain.VtxoKey, 0, len(signedVtxoOutpoints))
	for _, signedVtxo := range signedVtxoOutpoints {
		vtxoKeys = append(vtxoKeys, signedVtxo.Outpoint)
	}

	return s.repoManager.Entities().Delete(ctx, vtxoKeys)
}

func (s *covenantlessService) start() {
	defer func() {
		if r := recover(); r != nil {
			log.Errorf("recovered from panic in start: %v", r)
		}
	}()

	s.startRound()
}

func (s *covenantlessService) startRound() {
	dustAmount, err := s.wallet.GetDustAmount(context.Background())
	if err != nil {
		log.WithError(err).Warn("failed to get dust amount")
		return
	}

	round := domain.NewRound(dustAmount)
	//nolint:all
	round.StartRegistration()
	s.currentRound = round

	defer func() {
		time.Sleep(time.Duration(s.roundInterval/3) * time.Second)
		s.startFinalization()
	}()

	log.Debugf("started registration stage for new round: %s", round.Id)
}

func (s *covenantlessService) startFinalization() {
	ctx := context.Background()
	round := s.currentRound

	roundRemainingDuration := time.Duration((s.roundInterval/3)*2-1) * time.Second
	thirdOfRemainingDuration := time.Duration(roundRemainingDuration / 3)

	var notes []note.Note
	var roundAborted bool
	defer func() {
		delete(s.treeSigningSessions, round.Id)
		if roundAborted {
			s.startRound()
			return
		}

		if err := s.saveEvents(ctx, round.Id, round.Events()); err != nil {
			log.WithError(err).Warn("failed to store new round events")
		}

		if round.IsFailed() {
			s.startRound()
			return
		}
		time.Sleep(thirdOfRemainingDuration)
		s.finalizeRound(notes)
	}()

	if round.IsFailed() {
		return
	}

	// TODO: understand how many payments must be popped from the queue and actually registered for the round
	num := s.paymentRequests.len()
	if num == 0 {
		roundAborted = true
		err := fmt.Errorf("no payments registered")
		round.Fail(fmt.Errorf("round aborted: %s", err))
		log.WithError(err).Debugf("round %s aborted", round.Id)
		return
	}
	if num > paymentsThreshold {
		num = paymentsThreshold
	}
	payments, boardingInputs, cosigners, paymentsNotes := s.paymentRequests.pop(num)
	if len(payments) > len(cosigners) {
		err := fmt.Errorf("missing ephemeral key for payments")
		round.Fail(fmt.Errorf("round aborted: %s", err))
		log.WithError(err).Debugf("round %s aborted", round.Id)
		return
	}

	notes = paymentsNotes

	if _, err := round.RegisterPayments(payments); err != nil {
		round.Fail(fmt.Errorf("failed to register payments: %s", err))
		log.WithError(err).Warn("failed to register payments")
		return
	}

	sweptRounds, err := s.repoManager.Rounds().GetSweptRounds(ctx)
	if err != nil {
		round.Fail(fmt.Errorf("failed to retrieve swept rounds: %s", err))
		log.WithError(err).Warn("failed to retrieve swept rounds")
		return
	}

	ephemeralKey, err := secp256k1.GeneratePrivateKey()
	if err != nil {
		round.Fail(fmt.Errorf("failed to generate ephemeral key: %s", err))
		log.WithError(err).Warn("failed to generate ephemeral key")
		return
	}

	cosigners = append(cosigners, ephemeralKey.PubKey())

	unsignedRoundTx, vtxoTree, connectorAddress, connectors, err := s.builder.BuildRoundTx(
		s.pubkey,
		payments,
		boardingInputs,
		sweptRounds,
		cosigners...,
	)
	if err != nil {
		round.Fail(fmt.Errorf("failed to create round tx: %s", err))
		log.WithError(err).Warn("failed to create round tx")
		return
	}
	log.Debugf("round tx created for round %s", round.Id)

	s.forfeitTxs.init(connectors, payments)

	if len(vtxoTree) > 0 {
		log.Debugf("signing congestion tree for round %s", round.Id)

		signingSession := newMusigSigningSession(len(cosigners))
		s.treeSigningSessions[round.Id] = signingSession

		log.Debugf("signing session created for round %s", round.Id)

		s.currentRound.UnsignedTx = unsignedRoundTx
		// send back the unsigned tree & all cosigners pubkeys
		s.propagateRoundSigningStartedEvent(vtxoTree, cosigners)

		sweepClosure := tree.CSVSigClosure{
			MultisigClosure: tree.MultisigClosure{PubKeys: []*secp256k1.PublicKey{s.pubkey}},
			Seconds:         uint(s.roundLifetime),
		}

		sweepScript, err := sweepClosure.Script()
		if err != nil {
			return
		}

		unsignedPsbt, err := psbt.NewFromRawBytes(strings.NewReader(unsignedRoundTx), true)
		if err != nil {
			round.Fail(fmt.Errorf("failed to parse round tx: %s", err))
			log.WithError(err).Warn("failed to parse round tx")
			return
		}

		sharedOutputAmount := unsignedPsbt.UnsignedTx.TxOut[0].Value

		sweepLeaf := txscript.NewBaseTapLeaf(sweepScript)
		sweepTapTree := txscript.AssembleTaprootScriptTree(sweepLeaf)
		root := sweepTapTree.RootNode.TapHash()

		coordinator, err := bitcointree.NewTreeCoordinatorSession(sharedOutputAmount, vtxoTree, root.CloneBytes(), cosigners)
		if err != nil {
			round.Fail(fmt.Errorf("failed to create tree coordinator: %s", err))
			log.WithError(err).Warn("failed to create tree coordinator")
			return
		}

		aspSignerSession := bitcointree.NewTreeSignerSession(
			ephemeralKey, sharedOutputAmount, vtxoTree, root.CloneBytes(),
		)

		nonces, err := aspSignerSession.GetNonces()
		if err != nil {
			round.Fail(fmt.Errorf("failed to get nonces: %s", err))
			log.WithError(err).Warn("failed to get nonces")
			return
		}

		if err := coordinator.AddNonce(ephemeralKey.PubKey(), nonces); err != nil {
			round.Fail(fmt.Errorf("failed to add nonce: %s", err))
			log.WithError(err).Warn("failed to add nonce")
			return
		}

		noncesTimer := time.NewTimer(thirdOfRemainingDuration)

		select {
		case <-noncesTimer.C:
			round.Fail(fmt.Errorf("musig2 signing session timed out (nonce collection)"))
			log.Warn("musig2 signing session timed out (nonce collection)")
			return
		case <-signingSession.nonceDoneC:
			noncesTimer.Stop()
			for pubkey, nonce := range signingSession.nonces {
				if err := coordinator.AddNonce(pubkey, nonce); err != nil {
					round.Fail(fmt.Errorf("failed to add nonce: %s", err))
					log.WithError(err).Warn("failed to add nonce")
					return
				}
			}
		}

		log.Debugf("nonces collected for round %s", round.Id)

		aggragatedNonces, err := coordinator.AggregateNonces()
		if err != nil {
			round.Fail(fmt.Errorf("failed to aggregate nonces: %s", err))
			log.WithError(err).Warn("failed to aggregate nonces")
			return
		}

		log.Debugf("nonces aggregated for round %s", round.Id)

		s.propagateRoundSigningNoncesGeneratedEvent(aggragatedNonces)

		if err := aspSignerSession.SetKeys(cosigners); err != nil {
			round.Fail(fmt.Errorf("failed to set keys: %s", err))
			log.WithError(err).Warn("failed to set keys")
			return
		}

		if err := aspSignerSession.SetAggregatedNonces(aggragatedNonces); err != nil {
			round.Fail(fmt.Errorf("failed to set aggregated nonces: %s", err))
			log.WithError(err).Warn("failed to set aggregated nonces")
			return
		}

		// sign the tree as ASP
		aspTreeSigs, err := aspSignerSession.Sign()
		if err != nil {
			round.Fail(fmt.Errorf("failed to sign tree: %s", err))
			log.WithError(err).Warn("failed to sign tree")
			return
		}

		if err := coordinator.AddSig(ephemeralKey.PubKey(), aspTreeSigs); err != nil {
			round.Fail(fmt.Errorf("failed to add signature: %s", err))
			log.WithError(err).Warn("failed to add signature")
			return
		}

		log.Debugf("ASP tree signed for round %s", round.Id)

		signaturesTimer := time.NewTimer(thirdOfRemainingDuration)

		log.Debugf("waiting for cosigners to sign the tree")

		select {
		case <-signaturesTimer.C:
			round.Fail(fmt.Errorf("musig2 signing session timed out (signatures)"))
			log.Warn("musig2 signing session timed out (signatures)")
			return
		case <-signingSession.sigDoneC:
			signaturesTimer.Stop()
			for pubkey, sig := range signingSession.signatures {
				if err := coordinator.AddSig(pubkey, sig); err != nil {
					round.Fail(fmt.Errorf("failed to add signature: %s", err))
					log.WithError(err).Warn("failed to add signature")
					return
				}
			}
		}

		log.Debugf("signatures collected for round %s", round.Id)

		signedTree, err := coordinator.SignTree()
		if err != nil {
			round.Fail(fmt.Errorf("failed to aggregate tree signatures: %s", err))
			log.WithError(err).Warn("failed to aggregate tree signatures")
			return
		}

		log.Debugf("congestion tree signed for round %s", round.Id)

		vtxoTree = signedTree
	}

	if _, err := round.StartFinalization(
		connectorAddress, connectors, vtxoTree, unsignedRoundTx,
	); err != nil {
		round.Fail(fmt.Errorf("failed to start finalization: %s", err))
		log.WithError(err).Warn("failed to start finalization")
		return
	}

	log.Debugf("started finalization stage for round: %s", round.Id)
}

func (s *covenantlessService) propagateRoundSigningStartedEvent(
	unsignedCongestionTree tree.CongestionTree, cosigners []*secp256k1.PublicKey,
) {
	ev := RoundSigningStarted{
		Id:               s.currentRound.Id,
		UnsignedVtxoTree: unsignedCongestionTree,
		Cosigners:        cosigners,
		UnsignedRoundTx:  s.currentRound.UnsignedTx,
	}

	s.lastEvent = ev
	s.eventsCh <- ev
}

func (s *covenantlessService) propagateRoundSigningNoncesGeneratedEvent(combinedNonces bitcointree.TreeNonces) {
	ev := RoundSigningNoncesGenerated{
		Id:     s.currentRound.Id,
		Nonces: combinedNonces,
	}

	s.lastEvent = ev
	s.eventsCh <- ev
}

func (s *covenantlessService) finalizeRound(notes []note.Note) {
	defer s.startRound()

	ctx := context.Background()
	round := s.currentRound
	if round.IsFailed() {
		return
	}

	var changes []domain.RoundEvent
	defer func() {
		if err := s.saveEvents(ctx, round.Id, changes); err != nil {
			log.WithError(err).Warn("failed to store new round events")
			return
		}
	}()

	forfeitTxs, err := s.forfeitTxs.pop()
	if err != nil {
		changes = round.Fail(fmt.Errorf("failed to finalize round: %s", err))
		log.WithError(err).Warn("failed to finalize round")
		return
	}

	log.Debugf("signing round transaction %s\n", round.Id)

	boardingInputsIndexes := make([]int, 0)
	boardingInputs := make([]domain.VtxoKey, 0)
	roundTx, err := psbt.NewFromRawBytes(strings.NewReader(round.UnsignedTx), true)
	if err != nil {
		changes = round.Fail(fmt.Errorf("failed to parse round tx: %s", err))
		log.WithError(err).Warn("failed to parse round tx")
		return
	}

	for i, in := range roundTx.Inputs {
		if len(in.TaprootLeafScript) > 0 {
			if len(in.TaprootScriptSpendSig) == 0 {
				err = fmt.Errorf("missing tapscript spend sig for input %d", i)
				changes = round.Fail(err)
				log.WithError(err).Warn("missing boarding sig")
				return
			}

			boardingInputsIndexes = append(boardingInputsIndexes, i)
			boardingInputs = append(boardingInputs, domain.VtxoKey{
				Txid: roundTx.UnsignedTx.TxIn[i].PreviousOutPoint.Hash.String(),
				VOut: roundTx.UnsignedTx.TxIn[i].PreviousOutPoint.Index,
			})
		}
	}

	signedRoundTx := round.UnsignedTx

	if len(boardingInputsIndexes) > 0 {
		signedRoundTx, err = s.wallet.SignTransactionTapscript(ctx, signedRoundTx, boardingInputsIndexes)
		if err != nil {
			changes = round.Fail(fmt.Errorf("failed to sign round tx: %s", err))
			log.WithError(err).Warn("failed to sign round tx")
			return
		}
	}

	signedRoundTx, err = s.wallet.SignTransaction(ctx, signedRoundTx, true)
	if err != nil {
		changes = round.Fail(fmt.Errorf("failed to sign round tx: %s", err))
		log.WithError(err).Warn("failed to sign round tx")
		return
	}

	txid, err := s.wallet.BroadcastTransaction(ctx, signedRoundTx)
	if err != nil {
		changes = round.Fail(fmt.Errorf("failed to broadcast pool tx: %s", err))
		return
	}

	changes, err = round.EndFinalization(forfeitTxs, txid)
	if err != nil {
		changes = round.Fail(fmt.Errorf("failed to finalize round: %s", err))
		log.WithError(err).Warn("failed to finalize round")
		return
	}

	// mark the notes as spent
	for _, note := range notes {
		if err := s.repoManager.Notes().Add(ctx, note.ID); err != nil {
			log.WithError(err).Warn("failed to mark note as spent")
		}
	}

	go func() {
		s.transactionEventsCh <- RoundTransactionEvent{
			RoundTxID:             round.Txid,
			SpentVtxos:            getSpentVtxos(round.Payments),
			SpendableVtxos:        s.getNewVtxos(round),
			ClaimedBoardingInputs: boardingInputs,
		}
	}()

	log.Debugf("finalized round %s with pool tx %s", round.Id, round.Txid)
}

func (s *covenantlessService) listenToScannerNotifications() {
	defer func() {
		if r := recover(); r != nil {
			log.Errorf("recovered from panic in listenToScannerNotifications: %v", r)
		}
	}()

	ctx := context.Background()
	chVtxos := s.scanner.GetNotificationChannel(ctx)

	mutx := &sync.Mutex{}
	for vtxoKeys := range chVtxos {
		go func(vtxoKeys map[string][]ports.VtxoWithValue) {
			defer func() {
				if r := recover(); r != nil {
					log.Errorf("recovered from panic in GetVtxos: %v", r)
				}
			}()

			for _, keys := range vtxoKeys {
				for _, v := range keys {
					vtxos, err := s.repoManager.Vtxos().GetVtxos(ctx, []domain.VtxoKey{v.VtxoKey})
					if err != nil {
						log.WithError(err).Warn("failed to retrieve vtxos, skipping...")
						return
					}
					vtxo := vtxos[0]

					if !vtxo.Redeemed {
						go func() {
							defer func() {
								if r := recover(); r != nil {
									log.Errorf("recovered from panic in markAsRedeemed: %v", r)
								}
							}()

							if err := s.markAsRedeemed(ctx, vtxo); err != nil {
								log.WithError(err).Warnf("failed to mark vtxo %s:%d as redeemed", vtxo.Txid, vtxo.VOut)
							}
						}()
					}

					if vtxo.Spent {
						log.Infof("fraud detected on vtxo %s:%d", vtxo.Txid, vtxo.VOut)
						go func() {
							defer func() {
								if r := recover(); r != nil {
									log.Errorf("recovered from panic in reactToFraud: %v", r)
								}
							}()

							if err := s.reactToFraud(ctx, vtxo, mutx); err != nil {
								log.WithError(err).Warnf("failed to prevent fraud for vtxo %s:%d", vtxo.Txid, vtxo.VOut)
							}
						}()
					}
				}
			}
		}(vtxoKeys)
	}
}

func (s *covenantlessService) getNextConnector(
	ctx context.Context,
	round domain.Round,
) (string, uint32, error) {
	lastConnectorPtx, err := psbt.NewFromRawBytes(strings.NewReader(round.Connectors[len(round.Connectors)-1]), true)
	if err != nil {
		return "", 0, err
	}

	lastOutput := lastConnectorPtx.UnsignedTx.TxOut[len(lastConnectorPtx.UnsignedTx.TxOut)-1]
	connectorAmount := lastOutput.Value

	utxos, err := s.wallet.ListConnectorUtxos(ctx, round.ConnectorAddress)
	if err != nil {
		return "", 0, err
	}
	log.Debugf("found %d connector utxos, dust amount is %d", len(utxos), connectorAmount)

	// if we do not find any utxos, we make sure to wait for the connector outpoint to be confirmed then we retry
	if len(utxos) <= 0 {
		if err := s.wallet.WaitForSync(ctx, round.Txid); err != nil {
			return "", 0, err
		}

		utxos, err = s.wallet.ListConnectorUtxos(ctx, round.ConnectorAddress)
		if err != nil {
			return "", 0, err
		}
	}

	// search for an already existing connector
	for _, u := range utxos {
		if u.GetValue() == uint64(connectorAmount) {
			return u.GetTxid(), u.GetIndex(), nil
		}
	}

	for _, u := range utxos {
		if u.GetValue() > uint64(connectorAmount) {
			for _, b64 := range round.Connectors {
				ptx, err := psbt.NewFromRawBytes(strings.NewReader(b64), true)
				if err != nil {
					return "", 0, err
				}

				for _, i := range ptx.UnsignedTx.TxIn {
					if i.PreviousOutPoint.Hash.String() == u.GetTxid() && i.PreviousOutPoint.Index == u.GetIndex() {
						connectorOutpoint := txOutpoint{u.GetTxid(), u.GetIndex()}

						if err := s.wallet.LockConnectorUtxos(ctx, []ports.TxOutpoint{connectorOutpoint}); err != nil {
							return "", 0, err
						}

						// sign & broadcast the connector tx
						signedConnectorTx, err := s.wallet.SignTransaction(ctx, b64, true)
						if err != nil {
							return "", 0, err
						}

						connectorTxid, err := s.wallet.BroadcastTransaction(ctx, signedConnectorTx)
						if err != nil {
							return "", 0, fmt.Errorf("failed to broadcast connector tx: %s", err)
						}
						log.Debugf("broadcasted connector tx %s", connectorTxid)

						// wait for the connector tx to be in the mempool
						if err := s.wallet.WaitForSync(ctx, connectorTxid); err != nil {
							return "", 0, err
						}

						return connectorTxid, 0, nil
					}
				}
			}
		}
	}

	return "", 0, fmt.Errorf("no connector utxos found")
}

func (s *covenantlessService) updateVtxoSet(round *domain.Round) {
	// Update the vtxo set only after a round is finalized.
	if !round.IsEnded() {
		return
	}

	ctx := context.Background()
	repo := s.repoManager.Vtxos()
	spentVtxos := getSpentVtxos(round.Payments)
	if len(spentVtxos) > 0 {
		for {
			if err := repo.SpendVtxos(ctx, spentVtxos, round.Txid); err != nil {
				log.WithError(err).Warn("failed to add new vtxos, retrying soon")
				time.Sleep(100 * time.Millisecond)
				continue
			}
			log.Debugf("spent %d vtxos", len(spentVtxos))
			break
		}
	}

	newVtxos := s.getNewVtxos(round)
	if len(newVtxos) > 0 {
		for {
			if err := repo.AddVtxos(ctx, newVtxos); err != nil {
				log.WithError(err).Warn("failed to add new vtxos, retrying soon")
				time.Sleep(100 * time.Millisecond)
				continue
			}
			log.Debugf("added %d new vtxos", len(newVtxos))
			break
		}

		go func() {
			defer func() {
				if r := recover(); r != nil {
					log.Errorf("recovered from panic in startWatchingVtxos: %v", r)
				}
			}()

			for {
				if err := s.startWatchingVtxos(newVtxos); err != nil {
					log.WithError(err).Warn(
						"failed to start watching vtxos, retrying in a moment...",
					)
					continue
				}
				log.Debugf("started watching %d vtxos", len(newVtxos))
				return
			}
		}()

	}
}

func (s *covenantlessService) propagateEvents(round *domain.Round) {
	lastEvent := round.Events()[len(round.Events())-1]
	switch e := lastEvent.(type) {
	case domain.RoundFinalizationStarted:
		ev := domain.RoundFinalizationStarted{
			Id:              e.Id,
			CongestionTree:  e.CongestionTree,
			Connectors:      e.Connectors,
			RoundTx:         e.RoundTx,
			MinRelayFeeRate: int64(s.wallet.MinRelayFeeRate(context.Background())),
		}
		s.lastEvent = ev
		s.eventsCh <- ev
	case domain.RoundFinalized, domain.RoundFailed:
		s.lastEvent = e
		s.eventsCh <- e
	}
}

func (s *covenantlessService) scheduleSweepVtxosForRound(round *domain.Round) {
	// Schedule the sweeping procedure only for completed round.
	if !round.IsEnded() {
		return
	}

	expirationTimestamp := s.sweeper.scheduler.AddNow(s.roundLifetime)

	if err := s.sweeper.schedule(expirationTimestamp, round.Txid, round.CongestionTree); err != nil {
		log.WithError(err).Warn("failed to schedule sweep tx")
	}
}

func (s *covenantlessService) getNewVtxos(round *domain.Round) []domain.Vtxo {
	if len(round.CongestionTree) <= 0 {
		return nil
	}

	createdAt := time.Now().Unix()

	leaves := round.CongestionTree.Leaves()
	vtxos := make([]domain.Vtxo, 0)
	for _, node := range leaves {
		tx, err := psbt.NewFromRawBytes(strings.NewReader(node.Tx), true)
		if err != nil {
			log.WithError(err).Warn("failed to parse tx")
			continue
		}
		for i, out := range tx.UnsignedTx.TxOut {
			vtxoTapKey, err := schnorr.ParsePubKey(out.PkScript[2:])
			if err != nil {
				log.WithError(err).Warn("failed to parse vtxo tap key")
				continue
			}

			vtxoPubkey := hex.EncodeToString(schnorr.SerializePubKey(vtxoTapKey))

			vtxos = append(vtxos, domain.Vtxo{
				VtxoKey:   domain.VtxoKey{Txid: node.Txid, VOut: uint32(i)},
				Pubkey:    vtxoPubkey,
				Amount:    uint64(out.Value),
				RoundTxid: round.Txid,
				CreatedAt: createdAt,
			})
		}
	}
	return vtxos
}

func (s *covenantlessService) startWatchingVtxos(vtxos []domain.Vtxo) error {
	scripts, err := s.extractVtxosScripts(vtxos)
	if err != nil {
		return err
	}

	return s.scanner.WatchScripts(context.Background(), scripts)
}

func (s *covenantlessService) stopWatchingVtxos(vtxos []domain.Vtxo) {
	scripts, err := s.extractVtxosScripts(vtxos)
	if err != nil {
		log.WithError(err).Warn("failed to extract scripts from vtxos")
		return
	}

	for {
		if err := s.scanner.UnwatchScripts(context.Background(), scripts); err != nil {
			log.WithError(err).Warn("failed to stop watching vtxos, retrying in a moment...")
			time.Sleep(100 * time.Millisecond)
			continue
		}
		log.Debugf("stopped watching %d vtxos", len(vtxos))
		break
	}
}

func (s *covenantlessService) restoreWatchingVtxos() error {
	sweepableRounds, err := s.repoManager.Rounds().GetSweepableRounds(context.Background())
	if err != nil {
		return err
	}

	vtxos := make([]domain.Vtxo, 0)

	for _, round := range sweepableRounds {
		fromRound, err := s.repoManager.Vtxos().GetVtxosForRound(
			context.Background(), round.Txid,
		)
		if err != nil {
			log.WithError(err).Warnf("failed to retrieve vtxos for round %s", round.Txid)
			continue
		}
		for _, v := range fromRound {
			if !v.Swept && !v.Redeemed {
				vtxos = append(vtxos, v)
			}
		}
	}

	if len(vtxos) <= 0 {
		return nil
	}

	if err := s.startWatchingVtxos(vtxos); err != nil {
		return err
	}

	log.Debugf("restored watching %d vtxos", len(vtxos))
	return nil
}

func (s *covenantlessService) extractVtxosScripts(vtxos []domain.Vtxo) ([]string, error) {
	indexedScripts := make(map[string]struct{})

	for _, vtxo := range vtxos {
		vtxoTapKeyBytes, err := hex.DecodeString(vtxo.Pubkey)
		if err != nil {
			return nil, err
		}

		vtxoTapKey, err := schnorr.ParsePubKey(vtxoTapKeyBytes)
		if err != nil {
			return nil, err
		}

		script, err := common.P2TRScript(vtxoTapKey)
		if err != nil {
			return nil, err
		}

		indexedScripts[hex.EncodeToString(script)] = struct{}{}
	}
	scripts := make([]string, 0, len(indexedScripts))
	for script := range indexedScripts {
		scripts = append(scripts, script)
	}
	return scripts, nil
}

func (s *covenantlessService) saveEvents(
	ctx context.Context, id string, events []domain.RoundEvent,
) error {
	if len(events) <= 0 {
		return nil
	}
	round, err := s.repoManager.Events().Save(ctx, id, events...)
	if err != nil {
		return err
	}
	return s.repoManager.Rounds().AddOrUpdateRound(ctx, *round)
}

func (s *covenantlessService) chainParams() *chaincfg.Params {
	switch s.network.Name {
	case common.Bitcoin.Name:
		return &chaincfg.MainNetParams
	case common.BitcoinTestNet.Name:
		return &chaincfg.TestNet3Params
	case common.BitcoinRegTest.Name:
		return &chaincfg.RegressionNetParams
	default:
		return nil
	}
}

func (s *covenantlessService) reactToFraud(ctx context.Context, vtxo domain.Vtxo, mutx *sync.Mutex) error {
	mutx.Lock()
	defer mutx.Unlock()
	roundRepo := s.repoManager.Rounds()

	round, err := roundRepo.GetRoundWithTxid(ctx, vtxo.SpentBy)
	if err != nil {
		vtxosRepo := s.repoManager.Vtxos()

		// if the round is not found, the utxo may be spent by an async payment redeem tx
		vtxos, err := vtxosRepo.GetVtxos(ctx, []domain.VtxoKey{
			{Txid: vtxo.SpentBy, VOut: 0},
		})
		if err != nil || len(vtxos) <= 0 {
			return fmt.Errorf("failed to retrieve round: %s", err)
		}

		asyncPayVtxo := vtxos[0]
		if asyncPayVtxo.Redeemed { // redeem tx is already onchain
			return nil
		}

		log.Debugf("vtxo %s:%d has been spent by async payment", vtxo.Txid, vtxo.VOut)

		redeemTxHex, err := s.builder.FinalizeAndExtract(asyncPayVtxo.RedeemTx)
		if err != nil {
			return fmt.Errorf("failed to finalize redeem tx: %s", err)
		}

		redeemTxid, err := s.wallet.BroadcastTransaction(ctx, redeemTxHex)
		if err != nil {
			return fmt.Errorf("failed to broadcast redeem tx: %s", err)
		}

		log.Debugf("broadcasted redeem tx %s", redeemTxid)
		return nil
	}

	connectorTxid, connectorVout, err := s.getNextConnector(ctx, *round)
	if err != nil {
		return fmt.Errorf("failed to get next connector: %s", err)
	}

	log.Debugf("found next connector %s:%d", connectorTxid, connectorVout)

	forfeitTx, err := findForfeitTxBitcoin(round.ForfeitTxs, connectorTxid, connectorVout, vtxo.VtxoKey)
	if err != nil {
		return fmt.Errorf("failed to find forfeit tx: %s", err)
	}

	if err := s.wallet.LockConnectorUtxos(ctx, []ports.TxOutpoint{txOutpoint{connectorTxid, connectorVout}}); err != nil {
		return fmt.Errorf("failed to lock connector utxos: %s", err)
	}

	signedForfeitTx, err := s.wallet.SignTransactionTapscript(ctx, forfeitTx, nil)
	if err != nil {
		return fmt.Errorf("failed to sign forfeit tx: %s", err)
	}

	forfeitTxHex, err := s.builder.FinalizeAndExtract(signedForfeitTx)
	if err != nil {
		return fmt.Errorf("failed to finalize forfeit tx: %s", err)
	}

	forfeitTxid, err := s.wallet.BroadcastTransaction(ctx, forfeitTxHex)
	if err != nil {
		return fmt.Errorf("failed to broadcast forfeit tx: %s", err)
	}

	log.Debugf("broadcasted forfeit tx %s", forfeitTxid)
	return nil
}

func (s *covenantlessService) markAsRedeemed(ctx context.Context, vtxo domain.Vtxo) error {
	if err := s.repoManager.Vtxos().RedeemVtxos(ctx, []domain.VtxoKey{vtxo.VtxoKey}); err != nil {
		return err
	}

	log.Debugf("vtxo %s:%d redeemed", vtxo.Txid, vtxo.VOut)
	return nil
}

func findForfeitTxBitcoin(
	forfeits []string, connectorTxid string, connectorVout uint32, vtxo domain.VtxoKey,
) (string, error) {
	for _, forfeit := range forfeits {
		forfeitTx, err := psbt.NewFromRawBytes(strings.NewReader(forfeit), true)
		if err != nil {
			return "", err
		}

		connector := forfeitTx.UnsignedTx.TxIn[0]
		vtxoInput := forfeitTx.UnsignedTx.TxIn[1]

		if connector.PreviousOutPoint.Hash.String() == connectorTxid &&
			connector.PreviousOutPoint.Index == connectorVout &&
			vtxoInput.PreviousOutPoint.Hash.String() == vtxo.Txid &&
			vtxoInput.PreviousOutPoint.Index == vtxo.VOut {
			return forfeit, nil
		}
	}

	return "", fmt.Errorf("forfeit tx not found")
}

type asyncPaymentData struct {
	receivers []domain.Receiver
	expireAt  int64
	roundTxid string
}

// musigSigningSession holds the state of ephemeral nonces and signatures in order to coordinate the signing of the tree
type musigSigningSession struct {
	lock        sync.Mutex
	nbCosigners int
	nonces      map[*secp256k1.PublicKey]bitcointree.TreeNonces
	nonceDoneC  chan struct{}

	signatures map[*secp256k1.PublicKey]bitcointree.TreePartialSigs
	sigDoneC   chan struct{}
}

func newMusigSigningSession(nbCosigners int) *musigSigningSession {
	return &musigSigningSession{
		nonces:     make(map[*secp256k1.PublicKey]bitcointree.TreeNonces),
		nonceDoneC: make(chan struct{}),

		signatures:  make(map[*secp256k1.PublicKey]bitcointree.TreePartialSigs),
		sigDoneC:    make(chan struct{}),
		lock:        sync.Mutex{},
		nbCosigners: nbCosigners,
	}
}

func (s *covenantlessService) GetMarketHourConfig(ctx context.Context) (*domain.MarketHour, error) {
	return s.repoManager.MarketHourRepo().Get(ctx)
}

func (s *covenantlessService) UpdateMarketHourConfig(
	ctx context.Context,
	marketHourStartTime, marketHourEndTime time.Time, period, roundInterval time.Duration,
) error {
	marketHour := domain.NewMarketHour(
		marketHourStartTime,
		marketHourEndTime,
		period,
		roundInterval,
	)
	if err := s.repoManager.MarketHourRepo().Upsert(ctx, *marketHour); err != nil {
		return fmt.Errorf("failed to upsert market hours: %w", err)
	}

	return nil
}<|MERGE_RESOLUTION|>--- conflicted
+++ resolved
@@ -733,25 +733,13 @@
 		RoundInterval:       s.roundInterval,
 		Network:             s.network.Name,
 		Dust:                dust,
-<<<<<<< HEAD
-		BoardingDescriptorTemplate: fmt.Sprintf(
-			descriptor.DefaultVtxoDescriptorTemplate,
-			hex.EncodeToString(bitcointree.UnspendableKey().SerializeCompressed()),
-			"USER",
-			hex.EncodeToString(schnorr.SerializePubKey(s.pubkey)),
-			s.boardingExitDelay,
-			"USER",
-		),
-		ForfeitAddress: forfeitAddr,
+		ForfeitAddress:      forfeitAddr,
 		NextMarketHour: &NextMarketHour{
 			StartTime:     marketHourNextStart,
 			EndTime:       marketHourNextEnd,
 			Period:        marketHourConfig.Period,
 			RoundInterval: marketHourConfig.RoundInterval,
 		},
-=======
-		ForfeitAddress:      forfeitAddr,
->>>>>>> d6b8508f
 	}, nil
 }
 
