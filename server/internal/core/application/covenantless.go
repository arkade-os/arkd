package application

import (
	"bytes"
	"context"
	"encoding/hex"
	"fmt"
	"strings"
	"sync"
	"time"

	"github.com/ark-network/ark/common"
	"github.com/ark-network/ark/common/bitcointree"
	"github.com/ark-network/ark/common/descriptor"
	"github.com/ark-network/ark/common/note"
	"github.com/ark-network/ark/common/tree"
	"github.com/ark-network/ark/server/internal/core/domain"
	"github.com/ark-network/ark/server/internal/core/ports"
	"github.com/btcsuite/btcd/btcec/v2/schnorr"
	"github.com/btcsuite/btcd/btcutil"
	"github.com/btcsuite/btcd/btcutil/psbt"
	"github.com/btcsuite/btcd/chaincfg"
	"github.com/btcsuite/btcd/chaincfg/chainhash"
	"github.com/btcsuite/btcd/txscript"
	"github.com/btcsuite/btcd/wire"
	"github.com/decred/dcrd/dcrec/secp256k1/v4"
	log "github.com/sirupsen/logrus"
)

type covenantlessService struct {
	network             common.Network
	pubkey              *secp256k1.PublicKey
	roundLifetime       int64
	roundInterval       int64
	unilateralExitDelay int64
	boardingExitDelay   int64

	nostrDefaultRelays []string

	wallet      ports.WalletService
	repoManager ports.RepoManager
	builder     ports.TxBuilder
	scanner     ports.BlockchainScanner
	sweeper     *sweeper

	paymentRequests *paymentsMap
	forfeitTxs      *forfeitTxsMap

	eventsCh            chan domain.RoundEvent
	transactionEventsCh chan TransactionEvent

	// cached data for the current round
	lastEvent           domain.RoundEvent
	currentRoundLock    sync.Mutex
	currentRound        *domain.Round
	treeSigningSessions map[string]*musigSigningSession
	asyncPaymentsCache  map[string]asyncPaymentData
}

func NewCovenantlessService(
	network common.Network,
	roundInterval, roundLifetime, unilateralExitDelay, boardingExitDelay int64,
	defaultNostrRelays []string,
	walletSvc ports.WalletService, repoManager ports.RepoManager,
	builder ports.TxBuilder, scanner ports.BlockchainScanner,
	scheduler ports.SchedulerService,
	notificationPrefix string,
) (Service, error) {
	pubkey, err := walletSvc.GetPubkey(context.Background())
	if err != nil {
		return nil, fmt.Errorf("failed to fetch pubkey: %s", err)
	}

	svc := &covenantlessService{
		network:             network,
		pubkey:              pubkey,
		roundLifetime:       roundLifetime,
		roundInterval:       roundInterval,
		unilateralExitDelay: unilateralExitDelay,
		wallet:              walletSvc,
		repoManager:         repoManager,
		builder:             builder,
		scanner:             scanner,
		sweeper:             newSweeper(walletSvc, repoManager, builder, scheduler, notificationPrefix),
		paymentRequests:     newPaymentsMap(),
		forfeitTxs:          newForfeitTxsMap(builder),
		eventsCh:            make(chan domain.RoundEvent),
		transactionEventsCh: make(chan TransactionEvent),
		currentRoundLock:    sync.Mutex{},
		asyncPaymentsCache:  make(map[string]asyncPaymentData),
		treeSigningSessions: make(map[string]*musigSigningSession),
		boardingExitDelay:   boardingExitDelay,
		nostrDefaultRelays:  defaultNostrRelays,
	}

	repoManager.RegisterEventsHandler(
		func(round *domain.Round) {
			go func() {
				defer func() {
					if r := recover(); r != nil {
						log.Errorf("recovered from panic in propagateEvents: %v", r)
					}
				}()

				svc.propagateEvents(round)
			}()

			go func() {
				defer func() {
					if r := recover(); r != nil {
						log.Errorf("recovered from panic in updateVtxoSet and scheduleSweepVtxosForRound: %v", r)
					}
				}()

				// utxo db must be updated before scheduling the sweep events
				svc.updateVtxoSet(round)
				svc.scheduleSweepVtxosForRound(round)
			}()
		},
	)

	if err := svc.restoreWatchingVtxos(); err != nil {
		return nil, fmt.Errorf("failed to restore watching vtxos: %s", err)
	}
	go svc.listenToScannerNotifications()
	return svc, nil
}

func (s *covenantlessService) Start() error {
	log.Debug("starting sweeper service")
	if err := s.sweeper.start(); err != nil {
		return err
	}

	log.Debug("starting app service")
	go s.start()
	return nil
}

func (s *covenantlessService) Stop() {
	s.sweeper.stop()
	// nolint
	vtxos, _ := s.repoManager.Vtxos().GetAllSweepableVtxos(context.Background())
	if len(vtxos) > 0 {
		s.stopWatchingVtxos(vtxos)
	}

	s.wallet.Close()
	log.Debug("closed connection to wallet")
	s.repoManager.Close()
	log.Debug("closed connection to db")
	close(s.eventsCh)
}

func (s *covenantlessService) CompleteAsyncPayment(
	ctx context.Context, redeemTx string,
) error {
	redeemPtx, err := psbt.NewFromRawBytes(strings.NewReader(redeemTx), true)
	if err != nil {
		return fmt.Errorf("failed to parse redeem tx: %s", err)
	}
	redeemTxid := redeemPtx.UnsignedTx.TxID()

	asyncPayData, ok := s.asyncPaymentsCache[redeemTxid]
	if !ok {
		return fmt.Errorf("async payment not found")
	}

	vtxoRepo := s.repoManager.Vtxos()

	for _, tx := range []string{redeemTx} {
		ptx, err := psbt.NewFromRawBytes(strings.NewReader(tx), true)
		if err != nil {
			return fmt.Errorf("failed to parse tx: %s", err)
		}

		for inputIndex, input := range ptx.Inputs {
			if input.WitnessUtxo == nil {
				return fmt.Errorf("missing witness utxo")
			}

			if len(input.TaprootLeafScript) == 0 {
				return fmt.Errorf("missing tapscript leaf")
			}

			if len(input.TaprootScriptSpendSig) == 0 {
				return fmt.Errorf("missing tapscript spend sig")
			}

			vtxoOutpoint := ptx.UnsignedTx.TxIn[inputIndex].PreviousOutPoint

			// verify that the vtxo is spendable

			vtxos, err := vtxoRepo.GetVtxos(ctx, []domain.VtxoKey{{Txid: vtxoOutpoint.Hash.String(), VOut: vtxoOutpoint.Index}})
			if err != nil {
				return fmt.Errorf("failed to get vtxo: %s", err)
			}

			if len(vtxos) == 0 {
				return fmt.Errorf("vtxo not found")
			}

			vtxo := vtxos[0]
			if vtxo.Spent {
				return fmt.Errorf("vtxo already spent")
			}

			if vtxo.Redeemed {
				return fmt.Errorf("vtxo already redeemed")
			}

			if vtxo.Swept {
				return fmt.Errorf("vtxo already swept")
			}

			// verify that the user signs a forfeit closure
			var userPubKey *secp256k1.PublicKey

			aspXOnlyPubKey := schnorr.SerializePubKey(s.pubkey)

			for _, sig := range input.TaprootScriptSpendSig {
				if !bytes.Equal(sig.XOnlyPubKey, aspXOnlyPubKey) {
					parsed, err := schnorr.ParsePubKey(sig.XOnlyPubKey)
					if err != nil {
						return fmt.Errorf("failed to parse pubkey: %s", err)
					}
					userPubKey = parsed
					break
				}
			}

			if userPubKey == nil {
				return fmt.Errorf("redeem transaction is not signed")
			}

			vtxoPublicKeyBytes, err := hex.DecodeString(vtxo.Pubkey)
			if err != nil {
				return fmt.Errorf("failed to decode vtxo pubkey: %s", err)
			}

			vtxoTapKey, err := schnorr.ParsePubKey(vtxoPublicKeyBytes)
			if err != nil {
				return fmt.Errorf("failed to parse vtxo pubkey: %s", err)
			}

			// verify witness utxo
			pkscript, err := common.P2TRScript(vtxoTapKey)
			if err != nil {
				return fmt.Errorf("failed to get pkscript: %s", err)
			}

			if !bytes.Equal(input.WitnessUtxo.PkScript, pkscript) {
				return fmt.Errorf("witness utxo script mismatch")
			}

			if input.WitnessUtxo.Value != int64(vtxo.Amount) {
				return fmt.Errorf("witness utxo value mismatch")
			}
		}

		// verify the tapscript signatures
		if valid, _, err := s.builder.VerifyTapscriptPartialSigs(tx); err != nil || !valid {
			return fmt.Errorf("invalid tx signature: %s", err)
		}
	}

	spentVtxos := make([]domain.VtxoKey, 0)
	for _, in := range redeemPtx.UnsignedTx.TxIn {
		spentVtxos = append(spentVtxos, domain.VtxoKey{
			Txid: in.PreviousOutPoint.Hash.String(),
			VOut: in.PreviousOutPoint.Index,
		})
	}

	vtxos := make([]domain.Vtxo, 0, len(asyncPayData.receivers))

	for outIndex, out := range redeemPtx.UnsignedTx.TxOut {
		vtxoTapKey, err := schnorr.ParsePubKey(out.PkScript[2:])
		if err != nil {
			return fmt.Errorf("failed to parse vtxo taproot key: %s", err)
		}

		vtxoPubkey := hex.EncodeToString(schnorr.SerializePubKey(vtxoTapKey))

		vtxos = append(vtxos, domain.Vtxo{
			VtxoKey: domain.VtxoKey{
				Txid: redeemTxid,
				VOut: uint32(outIndex),
			},
			Pubkey:    vtxoPubkey,
			Amount:    uint64(out.Value),
			ExpireAt:  asyncPayData.expireAt,
			RoundTxid: asyncPayData.roundTxid,
			RedeemTx:  redeemTx,
			CreatedAt: time.Now().Unix(),
		})
	}

	if err := s.repoManager.Vtxos().AddVtxos(ctx, vtxos); err != nil {
		return fmt.Errorf("failed to add vtxos: %s", err)
	}
	log.Infof("added %d vtxos", len(vtxos))
	if err := s.startWatchingVtxos(vtxos); err != nil {
		log.WithError(err).Warn(
			"failed to start watching vtxos",
		)
	}
	log.Debugf("started watching %d vtxos", len(vtxos))

	if err := s.repoManager.Vtxos().SpendVtxos(ctx, spentVtxos, redeemTxid); err != nil {
		return fmt.Errorf("failed to spend vtxo: %s", err)
	}
	log.Infof("spent %d vtxos", len(spentVtxos))

	delete(s.asyncPaymentsCache, redeemTxid)

	go func() {
		s.transactionEventsCh <- RedeemTransactionEvent{
			AsyncTxID:      redeemTxid,
			SpentVtxos:     spentVtxos,
			SpendableVtxos: vtxos,
		}
	}()

	return nil
}

func (s *covenantlessService) CreateAsyncPayment(
	ctx context.Context, inputs []AsyncPaymentInput, receivers []domain.Receiver,
) (string, error) {
	vtxosKeys := make([]domain.VtxoKey, 0, len(inputs))
	descriptors := make(map[domain.VtxoKey]string)
	forfeitLeaves := make(map[domain.VtxoKey]chainhash.Hash)

	for _, in := range inputs {
		vtxosKeys = append(vtxosKeys, in.VtxoKey)
		descriptors[in.VtxoKey] = in.Descriptor
		forfeitLeaves[in.VtxoKey] = in.ForfeitLeafHash
	}

	vtxos, err := s.repoManager.Vtxos().GetVtxos(ctx, vtxosKeys)
	if err != nil {
		return "", err
	}
	if len(vtxos) <= 0 {
		return "", fmt.Errorf("vtxos not found")
	}

	vtxosInputs := make([]domain.Vtxo, 0, len(inputs))

	expiration := vtxos[0].ExpireAt
	roundTxid := vtxos[0].RoundTxid

	for _, vtxo := range vtxos {
		if vtxo.Spent {
			return "", fmt.Errorf("all vtxos must be unspent")
		}

		if vtxo.Redeemed {
			return "", fmt.Errorf("all vtxos must be redeemed")
		}

		if vtxo.Swept {
			return "", fmt.Errorf("all vtxos must be swept")
		}

		if vtxo.ExpireAt < expiration {
			roundTxid = vtxo.RoundTxid
			expiration = vtxo.ExpireAt
		}

		vtxosInputs = append(vtxosInputs, vtxo)
	}

	redeemTx, err := s.builder.BuildAsyncPaymentTransactions(
		vtxosInputs, descriptors, forfeitLeaves, receivers,
	)
	if err != nil {
		return "", fmt.Errorf("failed to build async payment txs: %s", err)
	}

	redeemPtx, err := psbt.NewFromRawBytes(strings.NewReader(redeemTx), true)
	if err != nil {
		return "", fmt.Errorf("failed to parse redeem tx: %s", err)
	}

	s.asyncPaymentsCache[redeemPtx.UnsignedTx.TxID()] = asyncPaymentData{
		receivers: receivers,
		expireAt:  expiration,
		roundTxid: roundTxid,
	}

	return redeemTx, nil
}

func (s *covenantlessService) GetBoardingAddress(
	ctx context.Context, userPubkey *secp256k1.PublicKey,
) (address string, descriptor string, err error) {
	vtxoScript := &bitcointree.DefaultVtxoScript{
		Asp:       s.pubkey,
		Owner:     userPubkey,
		ExitDelay: uint(s.boardingExitDelay),
	}

	tapKey, _, err := vtxoScript.TapTree()
	if err != nil {
		return "", "", fmt.Errorf("failed to get taproot key: %s", err)
	}

	addr, err := btcutil.NewAddressTaproot(
		schnorr.SerializePubKey(tapKey), s.chainParams(),
	)
	if err != nil {
		return "", "", fmt.Errorf("failed to get address: %s", err)
	}

	return addr.EncodeAddress(), vtxoScript.ToDescriptor(), nil
}

func (s *covenantlessService) SpendNotes(ctx context.Context, notes []note.Note) (string, error) {
	notesRepo := s.repoManager.Notes()

	for _, note := range notes {
		// verify the note signature
		hash := note.Hash()

		valid, err := s.wallet.VerifyMessageSignature(ctx, hash, note.Signature)
		if err != nil {
			return "", fmt.Errorf("failed to verify note signature: %s", err)
		}

		if !valid {
			return "", fmt.Errorf("invalid note signature %s", note)
		}

		// verify that the note is spendable
		spent, err := notesRepo.Contains(ctx, note.ID)
		if err != nil {
			return "", fmt.Errorf("failed to check if note is spent: %s", err)
		}

		if spent {
			return "", fmt.Errorf("note already spent: %s", note)
		}
	}

	payment, err := domain.NewPayment(make([]domain.Vtxo, 0))
	if err != nil {
		return "", fmt.Errorf("failed to create payment: %s", err)
	}

	if err := s.paymentRequests.pushWithNotes(*payment, notes); err != nil {
		return "", fmt.Errorf("failed to push payment: %s", err)
	}

	return payment.Id, nil
}

func (s *covenantlessService) SpendVtxos(ctx context.Context, inputs []ports.Input) (string, error) {
	vtxosInputs := make([]domain.Vtxo, 0)
	boardingInputs := make([]ports.BoardingInput, 0)

	now := time.Now().Unix()

	boardingTxs := make(map[string]wire.MsgTx, 0) // txid -> txhex

	for _, input := range inputs {
		vtxosResult, err := s.repoManager.Vtxos().GetVtxos(ctx, []domain.VtxoKey{input.VtxoKey})
		if err != nil || len(vtxosResult) == 0 {
			// vtxo not found in db, check if it exists on-chain
			if _, ok := boardingTxs[input.Txid]; !ok {
				// check if the tx exists and is confirmed
				txhex, err := s.wallet.GetTransaction(ctx, input.Txid)
				if err != nil {
					return "", fmt.Errorf("failed to get tx %s: %s", input.Txid, err)
				}

				var tx wire.MsgTx
				if err := tx.Deserialize(hex.NewDecoder(strings.NewReader(txhex))); err != nil {
					return "", fmt.Errorf("failed to deserialize tx %s: %s", input.Txid, err)
				}

				confirmed, _, blocktime, err := s.wallet.IsTransactionConfirmed(ctx, input.Txid)
				if err != nil {
					return "", fmt.Errorf("failed to check tx %s: %s", input.Txid, err)
				}

				if !confirmed {
					return "", fmt.Errorf("tx %s not confirmed", input.Txid)
				}

				// if the exit path is available, forbid registering the boarding utxo
				if blocktime+int64(s.boardingExitDelay) < now {
					return "", fmt.Errorf("tx %s expired", input.Txid)
				}

				boardingTxs[input.Txid] = tx
			}

			tx := boardingTxs[input.Txid]
			boardingInput, err := s.newBoardingInput(tx, input)
			if err != nil {
				return "", err
			}

			boardingInputs = append(boardingInputs, *boardingInput)
			continue
		}

		vtxo := vtxosResult[0]
		if vtxo.Spent {
			return "", fmt.Errorf("input %s:%d already spent", vtxo.Txid, vtxo.VOut)
		}

		if vtxo.Redeemed {
			return "", fmt.Errorf("input %s:%d already redeemed", vtxo.Txid, vtxo.VOut)
		}

		if vtxo.Swept {
			return "", fmt.Errorf("input %s:%d already swept", vtxo.Txid, vtxo.VOut)
		}

		vtxoScript, err := bitcointree.ParseVtxoScript(input.Descriptor)
		if err != nil {
			return "", fmt.Errorf("failed to parse boarding descriptor: %s", err)
		}

		tapKey, _, err := vtxoScript.TapTree()
		if err != nil {
			return "", fmt.Errorf("failed to get taproot key: %s", err)
		}

		expectedTapKey, err := vtxo.TapKey()
		if err != nil {
			return "", fmt.Errorf("failed to get taproot key: %s", err)
		}

		if !bytes.Equal(schnorr.SerializePubKey(tapKey), schnorr.SerializePubKey(expectedTapKey)) {
			return "", fmt.Errorf("descriptor does not match vtxo pubkey")
		}

		vtxosInputs = append(vtxosInputs, vtxo)
	}

	payment, err := domain.NewPayment(vtxosInputs)
	if err != nil {
		return "", err
	}
	if err := s.paymentRequests.push(*payment, boardingInputs); err != nil {
		return "", err
	}
	return payment.Id, nil
}

func (s *covenantlessService) newBoardingInput(tx wire.MsgTx, input ports.Input) (*ports.BoardingInput, error) {
	if len(tx.TxOut) <= int(input.VtxoKey.VOut) {
		return nil, fmt.Errorf("output not found")
	}

	output := tx.TxOut[input.VtxoKey.VOut]

	boardingScript, err := bitcointree.ParseVtxoScript(input.Descriptor)
	if err != nil {
		return nil, fmt.Errorf("failed to parse boarding descriptor: %s", err)
	}

	tapKey, _, err := boardingScript.TapTree()
	if err != nil {
		return nil, fmt.Errorf("failed to get taproot key: %s", err)
	}

	expectedScriptPubKey, err := common.P2TRScript(tapKey)
	if err != nil {
		return nil, fmt.Errorf("failed to get script pubkey: %s", err)
	}

	if !bytes.Equal(output.PkScript, expectedScriptPubKey) {
		return nil, fmt.Errorf("descriptor does not match script in transaction output")
	}

	if defaultVtxoScript, ok := boardingScript.(*bitcointree.DefaultVtxoScript); ok {
		if !bytes.Equal(schnorr.SerializePubKey(defaultVtxoScript.Asp), schnorr.SerializePubKey(s.pubkey)) {
			return nil, fmt.Errorf("invalid boarding descriptor, ASP mismatch")
		}

		if defaultVtxoScript.ExitDelay != uint(s.boardingExitDelay) {
			return nil, fmt.Errorf("invalid boarding descriptor, timeout mismatch")
		}
	} else {
		return nil, fmt.Errorf("only default vtxo script is supported for boarding")
	}

	return &ports.BoardingInput{
		Amount: uint64(output.Value),
		Input:  input,
	}, nil
}

func (s *covenantlessService) ClaimVtxos(ctx context.Context, creds string, receivers []domain.Receiver) error {
	// Check credentials
	payment, ok := s.paymentRequests.view(creds)
	if !ok {
		return fmt.Errorf("invalid credentials")
	}

	dustAmount, err := s.wallet.GetDustAmount(ctx)
	if err != nil {
		return fmt.Errorf("unable to verify receiver amount, failed to get dust: %s", err)
	}

	for _, rcv := range receivers {
		if rcv.Amount <= dustAmount {
			return fmt.Errorf("receiver amount must be greater than dust amount %d", dustAmount)
		}
	}

	if err := payment.AddReceivers(receivers); err != nil {
		return err
	}
	return s.paymentRequests.update(*payment)
}

func (s *covenantlessService) UpdatePaymentStatus(_ context.Context, id string) error {
	return s.paymentRequests.updatePingTimestamp(id)
}

func (s *covenantlessService) SignVtxos(ctx context.Context, forfeitTxs []string) error {
	return s.forfeitTxs.sign(forfeitTxs)
}

func (s *covenantlessService) SignRoundTx(ctx context.Context, signedRoundTx string) error {
	s.currentRoundLock.Lock()
	defer s.currentRoundLock.Unlock()

	combined, err := s.builder.VerifyAndCombinePartialTx(s.currentRound.UnsignedTx, signedRoundTx)
	if err != nil {
		return fmt.Errorf("failed to verify and combine partial tx: %s", err)
	}

	s.currentRound.UnsignedTx = combined
	return nil
}

func (s *covenantlessService) ListVtxos(ctx context.Context, address string) ([]domain.Vtxo, []domain.Vtxo, error) {
	decodedAddress, err := common.DecodeAddress(address)
	if err != nil {
		return nil, nil, fmt.Errorf("failed to decode address: %s", err)
	}
	pubkey := hex.EncodeToString(schnorr.SerializePubKey(decodedAddress.VtxoTapKey))

	return s.repoManager.Vtxos().GetAllVtxos(ctx, pubkey)
}

func (s *covenantlessService) GetEventsChannel(ctx context.Context) <-chan domain.RoundEvent {
	return s.eventsCh
}

func (s *covenantlessService) GetTransactionEventsChannel(ctx context.Context) <-chan TransactionEvent {
	return s.transactionEventsCh
}

func (s *covenantlessService) GetRoundByTxid(ctx context.Context, roundTxid string) (*domain.Round, error) {
	return s.repoManager.Rounds().GetRoundWithTxid(ctx, roundTxid)
}

func (s *covenantlessService) GetRoundById(ctx context.Context, id string) (*domain.Round, error) {
	return s.repoManager.Rounds().GetRoundWithId(ctx, id)
}

func (s *covenantlessService) GetCurrentRound(ctx context.Context) (*domain.Round, error) {
	return domain.NewRoundFromEvents(s.currentRound.Events()), nil
}

func (s *covenantlessService) GetInfo(ctx context.Context) (*ServiceInfo, error) {
	pubkey := hex.EncodeToString(s.pubkey.SerializeCompressed())

	dust, err := s.wallet.GetDustAmount(ctx)
	if err != nil {
		return nil, fmt.Errorf("failed to get dust amount: %s", err)
	}

	forfeitAddr, err := s.wallet.GetForfeitAddress(ctx)
	if err != nil {
		return nil, fmt.Errorf("failed to get forfeit address: %s", err)
	}

	return &ServiceInfo{
		PubKey:              pubkey,
		RoundLifetime:       s.roundLifetime,
		UnilateralExitDelay: s.unilateralExitDelay,
		RoundInterval:       s.roundInterval,
		Network:             s.network.Name,
		Dust:                dust,
		BoardingDescriptorTemplate: fmt.Sprintf(
			descriptor.DefaultVtxoDescriptorTemplate,
			hex.EncodeToString(bitcointree.UnspendableKey().SerializeCompressed()),
			"USER",
			hex.EncodeToString(schnorr.SerializePubKey(s.pubkey)),
			s.boardingExitDelay,
			"USER",
		),
		ForfeitAddress: forfeitAddr,
	}, nil
}

func (s *covenantlessService) RegisterCosignerPubkey(ctx context.Context, paymentId string, pubkey string) error {
	pubkeyBytes, err := hex.DecodeString(pubkey)
	if err != nil {
		return fmt.Errorf("failed to decode hex pubkey: %s", err)
	}

	ephemeralPublicKey, err := secp256k1.ParsePubKey(pubkeyBytes)
	if err != nil {
		return fmt.Errorf("failed to parse pubkey: %s", err)
	}

	return s.paymentRequests.pushEphemeralKey(paymentId, ephemeralPublicKey)
}

func (s *covenantlessService) RegisterCosignerNonces(
	ctx context.Context, roundID string, pubkey *secp256k1.PublicKey, encodedNonces string,
) error {
	session, ok := s.treeSigningSessions[roundID]
	if !ok {
		return fmt.Errorf(`signing session not found for round "%s"`, roundID)
	}

	nonces, err := bitcointree.DecodeNonces(hex.NewDecoder(strings.NewReader(encodedNonces)))
	if err != nil {
		return fmt.Errorf("failed to decode nonces: %s", err)
	}
	session.lock.Lock()
	defer session.lock.Unlock()

	if _, ok := session.nonces[pubkey]; ok {
		return nil // skip if we already have nonces for this pubkey
	}

	session.nonces[pubkey] = nonces

	if len(session.nonces) == session.nbCosigners-1 { // exclude the ASP
		go func() {
			session.nonceDoneC <- struct{}{}
		}()
	}

	return nil
}

func (s *covenantlessService) RegisterCosignerSignatures(
	ctx context.Context, roundID string, pubkey *secp256k1.PublicKey, encodedSignatures string,
) error {
	session, ok := s.treeSigningSessions[roundID]
	if !ok {
		return fmt.Errorf(`signing session not found for round "%s"`, roundID)
	}

	signatures, err := bitcointree.DecodeSignatures(hex.NewDecoder(strings.NewReader(encodedSignatures)))
	if err != nil {
		return fmt.Errorf("failed to decode signatures: %s", err)
	}

	session.lock.Lock()
	defer session.lock.Unlock()

	if _, ok := session.signatures[pubkey]; ok {
		return nil // skip if we already have signatures for this pubkey
	}

	session.signatures[pubkey] = signatures

	if len(session.signatures) == session.nbCosigners-1 { // exclude the ASP
		go func() {
			session.sigDoneC <- struct{}{}
		}()
	}

	return nil
}

func (s *covenantlessService) SetNostrRecipient(ctx context.Context, nostrRecipient string, signedVtxoOutpoints []SignedVtxoOutpoint) error {
	nprofileRecipient, err := nip19toNostrProfile(nostrRecipient, s.nostrDefaultRelays)
	if err != nil {
		return fmt.Errorf("failed to convert nostr recipient: %s", err)
	}

	if err := validateProofs(ctx, s.repoManager.Vtxos(), signedVtxoOutpoints); err != nil {
		return err
	}

	vtxoKeys := make([]domain.VtxoKey, 0, len(signedVtxoOutpoints))
	for _, signedVtxo := range signedVtxoOutpoints {
		vtxoKeys = append(vtxoKeys, signedVtxo.Outpoint)
	}

	return s.repoManager.Entities().Add(
		ctx,
		domain.Entity{
			NostrRecipient: nprofileRecipient,
		},
		vtxoKeys,
	)
}

func (s *covenantlessService) DeleteNostrRecipient(ctx context.Context, signedVtxoOutpoints []SignedVtxoOutpoint) error {
	if err := validateProofs(ctx, s.repoManager.Vtxos(), signedVtxoOutpoints); err != nil {
		return err
	}

	vtxoKeys := make([]domain.VtxoKey, 0, len(signedVtxoOutpoints))
	for _, signedVtxo := range signedVtxoOutpoints {
		vtxoKeys = append(vtxoKeys, signedVtxo.Outpoint)
	}

	return s.repoManager.Entities().Delete(ctx, vtxoKeys)
}

func (s *covenantlessService) start() {
	defer func() {
		if r := recover(); r != nil {
			log.Errorf("recovered from panic in start: %v", r)
		}
	}()

	s.startRound()
}

func (s *covenantlessService) startRound() {
	dustAmount, err := s.wallet.GetDustAmount(context.Background())
	if err != nil {
		log.WithError(err).Warn("failed to get dust amount")
		return
	}

	round := domain.NewRound(dustAmount)
	//nolint:all
	round.StartRegistration()
	s.currentRound = round

	defer func() {
		time.Sleep(time.Duration(s.roundInterval/3) * time.Second)
		s.startFinalization()
	}()

	log.Debugf("started registration stage for new round: %s", round.Id)
}

func (s *covenantlessService) startFinalization() {
	ctx := context.Background()
	round := s.currentRound

	roundRemainingDuration := time.Duration((s.roundInterval/3)*2-1) * time.Second
	thirdOfRemainingDuration := time.Duration(roundRemainingDuration / 3)

	var notes []note.Note
	var roundAborted bool
	defer func() {
		delete(s.treeSigningSessions, round.Id)
		if roundAborted {
			s.startRound()
			return
		}

		if err := s.saveEvents(ctx, round.Id, round.Events()); err != nil {
			log.WithError(err).Warn("failed to store new round events")
		}

		if round.IsFailed() {
			s.startRound()
			return
		}
		time.Sleep(thirdOfRemainingDuration)
		s.finalizeRound(notes)
	}()

	if round.IsFailed() {
		return
	}

	// TODO: understand how many payments must be popped from the queue and actually registered for the round
	num := s.paymentRequests.len()
	if num == 0 {
		roundAborted = true
		err := fmt.Errorf("no payments registered")
		round.Fail(fmt.Errorf("round aborted: %s", err))
		log.WithError(err).Debugf("round %s aborted", round.Id)
		return
	}
	if num > paymentsThreshold {
		num = paymentsThreshold
	}
<<<<<<< HEAD
	payments, boardingInputs, cosigners := s.paymentRequests.pop(num)
=======
	payments, boardingInputs, descriptors, cosigners, paymentsNotes := s.paymentRequests.pop(num)
>>>>>>> acb54436
	if len(payments) > len(cosigners) {
		err := fmt.Errorf("missing ephemeral key for payments")
		round.Fail(fmt.Errorf("round aborted: %s", err))
		log.WithError(err).Debugf("round %s aborted", round.Id)
		return
	}

	notes = paymentsNotes

	if _, err := round.RegisterPayments(payments); err != nil {
		round.Fail(fmt.Errorf("failed to register payments: %s", err))
		log.WithError(err).Warn("failed to register payments")
		return
	}

	sweptRounds, err := s.repoManager.Rounds().GetSweptRounds(ctx)
	if err != nil {
		round.Fail(fmt.Errorf("failed to retrieve swept rounds: %s", err))
		log.WithError(err).Warn("failed to retrieve swept rounds")
		return
	}

	ephemeralKey, err := secp256k1.GeneratePrivateKey()
	if err != nil {
		round.Fail(fmt.Errorf("failed to generate ephemeral key: %s", err))
		log.WithError(err).Warn("failed to generate ephemeral key")
		return
	}

	cosigners = append(cosigners, ephemeralKey.PubKey())

	unsignedRoundTx, tree, connectorAddress, connectors, err := s.builder.BuildRoundTx(
		s.pubkey,
		payments,
		boardingInputs,
		sweptRounds,
		cosigners...,
	)
	if err != nil {
		round.Fail(fmt.Errorf("failed to create round tx: %s", err))
		log.WithError(err).Warn("failed to create round tx")
		return
	}
	log.Debugf("round tx created for round %s", round.Id)

	s.forfeitTxs.init(connectors, payments)

	if len(tree) > 0 {
		log.Debugf("signing congestion tree for round %s", round.Id)

		signingSession := newMusigSigningSession(len(cosigners))
		s.treeSigningSessions[round.Id] = signingSession

		log.Debugf("signing session created for round %s", round.Id)

		s.currentRound.UnsignedTx = unsignedRoundTx
		// send back the unsigned tree & all cosigners pubkeys
		s.propagateRoundSigningStartedEvent(tree, cosigners)

		sweepClosure := bitcointree.CSVSigClosure{
			Pubkey:  s.pubkey,
			Seconds: uint(s.roundLifetime),
		}

		sweepTapLeaf, err := sweepClosure.Leaf()
		if err != nil {
			return
		}

		unsignedPsbt, err := psbt.NewFromRawBytes(strings.NewReader(unsignedRoundTx), true)
		if err != nil {
			round.Fail(fmt.Errorf("failed to parse round tx: %s", err))
			log.WithError(err).Warn("failed to parse round tx")
			return
		}

		sharedOutputAmount := unsignedPsbt.UnsignedTx.TxOut[0].Value

		sweepTapTree := txscript.AssembleTaprootScriptTree(*sweepTapLeaf)
		root := sweepTapTree.RootNode.TapHash()

		coordinator, err := bitcointree.NewTreeCoordinatorSession(sharedOutputAmount, tree, root.CloneBytes(), cosigners)
		if err != nil {
			round.Fail(fmt.Errorf("failed to create tree coordinator: %s", err))
			log.WithError(err).Warn("failed to create tree coordinator")
			return
		}

		aspSignerSession := bitcointree.NewTreeSignerSession(
			ephemeralKey, sharedOutputAmount, tree, root.CloneBytes(),
		)

		nonces, err := aspSignerSession.GetNonces()
		if err != nil {
			round.Fail(fmt.Errorf("failed to get nonces: %s", err))
			log.WithError(err).Warn("failed to get nonces")
			return
		}

		if err := coordinator.AddNonce(ephemeralKey.PubKey(), nonces); err != nil {
			round.Fail(fmt.Errorf("failed to add nonce: %s", err))
			log.WithError(err).Warn("failed to add nonce")
			return
		}

		noncesTimer := time.NewTimer(thirdOfRemainingDuration)

		select {
		case <-noncesTimer.C:
			round.Fail(fmt.Errorf("musig2 signing session timed out (nonce collection)"))
			log.Warn("musig2 signing session timed out (nonce collection)")
			return
		case <-signingSession.nonceDoneC:
			noncesTimer.Stop()
			for pubkey, nonce := range signingSession.nonces {
				if err := coordinator.AddNonce(pubkey, nonce); err != nil {
					round.Fail(fmt.Errorf("failed to add nonce: %s", err))
					log.WithError(err).Warn("failed to add nonce")
					return
				}
			}
		}

		log.Debugf("nonces collected for round %s", round.Id)

		aggragatedNonces, err := coordinator.AggregateNonces()
		if err != nil {
			round.Fail(fmt.Errorf("failed to aggregate nonces: %s", err))
			log.WithError(err).Warn("failed to aggregate nonces")
			return
		}

		log.Debugf("nonces aggregated for round %s", round.Id)

		s.propagateRoundSigningNoncesGeneratedEvent(aggragatedNonces)

		if err := aspSignerSession.SetKeys(cosigners); err != nil {
			round.Fail(fmt.Errorf("failed to set keys: %s", err))
			log.WithError(err).Warn("failed to set keys")
			return
		}

		if err := aspSignerSession.SetAggregatedNonces(aggragatedNonces); err != nil {
			round.Fail(fmt.Errorf("failed to set aggregated nonces: %s", err))
			log.WithError(err).Warn("failed to set aggregated nonces")
			return
		}

		// sign the tree as ASP
		aspTreeSigs, err := aspSignerSession.Sign()
		if err != nil {
			round.Fail(fmt.Errorf("failed to sign tree: %s", err))
			log.WithError(err).Warn("failed to sign tree")
			return
		}

		if err := coordinator.AddSig(ephemeralKey.PubKey(), aspTreeSigs); err != nil {
			round.Fail(fmt.Errorf("failed to add signature: %s", err))
			log.WithError(err).Warn("failed to add signature")
			return
		}

		log.Debugf("ASP tree signed for round %s", round.Id)

		signaturesTimer := time.NewTimer(thirdOfRemainingDuration)

		log.Debugf("waiting for cosigners to sign the tree")

		select {
		case <-signaturesTimer.C:
			round.Fail(fmt.Errorf("musig2 signing session timed out (signatures)"))
			log.Warn("musig2 signing session timed out (signatures)")
			return
		case <-signingSession.sigDoneC:
			signaturesTimer.Stop()
			for pubkey, sig := range signingSession.signatures {
				if err := coordinator.AddSig(pubkey, sig); err != nil {
					round.Fail(fmt.Errorf("failed to add signature: %s", err))
					log.WithError(err).Warn("failed to add signature")
					return
				}
			}
		}

		log.Debugf("signatures collected for round %s", round.Id)

		signedTree, err := coordinator.SignTree()
		if err != nil {
			round.Fail(fmt.Errorf("failed to aggregate tree signatures: %s", err))
			log.WithError(err).Warn("failed to aggregate tree signatures")
			return
		}

		log.Debugf("congestion tree signed for round %s", round.Id)

		tree = signedTree
	}

	if _, err := round.StartFinalization(
		connectorAddress, connectors, tree, unsignedRoundTx,
	); err != nil {
		round.Fail(fmt.Errorf("failed to start finalization: %s", err))
		log.WithError(err).Warn("failed to start finalization")
		return
	}

	log.Debugf("started finalization stage for round: %s", round.Id)
}

func (s *covenantlessService) propagateRoundSigningStartedEvent(
	unsignedCongestionTree tree.CongestionTree, cosigners []*secp256k1.PublicKey,
) {
	ev := RoundSigningStarted{
		Id:               s.currentRound.Id,
		UnsignedVtxoTree: unsignedCongestionTree,
		Cosigners:        cosigners,
		UnsignedRoundTx:  s.currentRound.UnsignedTx,
	}

	s.lastEvent = ev
	s.eventsCh <- ev
}

func (s *covenantlessService) propagateRoundSigningNoncesGeneratedEvent(combinedNonces bitcointree.TreeNonces) {
	ev := RoundSigningNoncesGenerated{
		Id:     s.currentRound.Id,
		Nonces: combinedNonces,
	}

	s.lastEvent = ev
	s.eventsCh <- ev
}

func (s *covenantlessService) finalizeRound(notes []note.Note) {
	defer s.startRound()

	ctx := context.Background()
	round := s.currentRound
	if round.IsFailed() {
		return
	}

	var changes []domain.RoundEvent
	defer func() {
		if err := s.saveEvents(ctx, round.Id, changes); err != nil {
			log.WithError(err).Warn("failed to store new round events")
			return
		}
	}()

	forfeitTxs, err := s.forfeitTxs.pop()
	if err != nil {
		changes = round.Fail(fmt.Errorf("failed to finalize round: %s", err))
		log.WithError(err).Warn("failed to finalize round")
		return
	}

	log.Debugf("signing round transaction %s\n", round.Id)

	boardingInputsIndexes := make([]int, 0)
	boardingInputs := make([]domain.VtxoKey, 0)
	roundTx, err := psbt.NewFromRawBytes(strings.NewReader(round.UnsignedTx), true)
	if err != nil {
		log.Debug(round.UnsignedTx)
		changes = round.Fail(fmt.Errorf("failed to parse round tx: %s", err))
		log.WithError(err).Warn("failed to parse round tx")
		return
	}

	for i, in := range roundTx.Inputs {
		if len(in.TaprootLeafScript) > 0 {
			if len(in.TaprootScriptSpendSig) == 0 {
				err = fmt.Errorf("missing tapscript spend sig for input %d", i)
				changes = round.Fail(err)
				log.WithError(err).Warn("missing boarding sig")
				return
			}

			boardingInputsIndexes = append(boardingInputsIndexes, i)
			boardingInputs = append(boardingInputs, domain.VtxoKey{
				Txid: roundTx.UnsignedTx.TxIn[i].PreviousOutPoint.Hash.String(),
				VOut: roundTx.UnsignedTx.TxIn[i].PreviousOutPoint.Index,
			})
		}
	}

	signedRoundTx := round.UnsignedTx

	if len(boardingInputsIndexes) > 0 {
		signedRoundTx, err = s.wallet.SignTransactionTapscript(ctx, signedRoundTx, boardingInputsIndexes)
		if err != nil {
			changes = round.Fail(fmt.Errorf("failed to sign round tx: %s", err))
			log.WithError(err).Warn("failed to sign round tx")
			return
		}
	}

	signedRoundTx, err = s.wallet.SignTransaction(ctx, signedRoundTx, true)
	if err != nil {
		changes = round.Fail(fmt.Errorf("failed to sign round tx: %s", err))
		log.WithError(err).Warn("failed to sign round tx")
		return
	}

	txid, err := s.wallet.BroadcastTransaction(ctx, signedRoundTx)
	if err != nil {
		changes = round.Fail(fmt.Errorf("failed to broadcast pool tx: %s", err))
		return
	}

	changes, err = round.EndFinalization(forfeitTxs, txid)
	if err != nil {
		changes = round.Fail(fmt.Errorf("failed to finalize round: %s", err))
		log.WithError(err).Warn("failed to finalize round")
		return
	}

	// mark the notes as spent
	for _, note := range notes {
		if err := s.repoManager.Notes().Add(ctx, note.ID); err != nil {
			log.WithError(err).Warn("failed to mark note as spent")
		}
	}

	go func() {
		s.transactionEventsCh <- RoundTransactionEvent{
			RoundTxID:             round.Txid,
			SpentVtxos:            getSpentVtxos(round.Payments),
			SpendableVtxos:        s.getNewVtxos(round),
			ClaimedBoardingInputs: boardingInputs,
		}
	}()

	log.Debugf("finalized round %s with pool tx %s", round.Id, round.Txid)
}

func (s *covenantlessService) listenToScannerNotifications() {
	defer func() {
		if r := recover(); r != nil {
			log.Errorf("recovered from panic in listenToScannerNotifications: %v", r)
		}
	}()

	ctx := context.Background()
	chVtxos := s.scanner.GetNotificationChannel(ctx)

	mutx := &sync.Mutex{}
	for vtxoKeys := range chVtxos {
		go func(vtxoKeys map[string][]ports.VtxoWithValue) {
			defer func() {
				if r := recover(); r != nil {
					log.Errorf("recovered from panic in GetVtxos: %v", r)
				}
			}()

			for _, keys := range vtxoKeys {
				for _, v := range keys {
					vtxos, err := s.repoManager.Vtxos().GetVtxos(ctx, []domain.VtxoKey{v.VtxoKey})
					if err != nil {
						log.WithError(err).Warn("failed to retrieve vtxos, skipping...")
						return
					}
					vtxo := vtxos[0]

					if !vtxo.Redeemed {
						go func() {
							defer func() {
								if r := recover(); r != nil {
									log.Errorf("recovered from panic in markAsRedeemed: %v", r)
								}
							}()

							if err := s.markAsRedeemed(ctx, vtxo); err != nil {
								log.WithError(err).Warnf("failed to mark vtxo %s:%d as redeemed", vtxo.Txid, vtxo.VOut)
							}
						}()
					}

					if vtxo.Spent {
						log.Infof("fraud detected on vtxo %s:%d", vtxo.Txid, vtxo.VOut)
						go func() {
							defer func() {
								if r := recover(); r != nil {
									log.Errorf("recovered from panic in reactToFraud: %v", r)
								}
							}()

							if err := s.reactToFraud(ctx, vtxo, mutx); err != nil {
								log.WithError(err).Warnf("failed to prevent fraud for vtxo %s:%d", vtxo.Txid, vtxo.VOut)
							}
						}()
					}
				}
			}
		}(vtxoKeys)
	}
}

func (s *covenantlessService) getNextConnector(
	ctx context.Context,
	round domain.Round,
) (string, uint32, error) {
	lastConnectorPtx, err := psbt.NewFromRawBytes(strings.NewReader(round.Connectors[len(round.Connectors)-1]), true)
	if err != nil {
		return "", 0, err
	}

	lastOutput := lastConnectorPtx.UnsignedTx.TxOut[len(lastConnectorPtx.UnsignedTx.TxOut)-1]
	connectorAmount := lastOutput.Value

	utxos, err := s.wallet.ListConnectorUtxos(ctx, round.ConnectorAddress)
	if err != nil {
		return "", 0, err
	}
	log.Debugf("found %d connector utxos, dust amount is %d", len(utxos), connectorAmount)

	// if we do not find any utxos, we make sure to wait for the connector outpoint to be confirmed then we retry
	if len(utxos) <= 0 {
		if err := s.wallet.WaitForSync(ctx, round.Txid); err != nil {
			return "", 0, err
		}

		utxos, err = s.wallet.ListConnectorUtxos(ctx, round.ConnectorAddress)
		if err != nil {
			return "", 0, err
		}
	}

	// search for an already existing connector
	for _, u := range utxos {
		if u.GetValue() == uint64(connectorAmount) {
			return u.GetTxid(), u.GetIndex(), nil
		}
	}

	for _, u := range utxos {
		if u.GetValue() > uint64(connectorAmount) {
			for _, b64 := range round.Connectors {
				ptx, err := psbt.NewFromRawBytes(strings.NewReader(b64), true)
				if err != nil {
					return "", 0, err
				}

				for _, i := range ptx.UnsignedTx.TxIn {
					if i.PreviousOutPoint.Hash.String() == u.GetTxid() && i.PreviousOutPoint.Index == u.GetIndex() {
						connectorOutpoint := txOutpoint{u.GetTxid(), u.GetIndex()}

						if err := s.wallet.LockConnectorUtxos(ctx, []ports.TxOutpoint{connectorOutpoint}); err != nil {
							return "", 0, err
						}

						// sign & broadcast the connector tx
						signedConnectorTx, err := s.wallet.SignTransaction(ctx, b64, true)
						if err != nil {
							return "", 0, err
						}

						connectorTxid, err := s.wallet.BroadcastTransaction(ctx, signedConnectorTx)
						if err != nil {
							return "", 0, fmt.Errorf("failed to broadcast connector tx: %s", err)
						}
						log.Debugf("broadcasted connector tx %s", connectorTxid)

						// wait for the connector tx to be in the mempool
						if err := s.wallet.WaitForSync(ctx, connectorTxid); err != nil {
							return "", 0, err
						}

						return connectorTxid, 0, nil
					}
				}
			}
		}
	}

	return "", 0, fmt.Errorf("no connector utxos found")
}

func (s *covenantlessService) updateVtxoSet(round *domain.Round) {
	// Update the vtxo set only after a round is finalized.
	if !round.IsEnded() {
		return
	}

	ctx := context.Background()
	repo := s.repoManager.Vtxos()
	spentVtxos := getSpentVtxos(round.Payments)
	if len(spentVtxos) > 0 {
		for {
			if err := repo.SpendVtxos(ctx, spentVtxos, round.Txid); err != nil {
				log.WithError(err).Warn("failed to add new vtxos, retrying soon")
				time.Sleep(100 * time.Millisecond)
				continue
			}
			log.Debugf("spent %d vtxos", len(spentVtxos))
			break
		}
	}

	newVtxos := s.getNewVtxos(round)
	if len(newVtxos) > 0 {
		for {
			if err := repo.AddVtxos(ctx, newVtxos); err != nil {
				log.WithError(err).Warn("failed to add new vtxos, retrying soon")
				time.Sleep(100 * time.Millisecond)
				continue
			}
			log.Debugf("added %d new vtxos", len(newVtxos))
			break
		}

		go func() {
			defer func() {
				if r := recover(); r != nil {
					log.Errorf("recovered from panic in startWatchingVtxos: %v", r)
				}
			}()

			for {
				if err := s.startWatchingVtxos(newVtxos); err != nil {
					log.WithError(err).Warn(
						"failed to start watching vtxos, retrying in a moment...",
					)
					continue
				}
				log.Debugf("started watching %d vtxos", len(newVtxos))
				return
			}
		}()

	}
}

func (s *covenantlessService) propagateEvents(round *domain.Round) {
	lastEvent := round.Events()[len(round.Events())-1]
	switch e := lastEvent.(type) {
	case domain.RoundFinalizationStarted:
		ev := domain.RoundFinalizationStarted{
			Id:              e.Id,
			CongestionTree:  e.CongestionTree,
			Connectors:      e.Connectors,
			RoundTx:         e.RoundTx,
			MinRelayFeeRate: int64(s.wallet.MinRelayFeeRate(context.Background())),
		}
		s.lastEvent = ev
		s.eventsCh <- ev
	case domain.RoundFinalized, domain.RoundFailed:
		s.lastEvent = e
		s.eventsCh <- e
	}
}

func (s *covenantlessService) scheduleSweepVtxosForRound(round *domain.Round) {
	// Schedule the sweeping procedure only for completed round.
	if !round.IsEnded() {
		return
	}

	expirationTimestamp := s.sweeper.scheduler.AddNow(s.roundLifetime)

	if err := s.sweeper.schedule(expirationTimestamp, round.Txid, round.CongestionTree); err != nil {
		log.WithError(err).Warn("failed to schedule sweep tx")
	}
}

func (s *covenantlessService) getNewVtxos(round *domain.Round) []domain.Vtxo {
	if len(round.CongestionTree) <= 0 {
		return nil
	}

	createdAt := time.Now().Unix()

	leaves := round.CongestionTree.Leaves()
	vtxos := make([]domain.Vtxo, 0)
	for _, node := range leaves {
		tx, err := psbt.NewFromRawBytes(strings.NewReader(node.Tx), true)
		if err != nil {
			log.WithError(err).Warn("failed to parse tx")
			continue
		}
		for i, out := range tx.UnsignedTx.TxOut {
			vtxoTapKey, err := schnorr.ParsePubKey(out.PkScript[2:])
			if err != nil {
				log.WithError(err).Warn("failed to parse vtxo tap key")
				continue
			}

			vtxos = append(vtxos, domain.Vtxo{
				VtxoKey:   domain.VtxoKey{Txid: node.Txid, VOut: uint32(i)},
				Pubkey:    hex.EncodeToString(schnorr.SerializePubKey(vtxoTapKey)),
				Amount:    uint64(out.Value),
				RoundTxid: round.Txid,
				CreatedAt: createdAt,
			})
		}
	}
	return vtxos
}

func (s *covenantlessService) startWatchingVtxos(vtxos []domain.Vtxo) error {
	scripts, err := s.extractVtxosScripts(vtxos)
	if err != nil {
		return err
	}

	return s.scanner.WatchScripts(context.Background(), scripts)
}

func (s *covenantlessService) stopWatchingVtxos(vtxos []domain.Vtxo) {
	scripts, err := s.extractVtxosScripts(vtxos)
	if err != nil {
		log.WithError(err).Warn("failed to extract scripts from vtxos")
		return
	}

	for {
		if err := s.scanner.UnwatchScripts(context.Background(), scripts); err != nil {
			log.WithError(err).Warn("failed to stop watching vtxos, retrying in a moment...")
			time.Sleep(100 * time.Millisecond)
			continue
		}
		log.Debugf("stopped watching %d vtxos", len(vtxos))
		break
	}
}

func (s *covenantlessService) restoreWatchingVtxos() error {
	sweepableRounds, err := s.repoManager.Rounds().GetSweepableRounds(context.Background())
	if err != nil {
		return err
	}

	vtxos := make([]domain.Vtxo, 0)

	for _, round := range sweepableRounds {
		fromRound, err := s.repoManager.Vtxos().GetVtxosForRound(
			context.Background(), round.Txid,
		)
		if err != nil {
			log.WithError(err).Warnf("failed to retrieve vtxos for round %s", round.Txid)
			continue
		}
		for _, v := range fromRound {
			if !v.Swept && !v.Redeemed {
				vtxos = append(vtxos, v)
			}
		}
	}

	if len(vtxos) <= 0 {
		return nil
	}

	if err := s.startWatchingVtxos(vtxos); err != nil {
		return err
	}

	log.Debugf("restored watching %d vtxos", len(vtxos))
	return nil
}

func (s *covenantlessService) extractVtxosScripts(vtxos []domain.Vtxo) ([]string, error) {
	indexedScripts := make(map[string]struct{})

	for _, vtxo := range vtxos {
		vtxoTapKeyBytes, err := hex.DecodeString(vtxo.Pubkey)
		if err != nil {
			return nil, err
		}

		vtxoTapKey, err := schnorr.ParsePubKey(vtxoTapKeyBytes)
		if err != nil {
			return nil, err
		}

		script, err := common.P2TRScript(vtxoTapKey)
		if err != nil {
			return nil, err
		}

		indexedScripts[hex.EncodeToString(script)] = struct{}{}
	}
	scripts := make([]string, 0, len(indexedScripts))
	for script := range indexedScripts {
		scripts = append(scripts, script)
	}
	return scripts, nil
}

func (s *covenantlessService) saveEvents(
	ctx context.Context, id string, events []domain.RoundEvent,
) error {
	if len(events) <= 0 {
		return nil
	}
	round, err := s.repoManager.Events().Save(ctx, id, events...)
	if err != nil {
		return err
	}
	return s.repoManager.Rounds().AddOrUpdateRound(ctx, *round)
}

func (s *covenantlessService) chainParams() *chaincfg.Params {
	switch s.network.Name {
	case common.Bitcoin.Name:
		return &chaincfg.MainNetParams
	case common.BitcoinTestNet.Name:
		return &chaincfg.TestNet3Params
	case common.BitcoinRegTest.Name:
		return &chaincfg.RegressionNetParams
	default:
		return nil
	}
}

func (s *covenantlessService) reactToFraud(ctx context.Context, vtxo domain.Vtxo, mutx *sync.Mutex) error {
	mutx.Lock()
	defer mutx.Unlock()
	roundRepo := s.repoManager.Rounds()

	round, err := roundRepo.GetRoundWithTxid(ctx, vtxo.SpentBy)
	if err != nil {
		vtxosRepo := s.repoManager.Vtxos()

		// if the round is not found, the utxo may be spent by an async payment redeem tx
		vtxos, err := vtxosRepo.GetVtxos(ctx, []domain.VtxoKey{
			{Txid: vtxo.SpentBy, VOut: 0},
		})
		if err != nil || len(vtxos) <= 0 {
			return fmt.Errorf("failed to retrieve round: %s", err)
		}

		asyncPayVtxo := vtxos[0]
		if asyncPayVtxo.Redeemed { // redeem tx is already onchain
			return nil
		}

		log.Debugf("vtxo %s:%d has been spent by async payment", vtxo.Txid, vtxo.VOut)

		redeemTxHex, err := s.builder.FinalizeAndExtract(asyncPayVtxo.RedeemTx)
		if err != nil {
			return fmt.Errorf("failed to finalize redeem tx: %s", err)
		}

		redeemTxid, err := s.wallet.BroadcastTransaction(ctx, redeemTxHex)
		if err != nil {
			return fmt.Errorf("failed to broadcast redeem tx: %s", err)
		}

		log.Debugf("broadcasted redeem tx %s", redeemTxid)
		return nil
	}

	connectorTxid, connectorVout, err := s.getNextConnector(ctx, *round)
	if err != nil {
		return fmt.Errorf("failed to get next connector: %s", err)
	}

	log.Debugf("found next connector %s:%d", connectorTxid, connectorVout)

	forfeitTx, err := findForfeitTxBitcoin(round.ForfeitTxs, connectorTxid, connectorVout, vtxo.VtxoKey)
	if err != nil {
		return fmt.Errorf("failed to find forfeit tx: %s", err)
	}

	if err := s.wallet.LockConnectorUtxos(ctx, []ports.TxOutpoint{txOutpoint{connectorTxid, connectorVout}}); err != nil {
		return fmt.Errorf("failed to lock connector utxos: %s", err)
	}

	signedForfeitTx, err := s.wallet.SignTransactionTapscript(ctx, forfeitTx, nil)
	if err != nil {
		return fmt.Errorf("failed to sign forfeit tx: %s", err)
	}

	forfeitTxHex, err := s.builder.FinalizeAndExtract(signedForfeitTx)
	if err != nil {
		return fmt.Errorf("failed to finalize forfeit tx: %s", err)
	}

	forfeitTxid, err := s.wallet.BroadcastTransaction(ctx, forfeitTxHex)
	if err != nil {
		return fmt.Errorf("failed to broadcast forfeit tx: %s", err)
	}

	log.Debugf("broadcasted forfeit tx %s", forfeitTxid)
	return nil
}

func (s *covenantlessService) markAsRedeemed(ctx context.Context, vtxo domain.Vtxo) error {
	if err := s.repoManager.Vtxos().RedeemVtxos(ctx, []domain.VtxoKey{vtxo.VtxoKey}); err != nil {
		return err
	}

	log.Debugf("vtxo %s:%d redeemed", vtxo.Txid, vtxo.VOut)
	return nil
}

func findForfeitTxBitcoin(
	forfeits []string, connectorTxid string, connectorVout uint32, vtxo domain.VtxoKey,
) (string, error) {
	for _, forfeit := range forfeits {
		forfeitTx, err := psbt.NewFromRawBytes(strings.NewReader(forfeit), true)
		if err != nil {
			return "", err
		}

		connector := forfeitTx.UnsignedTx.TxIn[0]
		vtxoInput := forfeitTx.UnsignedTx.TxIn[1]

		if connector.PreviousOutPoint.Hash.String() == connectorTxid &&
			connector.PreviousOutPoint.Index == connectorVout &&
			vtxoInput.PreviousOutPoint.Hash.String() == vtxo.Txid &&
			vtxoInput.PreviousOutPoint.Index == vtxo.VOut {
			return forfeit, nil
		}
	}

	return "", fmt.Errorf("forfeit tx not found")
}

type asyncPaymentData struct {
	receivers []domain.Receiver
	expireAt  int64
	roundTxid string
}

// musigSigningSession holds the state of ephemeral nonces and signatures in order to coordinate the signing of the tree
type musigSigningSession struct {
	lock        sync.Mutex
	nbCosigners int
	nonces      map[*secp256k1.PublicKey]bitcointree.TreeNonces
	nonceDoneC  chan struct{}

	signatures map[*secp256k1.PublicKey]bitcointree.TreePartialSigs
	sigDoneC   chan struct{}
}

func newMusigSigningSession(nbCosigners int) *musigSigningSession {
	return &musigSigningSession{
		nonces:     make(map[*secp256k1.PublicKey]bitcointree.TreeNonces),
		nonceDoneC: make(chan struct{}),

		signatures:  make(map[*secp256k1.PublicKey]bitcointree.TreePartialSigs),
		sigDoneC:    make(chan struct{}),
		lock:        sync.Mutex{},
		nbCosigners: nbCosigners,
	}
}<|MERGE_RESOLUTION|>--- conflicted
+++ resolved
@@ -889,11 +889,7 @@
 	if num > paymentsThreshold {
 		num = paymentsThreshold
 	}
-<<<<<<< HEAD
-	payments, boardingInputs, cosigners := s.paymentRequests.pop(num)
-=======
-	payments, boardingInputs, descriptors, cosigners, paymentsNotes := s.paymentRequests.pop(num)
->>>>>>> acb54436
+	payments, boardingInputs, cosigners, paymentsNotes := s.paymentRequests.pop(num)
 	if len(payments) > len(cosigners) {
 		err := fmt.Errorf("missing ephemeral key for payments")
 		round.Fail(fmt.Errorf("round aborted: %s", err))
