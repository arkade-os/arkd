--- conflicted
+++ resolved
@@ -248,36 +248,6 @@
 			return "", fmt.Errorf("vtxo already redeemed")
 		}
 
-<<<<<<< HEAD
-			// verify that the user signs a forfeit closure
-			var userPubkey *secp256k1.PublicKey
-
-			serverXOnlyPubkey := schnorr.SerializePubKey(s.pubkey)
-
-			for _, sig := range input.TaprootScriptSpendSig {
-				if !bytes.Equal(sig.XOnlyPubKey, serverXOnlyPubkey) {
-					parsed, err := schnorr.ParsePubKey(sig.XOnlyPubKey)
-					if err != nil {
-						return fmt.Errorf("failed to parse pubkey: %s", err)
-					}
-					userPubkey = parsed
-					break
-				}
-			}
-
-			if userPubkey == nil {
-				return fmt.Errorf("redeem transaction is not signed")
-			}
-
-			vtxoPubkeyBytes, err := hex.DecodeString(vtxo.PubKey)
-			if err != nil {
-				return fmt.Errorf("failed to decode vtxo pubkey: %s", err)
-			}
-
-			vtxoTapKey, err := schnorr.ParsePubKey(vtxoPubkeyBytes)
-			if err != nil {
-				return fmt.Errorf("failed to parse vtxo pubkey: %s", err)
-=======
 		if vtxo.Swept {
 			return "", fmt.Errorf("vtxo already swept")
 		}
@@ -290,38 +260,37 @@
 		}
 
 		// verify that the user signs a forfeit closure
-		var userPubKey *secp256k1.PublicKey
-
-		aspXOnlyPubKey := schnorr.SerializePubKey(s.pubkey)
+		var userPubkey *secp256k1.PublicKey
+
+		serverXOnlyPubkey := schnorr.SerializePubKey(s.pubkey)
 
 		for _, sig := range input.TaprootScriptSpendSig {
-			if !bytes.Equal(sig.XOnlyPubKey, aspXOnlyPubKey) {
+			if !bytes.Equal(sig.XOnlyPubKey, serverXOnlyPubkey) {
 				parsed, err := schnorr.ParsePubKey(sig.XOnlyPubKey)
 				if err != nil {
 					return "", fmt.Errorf("failed to parse pubkey: %s", err)
 				}
-				userPubKey = parsed
+				userPubkey = parsed
 				break
->>>>>>> 12d666bf
 			}
 		}
 
-		if userPubKey == nil {
+		if userPubkey == nil {
 			return "", fmt.Errorf("redeem transaction is not signed")
 		}
 
-		vtxoPublicKeyBytes, err := hex.DecodeString(vtxo.Pubkey)
+		vtxoPubkeyBuf, err := hex.DecodeString(vtxo.PubKey)
 		if err != nil {
 			return "", fmt.Errorf("failed to decode vtxo pubkey: %s", err)
 		}
 
-		vtxoTapKey, err := schnorr.ParsePubKey(vtxoPublicKeyBytes)
+		vtxoPubkey, err := schnorr.ParsePubKey(vtxoPubkeyBuf)
 		if err != nil {
 			return "", fmt.Errorf("failed to parse vtxo pubkey: %s", err)
 		}
 
 		// verify witness utxo
-		pkscript, err := common.P2TRScript(vtxoTapKey)
+		pkscript, err := common.P2TRScript(vtxoPubkey)
 		if err != nil {
 			return "", fmt.Errorf("failed to get pkscript: %s", err)
 		}
@@ -345,15 +314,6 @@
 				ControlBlock:   ctrlBlock,
 				RevealedScript: tapscript.Script,
 			},
-<<<<<<< HEAD
-			PubKey:    vtxoPubkey,
-			Amount:    uint64(out.Value),
-			ExpireAt:  asyncPayData.expireAt,
-			RoundTxid: asyncPayData.roundTxid,
-			RedeemTx:  redeemTx,
-			CreatedAt: time.Now().Unix(),
-=======
->>>>>>> 12d666bf
 		})
 	}
 
@@ -433,7 +393,7 @@
 				Txid: redeemTxid,
 				VOut: uint32(outIndex),
 			},
-			Pubkey:    vtxoPubkey,
+			PubKey:    vtxoPubkey,
 			Amount:    uint64(out.Value),
 			ExpireAt:  expiration,
 			RoundTxid: roundTxid,
