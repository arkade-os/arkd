package application

import (
	"bytes"
	"context"
	"encoding/hex"
	"fmt"
	"runtime"
	"runtime/debug"
	"strconv"
	"strings"
	"sync"
	"time"

	"github.com/ark-network/ark/common"
	"github.com/ark-network/ark/common/bip322"
	"github.com/ark-network/ark/common/bitcointree"
	"github.com/ark-network/ark/common/note"
	"github.com/ark-network/ark/common/tree"
	"github.com/ark-network/ark/server/internal/core/domain"
	"github.com/ark-network/ark/server/internal/core/ports"
	"github.com/btcsuite/btcd/btcec/v2/schnorr"
	"github.com/btcsuite/btcd/btcutil"
	"github.com/btcsuite/btcd/btcutil/psbt"
	"github.com/btcsuite/btcd/chaincfg"
	"github.com/btcsuite/btcd/chaincfg/chainhash"
	"github.com/btcsuite/btcd/txscript"
	"github.com/btcsuite/btcd/wire"
	"github.com/btcsuite/btcwallet/waddrmgr"
	"github.com/decred/dcrd/dcrec/secp256k1/v4"
	"github.com/lightningnetwork/lnd/lnwallet/chainfee"
	log "github.com/sirupsen/logrus"
)

const (
	marketHourDelta   = 5 * time.Minute
	proofOfFundsDelta = 15 * time.Second
)

type covenantlessService struct {
	network             common.Network
	pubkey              *secp256k1.PublicKey
	vtxoTreeExpiry      common.RelativeLocktime
	roundInterval       int64
	unilateralExitDelay common.RelativeLocktime
	boardingExitDelay   common.RelativeLocktime

	wallet      ports.WalletService
	repoManager ports.RepoManager
	builder     ports.TxBuilder
	scanner     ports.BlockchainScanner
	sweeper     *sweeper

	txRequests *txRequestsQueue
	forfeitTxs *forfeitTxsMap

	eventsCh            chan domain.RoundEvent
	transactionEventsCh chan TransactionEvent

	// cached data for the current round
	currentRoundLock    sync.Mutex
	currentRound        *domain.Round
	treeSigningSessions map[string]*musigSigningSession

	// TODO derive this from wallet
	serverSigningKey    *secp256k1.PrivateKey
	serverSigningPubKey *secp256k1.PublicKey

	// allowZeroFees is a temporary flag letting to submit redeem txs with zero miner fees
	// this should be removed after we migrate to transactions version 3
	allowZeroFees bool

	numOfBoardingInputs    int
	numOfBoardingInputsMtx sync.RWMutex

	forfeitsBoardingSigsChan chan struct{}

	roundMaxParticipantsCount int64
	utxoMaxAmount             int64
	utxoMinAmount             int64
	vtxoMaxAmount             int64
	vtxoMinAmount             int64
}

func NewCovenantlessService(
	network common.Network,
	roundInterval int64,
	vtxoTreeExpiry, unilateralExitDelay, boardingExitDelay common.RelativeLocktime,
	walletSvc ports.WalletService, repoManager ports.RepoManager,
	builder ports.TxBuilder, scanner ports.BlockchainScanner,
	scheduler ports.SchedulerService,
	noteUriPrefix string,
	marketHourStartTime, marketHourEndTime time.Time,
	marketHourPeriod, marketHourRoundInterval time.Duration,
	allowZeroFees bool,
	roundMaxParticipantsCount int64,
	utxoMaxAmount int64,
	utxoMinAmount int64,
	vtxoMaxAmount int64,
	vtxoMinAmount int64,
) (Service, error) {
	pubkey, err := walletSvc.GetPubkey(context.Background())
	if err != nil {
		return nil, fmt.Errorf("failed to fetch pubkey: %s", err)
	}

	// Try to load market hours from DB first
	marketHour, err := repoManager.MarketHourRepo().Get(context.Background())
	if err != nil {
		return nil, fmt.Errorf("failed to get market hours from db: %w", err)
	}

	if marketHour == nil {
		marketHour = domain.NewMarketHour(marketHourStartTime, marketHourEndTime, marketHourPeriod, marketHourRoundInterval)
		if err := repoManager.MarketHourRepo().Upsert(context.Background(), *marketHour); err != nil {
			return nil, fmt.Errorf("failed to upsert initial market hours to db: %w", err)
		}
	}

	serverSigningKey, err := secp256k1.GeneratePrivateKey()
	if err != nil {
		return nil, fmt.Errorf("failed to generate ephemeral key: %s", err)
	}

	dustAmount, err := walletSvc.GetDustAmount(context.Background())
	if err != nil {
		return nil, fmt.Errorf("failed to get dust amount: %s", err)
	}
	if vtxoMinAmount < int64(dustAmount) {
		vtxoMinAmount = int64(dustAmount)
	}
	if utxoMinAmount < int64(dustAmount) {
		utxoMinAmount = int64(dustAmount)
	}

	svc := &covenantlessService{
<<<<<<< HEAD
		network:                  network,
		pubkey:                   pubkey,
		vtxoTreeExpiry:           vtxoTreeExpiry,
		roundInterval:            roundInterval,
		unilateralExitDelay:      unilateralExitDelay,
		wallet:                   walletSvc,
		repoManager:              repoManager,
		builder:                  builder,
		scanner:                  scanner,
		sweeper:                  newSweeper(walletSvc, repoManager, builder, scheduler, noteUriPrefix),
		txRequests:               newTxRequestsQueue(),
		forfeitTxs:               newForfeitTxsMap(builder),
		eventsCh:                 make(chan domain.RoundEvent),
		transactionEventsCh:      make(chan TransactionEvent),
		currentRoundLock:         sync.Mutex{},
		treeSigningSessions:      make(map[string]*musigSigningSession),
		boardingExitDelay:        boardingExitDelay,
		serverSigningKey:         serverSigningKey,
		serverSigningPubKey:      serverSigningKey.PubKey(),
		allowZeroFees:            allowZeroFees,
		forfeitsBoardingSigsChan: make(chan struct{}, 1),
=======
		network:                   network,
		pubkey:                    pubkey,
		vtxoTreeExpiry:            vtxoTreeExpiry,
		roundInterval:             roundInterval,
		unilateralExitDelay:       unilateralExitDelay,
		wallet:                    walletSvc,
		repoManager:               repoManager,
		builder:                   builder,
		scanner:                   scanner,
		sweeper:                   newSweeper(walletSvc, repoManager, builder, scheduler, noteUriPrefix),
		txRequests:                newTxRequestsQueue(),
		forfeitTxs:                newForfeitTxsMap(builder),
		eventsCh:                  make(chan domain.RoundEvent),
		transactionEventsCh:       make(chan TransactionEvent),
		currentRoundLock:          sync.Mutex{},
		treeSigningSessions:       make(map[string]*musigSigningSession),
		boardingExitDelay:         boardingExitDelay,
		nostrDefaultRelays:        nostrDefaultRelays,
		serverSigningKey:          serverSigningKey,
		serverSigningPubKey:       serverSigningKey.PubKey(),
		allowZeroFees:             allowZeroFees,
		forfeitsBoardingSigsChan:  make(chan struct{}, 1),
		roundMaxParticipantsCount: roundMaxParticipantsCount,
		utxoMaxAmount:             utxoMaxAmount,
		utxoMinAmount:             utxoMinAmount,
		vtxoMaxAmount:             vtxoMaxAmount,
		vtxoMinAmount:             vtxoMinAmount,
>>>>>>> 66ab612d
	}

	repoManager.RegisterEventsHandler(
		func(round *domain.Round) {
			go func() {
				defer func() {
					if r := recover(); r != nil {
						log.Errorf("recovered from panic in propagateEvents: %v", r)
					}
				}()

				svc.propagateEvents(round)
			}()

			go func() {
				defer func() {
					if r := recover(); r != nil {
						log.Errorf("recovered from panic in updateVtxoSet and scheduleSweepVtxosForRound: %v", r)
					}
				}()

				// utxo db must be updated before scheduling the sweep events
				svc.updateVtxoSet(round)
				svc.scheduleSweepVtxosForRound(round)
			}()
		},
	)

	if err := svc.restoreWatchingVtxos(); err != nil {
		return nil, fmt.Errorf("failed to restore watching vtxos: %s", err)
	}
	go svc.listenToScannerNotifications()
	return svc, nil
}

func (s *covenantlessService) Start() error {
	log.Debug("starting sweeper service")
	if err := s.sweeper.start(); err != nil {
		return err
	}

	log.Debug("starting app service")
	go s.start()
	return nil
}

func (s *covenantlessService) Stop() {
	s.sweeper.stop()
	// nolint
	vtxos, _ := s.repoManager.Vtxos().GetAllSweepableVtxos(context.Background())
	if len(vtxos) > 0 {
		s.stopWatchingVtxos(vtxos)
	}

	s.wallet.Close()
	log.Debug("closed connection to wallet")
	s.repoManager.Close()
	log.Debug("closed connection to db")
	close(s.eventsCh)
}

func (s *covenantlessService) SubmitRedeemTx(
	ctx context.Context, redeemTx string,
) (string, string, error) {
	redeemPtx, err := psbt.NewFromRawBytes(strings.NewReader(redeemTx), true)
	if err != nil {
		return "", "", fmt.Errorf("failed to parse redeem tx: %s", err)
	}

	vtxoRepo := s.repoManager.Vtxos()

	expiration := int64(0)
	roundTxid := ""

	ins := make([]common.VtxoInput, 0)

	ptx, err := psbt.NewFromRawBytes(strings.NewReader(redeemTx), true)
	if err != nil {
		return "", "", fmt.Errorf("failed to parse redeem tx: %s", err)
	}

	spentVtxoKeys := make([]domain.VtxoKey, 0, len(ptx.Inputs))
	for _, input := range ptx.UnsignedTx.TxIn {
		spentVtxoKeys = append(spentVtxoKeys, domain.VtxoKey{
			Txid: input.PreviousOutPoint.Hash.String(),
			VOut: input.PreviousOutPoint.Index,
		})
	}

	spentVtxos, err := vtxoRepo.GetVtxos(ctx, spentVtxoKeys)
	if err != nil {
		return "", "", fmt.Errorf("failed to get vtxos: %s", err)
	}

	if len(spentVtxos) != len(spentVtxoKeys) {
		return "", "", fmt.Errorf("some vtxos not found")
	}

	vtxoMap := make(map[wire.OutPoint]domain.Vtxo)
	for _, vtxo := range spentVtxos {
		hash, err := chainhash.NewHashFromStr(vtxo.Txid)
		if err != nil {
			return "", "", fmt.Errorf("failed to parse vtxo txid: %s", err)
		}
		vtxoMap[wire.OutPoint{Hash: *hash, Index: vtxo.VOut}] = vtxo
	}

	sumOfInputs := int64(0)
	for inputIndex, input := range ptx.Inputs {
		if input.WitnessUtxo == nil {
			return "", "", fmt.Errorf("missing witness utxo")
		}

		if len(input.TaprootLeafScript) == 0 {
			return "", "", fmt.Errorf("missing tapscript leaf")
		}

		tapscript := input.TaprootLeafScript[0]

		if len(input.TaprootScriptSpendSig) == 0 {
			return "", "", fmt.Errorf("missing tapscript spend sig")
		}

		outpoint := ptx.UnsignedTx.TxIn[inputIndex].PreviousOutPoint

		vtxo, exists := vtxoMap[outpoint]
		if !exists {
			return "", "", fmt.Errorf("vtxo not found")
		}

		// make sure we don't use the same vtxo twice
		delete(vtxoMap, outpoint)

		if vtxo.Spent {
			return "", "", fmt.Errorf("vtxo already spent")
		}

		if vtxo.Redeemed {
			return "", "", fmt.Errorf("vtxo already redeemed")
		}

		if vtxo.Swept {
			return "", "", fmt.Errorf("vtxo already swept")
		}

		sumOfInputs += input.WitnessUtxo.Value

		if inputIndex == 0 || vtxo.ExpireAt < expiration {
			roundTxid = vtxo.RoundTxid
			expiration = vtxo.ExpireAt
		}

		// verify that the user signs a forfeit closure
		var userPubkey *secp256k1.PublicKey

		serverXOnlyPubkey := schnorr.SerializePubKey(s.pubkey)

		for _, sig := range input.TaprootScriptSpendSig {
			if !bytes.Equal(sig.XOnlyPubKey, serverXOnlyPubkey) {
				parsed, err := schnorr.ParsePubKey(sig.XOnlyPubKey)
				if err != nil {
					return "", "", fmt.Errorf("failed to parse pubkey: %s", err)
				}
				userPubkey = parsed
				break
			}
		}

		if userPubkey == nil {
			return "", "", fmt.Errorf("redeem transaction is not signed")
		}

		vtxoPubkeyBuf, err := hex.DecodeString(vtxo.PubKey)
		if err != nil {
			return "", "", fmt.Errorf("failed to decode vtxo pubkey: %s", err)
		}

		vtxoPubkey, err := schnorr.ParsePubKey(vtxoPubkeyBuf)
		if err != nil {
			return "", "", fmt.Errorf("failed to parse vtxo pubkey: %s", err)
		}

		// verify witness utxo
		pkscript, err := common.P2TRScript(vtxoPubkey)
		if err != nil {
			return "", "", fmt.Errorf("failed to get pkscript: %s", err)
		}

		if !bytes.Equal(input.WitnessUtxo.PkScript, pkscript) {
			return "", "", fmt.Errorf("witness utxo script mismatch")
		}

		if input.WitnessUtxo.Value != int64(vtxo.Amount) {
			return "", "", fmt.Errorf("witness utxo value mismatch")
		}

		// verify forfeit closure script
		closure, err := tree.DecodeClosure(tapscript.Script)
		if err != nil {
			return "", "", fmt.Errorf("failed to decode forfeit closure: %s", err)
		}

		var locktime *common.AbsoluteLocktime

		switch c := closure.(type) {
		case *tree.CLTVMultisigClosure:
			locktime = &c.Locktime
		case *tree.MultisigClosure, *tree.ConditionMultisigClosure:
		default:
			return "", "", fmt.Errorf("invalid forfeit closure script")
		}

		if locktime != nil {
			blocktimestamp, err := s.wallet.GetCurrentBlockTime(ctx)
			if err != nil {
				return "", "", fmt.Errorf("failed to get current block time: %s", err)
			}
			if !locktime.IsSeconds() {
				if *locktime > common.AbsoluteLocktime(blocktimestamp.Height) {
					return "", "", fmt.Errorf("forfeit closure is CLTV locked, %d > %d (block time)", *locktime, blocktimestamp.Time)
				}
			} else {
				if *locktime > common.AbsoluteLocktime(blocktimestamp.Time) {
					return "", "", fmt.Errorf("forfeit closure is CLTV locked, %d > %d (block time)", *locktime, blocktimestamp.Time)
				}
			}
		}

		ctrlBlock, err := txscript.ParseControlBlock(tapscript.ControlBlock)
		if err != nil {
			return "", "", fmt.Errorf("failed to parse control block: %s", err)
		}

		ins = append(ins, common.VtxoInput{
			Outpoint: &outpoint,
			Tapscript: &waddrmgr.Tapscript{
				ControlBlock:   ctrlBlock,
				RevealedScript: tapscript.Script,
			},
		})
	}

	dust, err := s.wallet.GetDustAmount(ctx)
	if err != nil {
		return "", "", fmt.Errorf("failed to get dust threshold: %s", err)
	}

	outputs := ptx.UnsignedTx.TxOut

	sumOfOutputs := int64(0)
	for _, out := range outputs {
		sumOfOutputs += out.Value
		if out.Value < int64(dust) {
			return "", "", fmt.Errorf("output value is less than dust threshold")
		}

		if s.vtxoMaxAmount > 0 {
			if out.Value > s.vtxoMaxAmount {
				return "", "", fmt.Errorf("output amount is higher than max vtxo amount:%d", s.vtxoMaxAmount)
			}
		}
		if out.Value < s.vtxoMinAmount {
			return "", "", fmt.Errorf("output amount is lower than min utxo amount:%d", s.vtxoMinAmount)
		}
	}

	fees := sumOfInputs - sumOfOutputs
	if fees < 0 {
		return "", "", fmt.Errorf("invalid fees, inputs are less than outputs")
	}

	if !s.allowZeroFees {
		minFeeRate := s.wallet.MinRelayFeeRate(ctx)

		minFees, err := common.ComputeRedeemTxFee(chainfee.SatPerKVByte(minFeeRate), ins, len(outputs))
		if err != nil {
			return "", "", fmt.Errorf("failed to compute min fees: %s", err)
		}

		if fees < minFees {
			return "", "", fmt.Errorf("min relay fee not met, %d < %d", fees, minFees)
		}
	}

	// recompute redeem tx
	rebuiltRedeemTx, err := bitcointree.BuildRedeemTx(ins, outputs)
	if err != nil {
		return "", "", fmt.Errorf("failed to rebuild redeem tx: %s", err)
	}

	rebuiltPtx, err := psbt.NewFromRawBytes(strings.NewReader(rebuiltRedeemTx), true)
	if err != nil {
		return "", "", fmt.Errorf("failed to parse rebuilt redeem tx: %s", err)
	}

	rebuiltTxid := rebuiltPtx.UnsignedTx.TxID()
	redeemTxid := redeemPtx.UnsignedTx.TxID()
	if rebuiltTxid != redeemTxid {
		return "", "", fmt.Errorf("invalid redeem tx")
	}

	// verify the tapscript signatures
	if valid, _, err := s.builder.VerifyTapscriptPartialSigs(redeemTx); err != nil || !valid {
		return "", "", fmt.Errorf("invalid tx signature: %s", err)
	}

	if expiration == 0 {
		return "", "", fmt.Errorf("no valid vtxo found")
	}

	if roundTxid == "" {
		return "", "", fmt.Errorf("no valid vtxo found")
	}

	// sign the redeem tx

	signedRedeemTx, err := s.wallet.SignTransactionTapscript(ctx, redeemTx, nil)
	if err != nil {
		return "", "", fmt.Errorf("failed to sign redeem tx: %s", err)
	}

	// Create new vtxos, update spent vtxos state
	newVtxos := make([]domain.Vtxo, 0, len(redeemPtx.UnsignedTx.TxOut))
	for outIndex, out := range outputs {
		vtxoTapKey, err := schnorr.ParsePubKey(out.PkScript[2:])
		if err != nil {
			return "", "", fmt.Errorf("failed to parse vtxo taproot key: %s", err)
		}

		vtxoPubkey := hex.EncodeToString(schnorr.SerializePubKey(vtxoTapKey))

		newVtxos = append(newVtxos, domain.Vtxo{
			VtxoKey: domain.VtxoKey{
				Txid: redeemTxid,
				VOut: uint32(outIndex),
			},
			PubKey:    vtxoPubkey,
			Amount:    uint64(out.Value),
			ExpireAt:  expiration,
			RoundTxid: roundTxid,
			RedeemTx:  signedRedeemTx,
			CreatedAt: time.Now().Unix(),
		})
	}

	if err := s.repoManager.Vtxos().AddVtxos(ctx, newVtxos); err != nil {
		return "", "", fmt.Errorf("failed to add vtxos: %s", err)
	}
	log.Infof("added %d vtxos", len(newVtxos))
	if err := s.startWatchingVtxos(newVtxos); err != nil {
		log.WithError(err).Warn(
			"failed to start watching vtxos",
		)
	}
	log.Debugf("started watching %d vtxos", len(newVtxos))

	if err := s.repoManager.Vtxos().SpendVtxos(ctx, spentVtxoKeys, redeemTxid); err != nil {
		return "", "", fmt.Errorf("failed to spend vtxo: %s", err)
	}
	log.Infof("spent %d vtxos", len(spentVtxos))

	go func() {
		s.transactionEventsCh <- RedeemTransactionEvent{
			RedeemTxid:     redeemTxid,
			SpentVtxos:     spentVtxos,
			SpendableVtxos: newVtxos,
			TxHex:          signedRedeemTx,
		}
	}()

	return signedRedeemTx, redeemTxid, nil
}

func (s *covenantlessService) GetBoardingAddress(
	ctx context.Context, userPubkey *secp256k1.PublicKey,
) (address string, scripts []string, err error) {
	vtxoScript := bitcointree.NewDefaultVtxoScript(s.pubkey, userPubkey, s.boardingExitDelay)

	tapKey, _, err := vtxoScript.TapTree()
	if err != nil {
		return "", nil, fmt.Errorf("failed to get taproot key: %s", err)
	}

	addr, err := btcutil.NewAddressTaproot(
		schnorr.SerializePubKey(tapKey), s.chainParams(),
	)
	if err != nil {
		return "", nil, fmt.Errorf("failed to get address: %s", err)
	}

	scripts, err = vtxoScript.Encode()
	if err != nil {
		return "", nil, fmt.Errorf("failed to encode vtxo script: %s", err)
	}

	address = addr.EncodeAddress()

	return
}

func (s *covenantlessService) SpendNotes(ctx context.Context, notes []note.Note) (string, error) {
	notesRepo := s.repoManager.Notes()

	for _, note := range notes {
		// verify the note signature
		hash := note.Hash()

		valid, err := s.wallet.VerifyMessageSignature(ctx, hash, note.Signature)
		if err != nil {
			return "", fmt.Errorf("failed to verify note signature: %s", err)
		}

		if !valid {
			return "", fmt.Errorf("invalid note signature %s", note)
		}

		// verify that the note is spendable
		spent, err := notesRepo.Contains(ctx, note.ID)
		if err != nil {
			return "", fmt.Errorf("failed to check if note is spent: %s", err)
		}

		if spent {
			return "", fmt.Errorf("note already spent: %s", note)
		}
	}

	request, err := domain.NewTxRequest(make([]domain.Vtxo, 0))
	if err != nil {
		return "", fmt.Errorf("failed to create tx request: %s", err)
	}

	if err := s.txRequests.pushWithNotes(*request, notes); err != nil {
		return "", fmt.Errorf("failed to push tx requests: %s", err)
	}

	return request.Id, nil
}

func (s *covenantlessService) SpendVtxos(ctx context.Context, bip322signature bip322.Signature, message string, tapscripts map[string][]string) (string, error) {
	// the vtxo to swap for new ones
	vtxosInputs := make([]domain.Vtxo, 0)
	// the boarding utxos to add in the commitment tx
	boardingInputs := make([]ports.BoardingInput, 0)
	// the vtxos to recover (swept but unspent)
	recoveredVtxos := make([]domain.Vtxo, 0)

	// message should be timestamp
	parsedMessage, err := strconv.ParseInt(message, 10, 64)
	if err != nil {
		return "", fmt.Errorf("failed to parse message: %s", err)
	}

	now := time.Now()
	messageTimestamp := time.Unix(parsedMessage, 0)

	if now.Sub(messageTimestamp) > proofOfFundsDelta {
		return "", fmt.Errorf("message timestamp is too old")
	}

	boardingTxs := make(map[string]wire.MsgTx, 0) // txid -> txhex

	outpoints := bip322signature.GetOutpoints()

	// we need the prevout for verifying the BIP0322 signature
	prevouts := make(map[wire.OutPoint]*wire.TxOut)

	for _, outpoint := range outpoints {
		vtxoKey := domain.VtxoKey{
			Txid: outpoint.Hash.String(),
			VOut: outpoint.Index,
		}
		vtxosResult, err := s.repoManager.Vtxos().GetVtxos(ctx, []domain.VtxoKey{vtxoKey})
		if err != nil || len(vtxosResult) == 0 {
			// vtxo not found in db, check if it exists on-chain
			boardingUtxoTapscripts, ok := tapscripts[outpoint.String()]
			if !ok {
				return "", fmt.Errorf("no tapscripts found for outpoint %s", outpoint.String())
			}

			if _, ok := boardingTxs[vtxoKey.Txid]; !ok {
				// check if the tx exists and is confirmed
				txhex, err := s.wallet.GetTransaction(ctx, outpoint.Hash.String())
				if err != nil {
					return "", fmt.Errorf("failed to get tx %s: %s", vtxoKey.Txid, err)
				}

				var tx wire.MsgTx
				if err := tx.Deserialize(hex.NewDecoder(strings.NewReader(txhex))); err != nil {
					return "", fmt.Errorf("failed to deserialize tx %s: %s", vtxoKey.Txid, err)
				}

				confirmed, _, blocktime, err := s.wallet.IsTransactionConfirmed(ctx, vtxoKey.Txid)
				if err != nil {
					return "", fmt.Errorf("failed to check tx %s: %s", vtxoKey.Txid, err)
				}

				if !confirmed {
					return "", fmt.Errorf("tx %s not confirmed", vtxoKey.Txid)
				}

				vtxoScript, err := bitcointree.ParseVtxoScript(boardingUtxoTapscripts)
				if err != nil {
					return "", fmt.Errorf("failed to parse boarding descriptor: %s", err)
				}

				exitDelay, err := vtxoScript.SmallestExitDelay()
				if err != nil {
					return "", fmt.Errorf("failed to get exit delay: %s", err)
				}

				// if the exit path is available, forbid registering the boarding utxo
				if blocktime+exitDelay.Seconds() < now.Unix() {
					return "", fmt.Errorf("tx %s expired", vtxoKey.Txid)
				}

<<<<<<< HEAD
				boardingTxs[vtxoKey.Txid] = tx
=======
				if s.utxoMaxAmount > 0 {
					if tx.TxOut[input.VOut].Value > s.utxoMaxAmount {
						return "", fmt.Errorf("boarding input amount is higher than max utxo amount:%d", s.utxoMaxAmount)
					}
				}
				if tx.TxOut[input.VOut].Value < s.utxoMinAmount {
					return "", fmt.Errorf("boarding input amount is lower than min utxo amount:%d", s.utxoMinAmount)
				}

				boardingTxs[input.Txid] = tx
>>>>>>> 66ab612d
			}

			tx := boardingTxs[vtxoKey.Txid]
			prevout := tx.TxOut[vtxoKey.VOut]
			prevouts[outpoint] = prevout
			boardingInput, err := s.newBoardingInput(tx, ports.Input{
				VtxoKey:    vtxoKey,
				Tapscripts: boardingUtxoTapscripts,
			})
			if err != nil {
				return "", err
			}

			boardingInputs = append(boardingInputs, *boardingInput)
			continue
		}

		vtxo := vtxosResult[0]
		if vtxo.Spent {
			return "", fmt.Errorf("input %s:%d already spent", vtxo.Txid, vtxo.VOut)
		}

		if vtxo.Redeemed {
			return "", fmt.Errorf("input %s:%d already redeemed", vtxo.Txid, vtxo.VOut)
		}

		// set the prevout
		pubkeyBytes, err := hex.DecodeString(vtxo.PubKey)
		if err != nil {
			return "", fmt.Errorf("failed to decode script pubkey: %s", err)
		}

		pubkey, err := schnorr.ParsePubKey(pubkeyBytes)
		if err != nil {
			return "", fmt.Errorf("failed to parse pubkey: %s", err)
		}

		pkScript, err := common.P2TRScript(pubkey)
		if err != nil {
			return "", fmt.Errorf("failed to create p2tr script: %s", err)
		}

		prevouts[outpoint] = &wire.TxOut{
			Value:    int64(vtxo.Amount),
			PkScript: pkScript,
		}

		if vtxo.Swept {
			// the user is asking for recovery of the vtxo
			recoveredVtxos = append(recoveredVtxos, vtxo)
			continue
		}

		vtxoTapscripts, ok := tapscripts[outpoint.String()]
		if !ok {
			return "", fmt.Errorf("no tapscripts found for outpoint %s", outpoint.String())
		}

		vtxoScript, err := bitcointree.ParseVtxoScript(vtxoTapscripts)
		if err != nil {
			return "", fmt.Errorf("failed to parse boarding descriptor: %s", err)
		}

		tapKey, _, err := vtxoScript.TapTree()
		if err != nil {
			return "", fmt.Errorf("failed to get taproot key: %s", err)
		}

		expectedTapKey, err := vtxo.TapKey()
		if err != nil {
			return "", fmt.Errorf("failed to get taproot key: %s", err)
		}

		if !bytes.Equal(schnorr.SerializePubKey(tapKey), schnorr.SerializePubKey(expectedTapKey)) {
			return "", fmt.Errorf("descriptor does not match vtxo pubkey")
		}

		vtxosInputs = append(vtxosInputs, vtxo)
	}

	prevoutFetcher := txscript.NewMultiPrevOutFetcher(prevouts)

	if err := bip322signature.Verify(message, prevoutFetcher); err != nil {
		return "", fmt.Errorf("invalid BIP0322 proof of funds: %s", err)
	}

	request, err := domain.NewTxRequest(vtxosInputs)
	if err != nil {
		return "", err
	}

	if err := s.txRequests.push(*request, boardingInputs, recoveredVtxos); err != nil {
		return "", err
	}
	return request.Id, nil
}

func (s *covenantlessService) newBoardingInput(tx wire.MsgTx, input ports.Input) (*ports.BoardingInput, error) {
	if len(tx.TxOut) <= int(input.VtxoKey.VOut) {
		return nil, fmt.Errorf("output not found")
	}

	output := tx.TxOut[input.VtxoKey.VOut]

	boardingScript, err := bitcointree.ParseVtxoScript(input.Tapscripts)
	if err != nil {
		return nil, fmt.Errorf("failed to parse boarding descriptor: %s", err)
	}

	tapKey, _, err := boardingScript.TapTree()
	if err != nil {
		return nil, fmt.Errorf("failed to get taproot key: %s", err)
	}

	expectedScriptPubkey, err := common.P2TRScript(tapKey)
	if err != nil {
		return nil, fmt.Errorf("failed to get script pubkey: %s", err)
	}

	if !bytes.Equal(output.PkScript, expectedScriptPubkey) {
		return nil, fmt.Errorf("descriptor does not match script in transaction output")
	}

	if err := boardingScript.Validate(s.pubkey, s.unilateralExitDelay); err != nil {
		return nil, err
	}

	return &ports.BoardingInput{
		Amount: uint64(output.Value),
		Input:  input,
	}, nil
}

func (s *covenantlessService) ClaimVtxos(ctx context.Context, creds string, receivers []domain.Receiver, musig2Data *tree.Musig2) error {
	// Check credentials
	request, ok := s.txRequests.view(creds)
	if !ok {
		return fmt.Errorf("invalid credentials")
	}

	dustAmount, err := s.wallet.GetDustAmount(ctx)
	if err != nil {
		return fmt.Errorf("unable to verify receiver amount, failed to get dust: %s", err)
	}

	hasOffChainReceiver := false

	for _, rcv := range receivers {
		if rcv.Amount <= dustAmount {
			return fmt.Errorf("receiver amount must be greater than dust amount %d", dustAmount)
		}

		if s.vtxoMaxAmount > 0 {
			if rcv.Amount > uint64(s.vtxoMaxAmount) {
				return fmt.Errorf("receiver amount is higher than max vtxo amount:%d", s.vtxoMaxAmount)
			}
		}
		if rcv.Amount < uint64(s.vtxoMinAmount) {
			return fmt.Errorf("receiver amount is lower than min vtxo amount:%d", s.vtxoMinAmount)
		}

		if !rcv.IsOnchain() {
			hasOffChainReceiver = true
		}
	}

	var data *tree.Musig2

	if hasOffChainReceiver {
		if musig2Data == nil {
			return fmt.Errorf("musig2 data is required for offchain receivers")
		}

		// check if the server pubkey has been set as cosigner
		serverPubKeyHex := hex.EncodeToString(s.serverSigningPubKey.SerializeCompressed())
		for _, pubkey := range musig2Data.CosignersPublicKeys {
			if pubkey == serverPubKeyHex {
				return fmt.Errorf("server pubkey already in musig2 data")
			}
		}

		data = musig2Data
	}

	if err := request.AddReceivers(receivers); err != nil {
		return err
	}

	return s.txRequests.update(*request, data)
}

func (s *covenantlessService) UpdateTxRequestStatus(_ context.Context, id string) error {
	return s.txRequests.updatePingTimestamp(id)
}

func (s *covenantlessService) SignVtxos(ctx context.Context, forfeitTxs []string) error {
	if len(forfeitTxs) <= 0 {
		return nil
	}

	if err := s.forfeitTxs.sign(forfeitTxs); err != nil {
		return err
	}

	go func() {
		s.currentRoundLock.Lock()
		round := s.currentRound
		s.currentRoundLock.Unlock()
		s.checkForfeitsAndBoardingSigsSent(round)
	}()

	return nil
}

func (s *covenantlessService) SignRoundTx(ctx context.Context, signedRoundTx string) error {
	numSignedInputs, err := s.builder.CountSignedTaprootInputs(signedRoundTx)
	if err != nil {
		return fmt.Errorf("failed to count number of signed boarding inputs: %s", err)
	}
	if numSignedInputs == 0 {
		return nil
	}

	s.currentRoundLock.Lock()
	defer s.currentRoundLock.Unlock()
	currentRound := s.currentRound

	combined, err := s.builder.VerifyAndCombinePartialTx(currentRound.UnsignedTx, signedRoundTx)
	if err != nil {
		return fmt.Errorf("failed to verify and combine partial tx: %s", err)
	}

	s.currentRound.UnsignedTx = combined

	go func() {
		s.currentRoundLock.Lock()
		round := s.currentRound
		s.currentRoundLock.Unlock()
		s.checkForfeitsAndBoardingSigsSent(round)
	}()

	return nil
}

func (s *covenantlessService) checkForfeitsAndBoardingSigsSent(currentRound *domain.Round) {
	roundTx, _ := psbt.NewFromRawBytes(strings.NewReader(currentRound.UnsignedTx), true)
	numOfInputsSigned := 0
	for _, v := range roundTx.Inputs {
		if len(v.TaprootScriptSpendSig) > 0 {
			if len(v.TaprootScriptSpendSig[0].Signature) > 0 {
				numOfInputsSigned++
			}
		}
	}

	// Condition: all forfeit txs are signed and
	// the number of signed boarding inputs matches
	// numOfBoardingInputs we expect
	s.numOfBoardingInputsMtx.RLock()
	numOfBoardingInputs := s.numOfBoardingInputs
	s.numOfBoardingInputsMtx.RUnlock()
	if s.forfeitTxs.allSigned() && numOfBoardingInputs == numOfInputsSigned {
		select {
		case s.forfeitsBoardingSigsChan <- struct{}{}:
		default:
		}
	}
}

func (s *covenantlessService) ListVtxos(ctx context.Context, address string) ([]domain.Vtxo, []domain.Vtxo, error) {
	decodedAddress, err := common.DecodeAddress(address)
	if err != nil {
		return nil, nil, fmt.Errorf("failed to decode address: %s", err)
	}

	if !bytes.Equal(schnorr.SerializePubKey(decodedAddress.Server), schnorr.SerializePubKey(s.pubkey)) {
		return nil, nil, fmt.Errorf("address does not match server pubkey")
	}

	pubkey := hex.EncodeToString(schnorr.SerializePubKey(decodedAddress.VtxoTapKey))

	return s.repoManager.Vtxos().GetAllVtxos(ctx, pubkey)
}

func (s *covenantlessService) GetEventsChannel(ctx context.Context) <-chan domain.RoundEvent {
	return s.eventsCh
}

func (s *covenantlessService) GetTransactionEventsChannel(ctx context.Context) <-chan TransactionEvent {
	return s.transactionEventsCh
}

func (s *covenantlessService) GetRoundByTxid(ctx context.Context, roundTxid string) (*domain.Round, error) {
	return s.repoManager.Rounds().GetRoundWithTxid(ctx, roundTxid)
}

func (s *covenantlessService) GetRoundById(ctx context.Context, id string) (*domain.Round, error) {
	return s.repoManager.Rounds().GetRoundWithId(ctx, id)
}

func (s *covenantlessService) GetCurrentRound(ctx context.Context) (*domain.Round, error) {
	return domain.NewRoundFromEvents(s.currentRound.Events()), nil
}

func (s *covenantlessService) GetInfo(ctx context.Context) (*ServiceInfo, error) {
	pubkey := hex.EncodeToString(s.pubkey.SerializeCompressed())

	dust, err := s.wallet.GetDustAmount(ctx)
	if err != nil {
		return nil, fmt.Errorf("failed to get dust amount: %s", err)
	}

	forfeitAddr, err := s.wallet.GetForfeitAddress(ctx)
	if err != nil {
		return nil, fmt.Errorf("failed to get forfeit address: %s", err)
	}

	marketHourConfig, err := s.repoManager.MarketHourRepo().Get(ctx)
	if err != nil {
		return nil, err
	}

	marketHourNextStart, marketHourNextEnd, err := calcNextMarketHour(
		marketHourConfig.StartTime,
		marketHourConfig.EndTime,
		marketHourConfig.Period,
		marketHourDelta,
		time.Now(),
	)
	if err != nil {
		return nil, err
	}

	return &ServiceInfo{
		PubKey:              pubkey,
		VtxoTreeExpiry:      int64(s.vtxoTreeExpiry.Value),
		UnilateralExitDelay: int64(s.unilateralExitDelay.Value),
		RoundInterval:       s.roundInterval,
		Network:             s.network.Name,
		Dust:                dust,
		ForfeitAddress:      forfeitAddr,
		NextMarketHour: &NextMarketHour{
			StartTime:     marketHourNextStart,
			EndTime:       marketHourNextEnd,
			Period:        marketHourConfig.Period,
			RoundInterval: marketHourConfig.RoundInterval,
		},
	}, nil
}

func (s *covenantlessService) GetTxRequestQueue(
	ctx context.Context, requestIds ...string,
) ([]TxRequestInfo, error) {
	requests, err := s.txRequests.viewAll(requestIds)
	if err != nil {
		return nil, err
	}

	txReqsInfo := make([]TxRequestInfo, 0, len(requests))
	for _, request := range requests {
		signingType := "branch"
		cosigners := make([]string, 0)
		if request.musig2Data != nil {
			if request.musig2Data.SigningType == tree.SignAll {
				signingType = "all"
			}
			cosigners = request.musig2Data.CosignersPublicKeys
		}

		receivers := make([]struct {
			Address string
			Amount  uint64
		}, 0, len(request.Receivers))
		for _, receiver := range request.Receivers {
			if len(receiver.OnchainAddress) > 0 {
				receivers = append(receivers, struct {
					Address string
					Amount  uint64
				}{
					Address: receiver.OnchainAddress,
					Amount:  receiver.Amount,
				})
				continue
			}

			pubkey, err := hex.DecodeString(receiver.PubKey)
			if err != nil {
				return nil, fmt.Errorf("failed to decode pubkey: %s", err)
			}

			vtxoTapKey, err := schnorr.ParsePubKey(pubkey)
			if err != nil {
				return nil, fmt.Errorf("failed to parse pubkey: %s", err)
			}

			address := common.Address{
				HRP:        s.network.Addr,
				Server:     s.pubkey,
				VtxoTapKey: vtxoTapKey,
			}

			addressStr, err := address.Encode()
			if err != nil {
				return nil, fmt.Errorf("failed to encode address: %s", err)
			}

			receivers = append(receivers, struct {
				Address string
				Amount  uint64
			}{
				Address: addressStr,
				Amount:  receiver.Amount,
			})
		}

		txReqsInfo = append(txReqsInfo, TxRequestInfo{
			Id:             request.Id,
			CreatedAt:      request.timestamp,
			Receivers:      receivers,
			Inputs:         request.Inputs,
			BoardingInputs: request.boardingInputs,
			Notes:          request.notes,
			LastPing:       request.pingTimestamp,
			SigningType:    signingType,
			Cosigners:      cosigners,
		})
	}

	return txReqsInfo, nil
}

func (s *covenantlessService) DeleteTxRequests(
	ctx context.Context, requestIds ...string,
) error {
	if len(requestIds) == 0 {
		return s.txRequests.deleteAll()
	}

	return s.txRequests.delete(requestIds)
}

func calcNextMarketHour(marketHourStartTime, marketHourEndTime time.Time, period, marketHourDelta time.Duration, now time.Time) (time.Time, time.Time, error) {
	// Validate input parameters
	if period <= 0 {
		return time.Time{}, time.Time{}, fmt.Errorf("period must be greater than 0")
	}
	if !marketHourEndTime.After(marketHourStartTime) {
		return time.Time{}, time.Time{}, fmt.Errorf("market hour end time must be after start time")
	}

	// Calculate the duration of the market hour
	duration := marketHourEndTime.Sub(marketHourStartTime)

	// Calculate the number of periods since the initial marketHourStartTime
	elapsed := now.Sub(marketHourStartTime)
	var n int64
	if elapsed >= 0 {
		n = int64(elapsed / period)
	} else {
		n = int64((elapsed - period + 1) / period)
	}

	// Calculate the current market hour start and end times
	currentStartTime := marketHourStartTime.Add(time.Duration(n) * period)
	currentEndTime := currentStartTime.Add(duration)

	// Adjust if now is before the currentStartTime
	if now.Before(currentStartTime) {
		n -= 1
		currentStartTime = marketHourStartTime.Add(time.Duration(n) * period)
		currentEndTime = currentStartTime.Add(duration)
	}

	timeUntilEnd := currentEndTime.Sub(now)

	if !now.Before(currentStartTime) && now.Before(currentEndTime) && timeUntilEnd >= marketHourDelta {
		// Return the current market hour
		return currentStartTime, currentEndTime, nil
	} else {
		// Move to the next market hour
		n += 1
		nextStartTime := marketHourStartTime.Add(time.Duration(n) * period)
		nextEndTime := nextStartTime.Add(duration)
		return nextStartTime, nextEndTime, nil
	}
}

func (s *covenantlessService) RegisterCosignerNonces(
	ctx context.Context, roundID string, pubkey *secp256k1.PublicKey, encodedNonces string,
) error {
	session, ok := s.treeSigningSessions[roundID]
	if !ok {
		return fmt.Errorf(`signing session not found for round "%s"`, roundID)
	}

	userPubkey := hex.EncodeToString(pubkey.SerializeCompressed())
	if _, ok := session.cosigners[userPubkey]; !ok {
		return fmt.Errorf(`cosigner %s not found for round "%s"`, userPubkey, roundID)
	}

	nonces, err := bitcointree.DecodeNonces(hex.NewDecoder(strings.NewReader(encodedNonces)))
	if err != nil {
		return fmt.Errorf("failed to decode nonces: %s", err)
	}
	session.lock.Lock()
	defer session.lock.Unlock()

	if _, ok := session.nonces[pubkey]; ok {
		return nil // skip if we already have nonces for this pubkey
	}

	session.nonces[pubkey] = nonces

	if len(session.nonces) == session.nbCosigners-1 { // exclude the server
		go func() {
			session.nonceDoneC <- struct{}{}
		}()
	}

	return nil
}

func (s *covenantlessService) RegisterCosignerSignatures(
	ctx context.Context, roundID string, pubkey *secp256k1.PublicKey, encodedSignatures string,
) error {
	session, ok := s.treeSigningSessions[roundID]
	if !ok {
		return fmt.Errorf(`signing session not found for round "%s"`, roundID)
	}

	userPubkey := hex.EncodeToString(pubkey.SerializeCompressed())
	if _, ok := session.cosigners[userPubkey]; !ok {
		return fmt.Errorf(`cosigner %s not found for round "%s"`, userPubkey, roundID)
	}

	signatures, err := bitcointree.DecodeSignatures(hex.NewDecoder(strings.NewReader(encodedSignatures)))
	if err != nil {
		return fmt.Errorf("failed to decode signatures: %s", err)
	}

	session.lock.Lock()
	defer session.lock.Unlock()

	if _, ok := session.signatures[pubkey]; ok {
		return nil // skip if we already have signatures for this pubkey
	}

	session.signatures[pubkey] = signatures

	if len(session.signatures) == session.nbCosigners-1 { // exclude the server
		go func() {
			session.sigDoneC <- struct{}{}
		}()
	}

	return nil
}

func (s *covenantlessService) start() {
	defer func() {
		if r := recover(); r != nil {
			log.Errorf("recovered from panic in start: %v", r)
		}
	}()

	s.startRound()
}

func (s *covenantlessService) startRound() {
	// reset the forfeit txs map to avoid polluting the next batch of forfeits transactions
	s.forfeitTxs.reset()

	dustAmount, err := s.wallet.GetDustAmount(context.Background())
	if err != nil {
		log.WithError(err).Warn("failed to get dust amount")
		return
	}

	round := domain.NewRound(dustAmount)
	//nolint:all
	round.StartRegistration()
	s.currentRound = round
	close(s.forfeitsBoardingSigsChan)
	s.forfeitsBoardingSigsChan = make(chan struct{}, 1)

	defer func() {
		roundEndTime := time.Now().Add(time.Duration(s.roundInterval) * time.Second)
		sleepingTime := s.roundInterval / 6
		if sleepingTime < 1 {
			sleepingTime = 1
		}
		time.Sleep(time.Duration(sleepingTime) * time.Second)
		s.startFinalization(roundEndTime)
	}()

	log.Debugf("started registration stage for new round: %s", round.Id)
}
func (s *covenantlessService) startFinalization(roundEndTime time.Time) {
	log.Debugf("started finalization stage for round: %s", s.currentRound.Id)
	ctx := context.Background()
	round := s.currentRound

	roundRemainingDuration := time.Duration((s.roundInterval/3)*2-1) * time.Second
	thirdOfRemainingDuration := roundRemainingDuration / 3

	var notes []note.Note
	var recoveredVtxos []domain.Vtxo
	var roundAborted bool
	defer func() {
		delete(s.treeSigningSessions, round.Id)
		if roundAborted {
			s.startRound()
			return
		}

		if err := s.saveEvents(ctx, round.Id, round.Events()); err != nil {
			log.WithError(err).Warn("failed to store new round events")
		}

		if round.IsFailed() {
			s.startRound()
			return
		}

		s.finalizeRound(notes, recoveredVtxos, roundEndTime)
	}()

	if round.IsFailed() {
		return
	}

	// TODO: understand how many tx requests must be popped from the queue and actually registered for the round
	num := s.txRequests.len()
	if num == 0 {
		roundAborted = true
		err := fmt.Errorf("no tx requests registered")
		round.Fail(fmt.Errorf("round aborted: %s", err))
		log.WithError(err).Debugf("round %s aborted", round.Id)
		return
	}
	if num > s.roundMaxParticipantsCount {
		num = s.roundMaxParticipantsCount
	}
	requests, boardingInputs, redeeemedNotes, musig2data, vtxosToRecover := s.txRequests.pop(num)
	// save notes and recovered vtxos for finalize function
	notes = redeeemedNotes
	recoveredVtxos = vtxosToRecover
	s.numOfBoardingInputsMtx.Lock()
	s.numOfBoardingInputs = len(boardingInputs)
	s.numOfBoardingInputsMtx.Unlock()

	if _, err := round.RegisterTxRequests(requests); err != nil {
		round.Fail(fmt.Errorf("failed to register tx requests: %s", err))
		log.WithError(err).Warn("failed to register tx requests")
		return
	}

	connectorAddresses, err := s.repoManager.Rounds().GetSweptRoundsConnectorAddress(ctx)
	if err != nil {
		round.Fail(fmt.Errorf("failed to retrieve swept rounds: %s", err))
		log.WithError(err).Warn("failed to retrieve swept rounds")
		return
	}

	// add server pubkey in musig2data and count the number of unique keys
	uniqueSignerPubkeys := make(map[string]struct{})
	serverPubKeyHex := hex.EncodeToString(s.serverSigningPubKey.SerializeCompressed())
	for _, data := range musig2data {
		if data == nil {
			continue
		}
		for _, pubkey := range data.CosignersPublicKeys {
			uniqueSignerPubkeys[pubkey] = struct{}{}
		}
		data.CosignersPublicKeys = append(data.CosignersPublicKeys, serverPubKeyHex)
	}
	log.Debugf("building tx for round %s", round.Id)
	unsignedRoundTx, vtxoTree, connectorAddress, connectors, err := s.builder.BuildRoundTx(
		s.pubkey, requests, boardingInputs, connectorAddresses, musig2data,
	)
	if err != nil {
		round.Fail(fmt.Errorf("failed to create round tx: %s", err))
		log.WithError(err).Warn("failed to create round tx")
		return
	}
	log.Debugf("round tx created for round %s", round.Id)

	if err := s.forfeitTxs.init(connectors, requests); err != nil {
		round.Fail(fmt.Errorf("failed to initialize forfeit txs: %s", err))
		log.WithError(err).Warn("failed to initialize forfeit txs")
		return
	}

	if len(vtxoTree) > 0 {
		sweepClosure := tree.CSVMultisigClosure{
			MultisigClosure: tree.MultisigClosure{PubKeys: []*secp256k1.PublicKey{s.pubkey}},
			Locktime:        s.vtxoTreeExpiry,
		}

		sweepScript, err := sweepClosure.Script()
		if err != nil {
			return
		}

		unsignedPsbt, err := psbt.NewFromRawBytes(strings.NewReader(unsignedRoundTx), true)
		if err != nil {
			round.Fail(fmt.Errorf("failed to parse round tx: %s", err))
			log.WithError(err).Warn("failed to parse round tx")
			return
		}

		sharedOutputAmount := unsignedPsbt.UnsignedTx.TxOut[0].Value

		sweepLeaf := txscript.NewBaseTapLeaf(sweepScript)
		sweepTapTree := txscript.AssembleTaprootScriptTree(sweepLeaf)
		root := sweepTapTree.RootNode.TapHash()

		coordinator, err := bitcointree.NewTreeCoordinatorSession(sharedOutputAmount, vtxoTree, root.CloneBytes())
		if err != nil {
			round.Fail(fmt.Errorf("failed to create tree coordinator: %s", err))
			log.WithError(err).Warn("failed to create tree coordinator")
			return
		}

		serverSignerSession := bitcointree.NewTreeSignerSession(s.serverSigningKey)
		if err := serverSignerSession.Init(root.CloneBytes(), sharedOutputAmount, vtxoTree); err != nil {
			round.Fail(fmt.Errorf("failed to create tree signer session: %s", err))
			log.WithError(err).Warn("failed to create tree signer session")
			return
		}

		nonces, err := serverSignerSession.GetNonces()
		if err != nil {
			round.Fail(fmt.Errorf("failed to get nonces: %s", err))
			log.WithError(err).Warn("failed to get nonces")
			return
		}

		coordinator.AddNonce(s.serverSigningPubKey, nonces)

		signingSession := newMusigSigningSession(uniqueSignerPubkeys)
		s.treeSigningSessions[round.Id] = signingSession

		log.Debugf("signing session created for round %s with %d signers", round.Id, len(uniqueSignerPubkeys))

		s.currentRound.UnsignedTx = unsignedRoundTx
		// send back the unsigned tree & all cosigners pubkeys
		listOfCosignersPubkeys := make([]string, 0, len(uniqueSignerPubkeys))
		for pubkey := range uniqueSignerPubkeys {
			listOfCosignersPubkeys = append(listOfCosignersPubkeys, pubkey)
		}

		s.propagateRoundSigningStartedEvent(vtxoTree, listOfCosignersPubkeys)

		noncesTimer := time.NewTimer(thirdOfRemainingDuration)

		select {
		case <-noncesTimer.C:
			err := fmt.Errorf(
				"musig2 signing session timed out (nonce collection), collected %d/%d nonces",
				len(signingSession.nonces), len(uniqueSignerPubkeys),
			)
			round.Fail(err)
			log.Warn(err)
			return
		case <-signingSession.nonceDoneC:
			noncesTimer.Stop()
			for pubkey, nonce := range signingSession.nonces {
				coordinator.AddNonce(pubkey, nonce)
			}
		}

		log.Debugf("nonces collected for round %s", round.Id)

		aggregatedNonces, err := coordinator.AggregateNonces()
		if err != nil {
			round.Fail(fmt.Errorf("failed to aggregate nonces: %s", err))
			log.WithError(err).Warn("failed to aggregate nonces")
			return
		}

		log.Debugf("nonces aggregated for round %s", round.Id)

		serverSignerSession.SetAggregatedNonces(aggregatedNonces)

		// send the combined nonces to the clients
		s.propagateRoundSigningNoncesGeneratedEvent(aggregatedNonces)

		// sign the tree as server
		serverTreeSigs, err := serverSignerSession.Sign()
		if err != nil {
			round.Fail(fmt.Errorf("failed to sign tree: %s", err))
			log.WithError(err).Warn("failed to sign tree")
			return
		}
		coordinator.AddSignatures(s.serverSigningPubKey, serverTreeSigs)

		log.Debugf("tree signed by us for round %s", round.Id)

		signaturesTimer := time.NewTimer(thirdOfRemainingDuration)

		log.Debugf("waiting for cosigners to sign the tree")

		select {
		case <-signaturesTimer.C:
			err := fmt.Errorf(
				"musig2 signing session timed out (signatures collection), collected %d/%d signatures",
				len(signingSession.signatures), len(uniqueSignerPubkeys),
			)
			round.Fail(err)
			log.Warn(err)
			return
		case <-signingSession.sigDoneC:
			signaturesTimer.Stop()
			for pubkey, sig := range signingSession.signatures {
				coordinator.AddSignatures(pubkey, sig)
			}
		}

		log.Debugf("signatures collected for round %s", round.Id)

		signedTree, err := coordinator.SignTree()
		if err != nil {
			round.Fail(fmt.Errorf("failed to aggregate tree signatures: %s", err))
			log.WithError(err).Warn("failed to aggregate tree signatures")
			return
		}

		log.Debugf("vtxo tree signed for round %s", round.Id)

		vtxoTree = signedTree
	}

	_, err = round.StartFinalization(
		connectorAddress, connectors, vtxoTree, unsignedRoundTx, s.forfeitTxs.connectorsIndex,
	)
	if err != nil {
		round.Fail(fmt.Errorf("failed to start finalization: %s", err))
		log.WithError(err).Warn("failed to start finalization")
		return
	}

	log.Debugf("started finalization stage for round: %s", round.Id)
}

func (s *covenantlessService) propagateRoundSigningStartedEvent(unsignedVtxoTree tree.TxTree, cosignersPubkeys []string) {
	ev := RoundSigningStarted{
		Id:               s.currentRound.Id,
		UnsignedVtxoTree: unsignedVtxoTree,
		UnsignedRoundTx:  s.currentRound.UnsignedTx,
		CosignersPubkeys: cosignersPubkeys,
	}

	s.eventsCh <- ev
}

func (s *covenantlessService) propagateRoundSigningNoncesGeneratedEvent(combinedNonces bitcointree.TreeNonces) {
	ev := RoundSigningNoncesGenerated{
		Id:     s.currentRound.Id,
		Nonces: combinedNonces,
	}

	s.eventsCh <- ev
}

func (s *covenantlessService) finalizeRound(notes []note.Note, recoveredVtxos []domain.Vtxo, roundEndTime time.Time) {
	defer s.startRound()

	ctx := context.Background()
	s.currentRoundLock.Lock()
	round := s.currentRound
	s.currentRoundLock.Unlock()
	if round.IsFailed() {
		return
	}

	var changes []domain.RoundEvent
	defer func() {
		if err := s.saveEvents(ctx, round.Id, changes); err != nil {
			log.WithError(err).Warn("failed to store new round events")
			return
		}
	}()

	roundTx, err := psbt.NewFromRawBytes(strings.NewReader(round.UnsignedTx), true)
	if err != nil {
		log.Debugf("failed to parse round tx: %s", round.UnsignedTx)
		changes = round.Fail(fmt.Errorf("failed to parse round tx: %s", err))
		log.WithError(err).Warn("failed to parse round tx")
		return
	}
	includesBoardingInputs := false
	for _, in := range roundTx.Inputs {
		// TODO: this is ok as long as the server doesn't use taproot address too!
		// We need to find a better way to understand if an in input is ours or if
		// it's a boarding one.
		scriptType := txscript.GetScriptClass(in.WitnessUtxo.PkScript)
		if scriptType == txscript.WitnessV1TaprootTy {
			includesBoardingInputs = true
			break
		}
	}

	txToSign := round.UnsignedTx
	boardingInputs := make([]domain.VtxoKey, 0)
	forfeitTxs := make([]string, 0)

	if len(s.forfeitTxs.forfeitTxs) > 0 || includesBoardingInputs {
		remainingTime := time.Until(roundEndTime)
		select {
		case <-s.forfeitsBoardingSigsChan:
			log.Debug("all forfeit txs and boarding inputs signatures have been sent")
		case <-time.After(remainingTime):
			log.Debug("timeout waiting for forfeit txs and boarding inputs signatures")
		}

		s.currentRoundLock.Lock()
		round := s.currentRound
		s.currentRoundLock.Unlock()

		roundTx, err := psbt.NewFromRawBytes(strings.NewReader(round.UnsignedTx), true)
		if err != nil {
			log.Debugf("failed to parse round tx: %s", round.UnsignedTx)
			changes = round.Fail(fmt.Errorf("failed to parse round tx: %s", err))
			log.WithError(err).Warn("failed to parse round tx")
			return
		}
		txToSign = round.UnsignedTx

		forfeitTxs, err = s.forfeitTxs.pop()
		if err != nil {
			changes = round.Fail(fmt.Errorf("failed to finalize round: %s", err))
			log.WithError(err).Warn("failed to finalize round")
			return
		}

		if err := s.verifyForfeitTxsSigs(forfeitTxs); err != nil {
			changes = round.Fail(err)
			log.WithError(err).Warn("failed to validate forfeit txs")
			return
		}

		boardingInputsIndexes := make([]int, 0)
		for i, in := range roundTx.Inputs {
			if len(in.TaprootLeafScript) > 0 {
				if len(in.TaprootScriptSpendSig) == 0 {
					err = fmt.Errorf("missing tapscript spend sig for input %d", i)
					changes = round.Fail(err)
					log.WithError(err).Warn("missing boarding sig")
					return
				}

				boardingInputsIndexes = append(boardingInputsIndexes, i)
				boardingInputs = append(boardingInputs, domain.VtxoKey{
					Txid: roundTx.UnsignedTx.TxIn[i].PreviousOutPoint.Hash.String(),
					VOut: roundTx.UnsignedTx.TxIn[i].PreviousOutPoint.Index,
				})
			}
		}

		if len(boardingInputsIndexes) > 0 {
			txToSign, err = s.wallet.SignTransactionTapscript(ctx, txToSign, boardingInputsIndexes)
			if err != nil {
				changes = round.Fail(fmt.Errorf("failed to sign round tx: %s", err))
				log.WithError(err).Warn("failed to sign round tx")
				return
			}
		}
	}

	log.Debugf("signing transaction %s\n", round.Id)

	signedRoundTx, err := s.wallet.SignTransaction(ctx, txToSign, true)
	if err != nil {
		changes = round.Fail(fmt.Errorf("failed to sign round tx: %s", err))
		log.WithError(err).Warn("failed to sign round tx")
		return
	}

	txid, err := s.wallet.BroadcastTransaction(ctx, signedRoundTx)
	if err != nil {
		changes = round.Fail(fmt.Errorf("failed to broadcast round tx: %s", err))
		return
	}

	changes, err = round.EndFinalization(forfeitTxs, txid)
	if err != nil {
		changes = round.Fail(fmt.Errorf("failed to finalize round: %s", err))
		log.WithError(err).Warn("failed to finalize round")
		return
	}

	// mark the notes as spent
	for _, note := range notes {
		if err := s.repoManager.Notes().Add(ctx, note.ID); err != nil {
			log.WithError(err).Warn("failed to mark note as spent")
		}
	}

	recoveredVtxosKeys := make([]domain.VtxoKey, 0)
	for _, vtxo := range recoveredVtxos {
		recoveredVtxosKeys = append(recoveredVtxosKeys, vtxo.VtxoKey)
	}

	// mark the recovered vtxos as spent
	if err := s.repoManager.Vtxos().SpendVtxos(ctx, recoveredVtxosKeys, round.Txid); err != nil {
		log.WithError(err).Warn("failed to mark recovered vtxos as spent")
	}

	go func() {
		s.transactionEventsCh <- RoundTransactionEvent{
			RoundTxid:             round.Txid,
			SpentVtxos:            append(s.getSpentVtxos(round.TxRequests), recoveredVtxos...),
			SpendableVtxos:        s.getNewVtxos(round),
			ClaimedBoardingInputs: boardingInputs,
			TxHex:                 signedRoundTx,
		}
	}()

	log.Debugf("finalized round %s with round tx %s", round.Id, round.Txid)
}

func (s *covenantlessService) listenToScannerNotifications() {
	defer func() {
		if r := recover(); r != nil {
			log.Errorf("recovered from panic in listenToScannerNotifications: %v", r)
		}
	}()

	ctx := context.Background()
	chVtxos := s.scanner.GetNotificationChannel(ctx)

	mutx := &sync.Mutex{}
	for vtxoKeys := range chVtxos {
		go func(vtxoKeys map[string][]ports.VtxoWithValue) {
			defer func() {
				if r := recover(); r != nil {
					log.Errorf("recovered from panic in GetVtxos: %v", r)
				}
			}()

			for _, keys := range vtxoKeys {
				for _, v := range keys {
					vtxos, err := s.repoManager.Vtxos().GetVtxos(ctx, []domain.VtxoKey{v.VtxoKey})
					if err != nil {
						log.WithError(err).Warn("failed to retrieve vtxos, skipping...")
						return
					}
					vtxo := vtxos[0]

					if !vtxo.Redeemed {
						go func() {
							defer func() {
								if r := recover(); r != nil {
									log.Errorf("recovered from panic in markAsRedeemed: %v", r)
								}
							}()

							if err := s.markAsRedeemed(ctx, vtxo); err != nil {
								log.WithError(err).Warnf("failed to mark vtxo %s:%d as redeemed", vtxo.Txid, vtxo.VOut)
							}
						}()
					}

					if vtxo.Spent {
						log.Infof("fraud detected on vtxo %s:%d", vtxo.Txid, vtxo.VOut)
						go func() {
							defer func() {
								if r := recover(); r != nil {
									log.Errorf("recovered from panic in reactToFraud: %v", r)
									// log the stack trace
									log.Errorf("stack trace: %s", string(debug.Stack()))
								}
							}()

							if err := s.reactToFraud(ctx, vtxo, mutx); err != nil {
								log.WithError(err).Warnf("failed to prevent fraud for vtxo %s:%d", vtxo.Txid, vtxo.VOut)
							}
						}()
					}
				}
			}
		}(vtxoKeys)
	}
}

func (s *covenantlessService) updateVtxoSet(round *domain.Round) {
	// Update the vtxo set only after a round is finalized.
	if !round.IsEnded() {
		return
	}

	ctx := context.Background()
	repo := s.repoManager.Vtxos()
	spentVtxos := getSpentVtxos(round.TxRequests)
	if len(spentVtxos) > 0 {
		for {
			if err := repo.SpendVtxos(ctx, spentVtxos, round.Txid); err != nil {
				log.WithError(err).Warn("failed to add new vtxos, retrying soon")
				time.Sleep(100 * time.Millisecond)
				continue
			}
			log.Debugf("spent %d vtxos", len(spentVtxos))
			break
		}
	}

	newVtxos := s.getNewVtxos(round)
	if len(newVtxos) > 0 {
		for {
			if err := repo.AddVtxos(ctx, newVtxos); err != nil {
				log.WithError(err).Warn("failed to add new vtxos, retrying soon")
				time.Sleep(100 * time.Millisecond)
				continue
			}
			log.Debugf("added %d new vtxos", len(newVtxos))
			break
		}

		go func() {
			defer func() {
				if r := recover(); r != nil {
					log.Errorf("recovered from panic in startWatchingVtxos: %v", r)
				}
			}()

			for {
				if err := s.startWatchingVtxos(newVtxos); err != nil {
					log.WithError(err).Warn(
						"failed to start watching vtxos, retrying in a moment...",
					)
					continue
				}
				log.Debugf("started watching %d vtxos", len(newVtxos))
				return
			}
		}()

	}
}

func (s *covenantlessService) propagateEvents(round *domain.Round) {
	lastEvent := round.Events()[len(round.Events())-1]
	switch e := lastEvent.(type) {
	case domain.RoundFinalizationStarted:
		ev := domain.RoundFinalizationStarted{
			Id:               e.Id,
			VtxoTree:         e.VtxoTree,
			Connectors:       e.Connectors,
			RoundTx:          e.RoundTx,
			MinRelayFeeRate:  int64(s.wallet.MinRelayFeeRate(context.Background())),
			ConnectorAddress: e.ConnectorAddress,
			ConnectorsIndex:  e.ConnectorsIndex,
		}
		s.eventsCh <- ev
	case domain.RoundFinalized, domain.RoundFailed:
		s.eventsCh <- e
	}
}

func (s *covenantlessService) scheduleSweepVtxosForRound(round *domain.Round) {
	// Schedule the sweeping procedure only for completed round.
	if !round.IsEnded() {
		return
	}

	expirationTimestamp := s.sweeper.scheduler.AddNow(int64(s.vtxoTreeExpiry.Value))

	if err := s.sweeper.schedule(expirationTimestamp, round.Txid, round.VtxoTree); err != nil {
		log.WithError(err).Warn("failed to schedule sweep tx")
	}
}

func (s *covenantlessService) getNewVtxos(round *domain.Round) []domain.Vtxo {
	if len(round.VtxoTree) <= 0 {
		return nil
	}

	createdAt := time.Now().Unix()

	leaves := round.VtxoTree.Leaves()
	vtxos := make([]domain.Vtxo, 0)
	for _, node := range leaves {
		tx, err := psbt.NewFromRawBytes(strings.NewReader(node.Tx), true)
		if err != nil {
			log.WithError(err).Warn("failed to parse tx")
			continue
		}
		for i, out := range tx.UnsignedTx.TxOut {
			vtxoTapKey, err := schnorr.ParsePubKey(out.PkScript[2:])
			if err != nil {
				log.WithError(err).Warn("failed to parse vtxo tap key")
				continue
			}

			vtxoPubkey := hex.EncodeToString(schnorr.SerializePubKey(vtxoTapKey))
			vtxos = append(vtxos, domain.Vtxo{
				VtxoKey:   domain.VtxoKey{Txid: node.Txid, VOut: uint32(i)},
				PubKey:    vtxoPubkey,
				Amount:    uint64(out.Value),
				RoundTxid: round.Txid,
				CreatedAt: createdAt,
			})
		}
	}
	return vtxos
}

func (s *covenantlessService) getSpentVtxos(requests map[string]domain.TxRequest) []domain.Vtxo {
	outpoints := getSpentVtxos(requests)
	vtxos, _ := s.repoManager.Vtxos().GetVtxos(context.Background(), outpoints)
	return vtxos
}

func (s *covenantlessService) startWatchingVtxos(vtxos []domain.Vtxo) error {
	scripts, err := s.extractVtxosScripts(vtxos)
	if err != nil {
		return err
	}

	return s.scanner.WatchScripts(context.Background(), scripts)
}

func (s *covenantlessService) stopWatchingVtxos(vtxos []domain.Vtxo) {
	scripts, err := s.extractVtxosScripts(vtxos)
	if err != nil {
		log.WithError(err).Warn("failed to extract scripts from vtxos")
		return
	}

	for {
		if err := s.scanner.UnwatchScripts(context.Background(), scripts); err != nil {
			log.WithError(err).Warn("failed to stop watching vtxos, retrying in a moment...")
			time.Sleep(100 * time.Millisecond)
			continue
		}
		log.Debugf("stopped watching %d vtxos", len(vtxos))
		break
	}
}

func (s *covenantlessService) restoreWatchingVtxos() error {
	ctx := context.Background()

	expiredRounds, err := s.repoManager.Rounds().GetExpiredRoundsTxid(ctx)
	if err != nil {
		return err
	}

	vtxos := make([]domain.Vtxo, 0)
	for _, txid := range expiredRounds {
		fromRound, err := s.repoManager.Vtxos().GetVtxosForRound(ctx, txid)
		if err != nil {
			log.WithError(err).Warnf("failed to retrieve vtxos for round %s", txid)
			continue
		}
		for _, v := range fromRound {
			if !v.Swept && !v.Redeemed {
				vtxos = append(vtxos, v)
			}
		}
	}

	if len(vtxos) <= 0 {
		return nil
	}

	if err := s.startWatchingVtxos(vtxos); err != nil {
		return err
	}

	log.Debugf("restored watching %d vtxos", len(vtxos))
	return nil
}

func (s *covenantlessService) extractVtxosScripts(vtxos []domain.Vtxo) ([]string, error) {
	indexedScripts := make(map[string]struct{})

	for _, vtxo := range vtxos {
		vtxoTapKeyBytes, err := hex.DecodeString(vtxo.PubKey)
		if err != nil {
			return nil, err
		}

		vtxoTapKey, err := schnorr.ParsePubKey(vtxoTapKeyBytes)
		if err != nil {
			return nil, err
		}

		script, err := common.P2TRScript(vtxoTapKey)
		if err != nil {
			return nil, err
		}

		indexedScripts[hex.EncodeToString(script)] = struct{}{}
	}
	scripts := make([]string, 0, len(indexedScripts))
	for script := range indexedScripts {
		scripts = append(scripts, script)
	}
	return scripts, nil
}

func (s *covenantlessService) saveEvents(
	ctx context.Context, id string, events []domain.RoundEvent,
) error {
	if len(events) <= 0 {
		return nil
	}
	round, err := s.repoManager.Events().Save(ctx, id, events...)
	if err != nil {
		return err
	}
	return s.repoManager.Rounds().AddOrUpdateRound(ctx, *round)
}

func (s *covenantlessService) chainParams() *chaincfg.Params {
	switch s.network.Name {
	case common.Bitcoin.Name:
		return &chaincfg.MainNetParams
	case common.BitcoinTestNet.Name:
		return &chaincfg.TestNet3Params
	case common.BitcoinRegTest.Name:
		return &chaincfg.RegressionNetParams
	default:
		return nil
	}
}

func (s *covenantlessService) reactToFraud(ctx context.Context, vtxo domain.Vtxo, mutx *sync.Mutex) error {
	mutx.Lock()
	defer mutx.Unlock()
	roundRepo := s.repoManager.Rounds()

	round, err := roundRepo.GetRoundWithTxid(ctx, vtxo.SpentBy)
	if err != nil {
		vtxosRepo := s.repoManager.Vtxos()

		// If the round is not found, the utxo may be spent by an out of round tx
		vtxos, err := vtxosRepo.GetVtxos(ctx, []domain.VtxoKey{
			{Txid: vtxo.SpentBy, VOut: 0},
		})
		if err != nil || len(vtxos) <= 0 {
			return fmt.Errorf("failed to retrieve round: %s", err)
		}

		storedVtxo := vtxos[0]
		if storedVtxo.Redeemed { // redeem tx is already onchain
			return nil
		}

		log.Debugf("vtxo %s:%d has been spent by out of round transaction", vtxo.Txid, vtxo.VOut)

		redeemTxHex, err := s.builder.FinalizeAndExtract(storedVtxo.RedeemTx)
		if err != nil {
			return fmt.Errorf("failed to finalize redeem tx: %s", err)
		}

		redeemTxid, err := s.wallet.BroadcastTransaction(ctx, redeemTxHex)
		if err != nil {
			return fmt.Errorf("failed to broadcast redeem tx: %s", err)
		}

		log.Debugf("broadcasted redeem tx %s", redeemTxid)
		return nil
	}

	// Find the forfeit tx of the VTXO
	forfeitTx, err := findForfeitTxBitcoin(round.ForfeitTxs, vtxo.VtxoKey)
	if err != nil {
		return fmt.Errorf("failed to find forfeit tx: %s", err)
	}

	if len(forfeitTx.UnsignedTx.TxIn) <= 0 {
		return fmt.Errorf("invalid forfeit tx: %s", forfeitTx.UnsignedTx.TxHash().String())
	}

	connector := forfeitTx.UnsignedTx.TxIn[0]
	connectorOutpoint := txOutpoint{
		connector.PreviousOutPoint.Hash.String(),
		connector.PreviousOutPoint.Index,
	}

	// compute, sign and broadcast the branch txs until the connector outpoint is created
	branch, err := round.Connectors.Branch(connectorOutpoint.txid)
	if err != nil {
		return fmt.Errorf("failed to get branch of connector: %s", err)
	}

	for _, node := range branch {
		_, err := s.wallet.GetTransaction(ctx, node.Txid)
		// if err, it means the tx is offchain
		if err != nil {
			signedTx, err := s.wallet.SignTransaction(ctx, node.Tx, true)
			if err != nil {
				return fmt.Errorf("failed to sign tx: %s", err)
			}

			txid, err := s.wallet.BroadcastTransaction(ctx, signedTx)
			if err != nil {
				return fmt.Errorf("failed to broadcast transaction: %s", err)
			}
			log.Debugf("broadcasted transaction %s", txid)
		}
	}

	if err := s.wallet.LockConnectorUtxos(ctx, []ports.TxOutpoint{connectorOutpoint}); err != nil {
		return fmt.Errorf("failed to lock connector utxos: %s", err)
	}

	forfeitTxB64, err := forfeitTx.B64Encode()
	if err != nil {
		return fmt.Errorf("failed to encode forfeit tx: %s", err)
	}

	signedForfeitTx, err := s.wallet.SignTransactionTapscript(ctx, forfeitTxB64, nil)
	if err != nil {
		return fmt.Errorf("failed to sign forfeit tx: %s", err)
	}

	forfeitTxHex, err := s.builder.FinalizeAndExtract(signedForfeitTx)
	if err != nil {
		return fmt.Errorf("failed to finalize forfeit tx: %s", err)
	}

	forfeitTxid, err := s.wallet.BroadcastTransaction(ctx, forfeitTxHex)
	if err != nil {
		return fmt.Errorf("failed to broadcast forfeit tx: %s", err)
	}

	log.Debugf("broadcasted forfeit tx %s", forfeitTxid)
	return nil
}

func (s *covenantlessService) markAsRedeemed(ctx context.Context, vtxo domain.Vtxo) error {
	if err := s.repoManager.Vtxos().RedeemVtxos(ctx, []domain.VtxoKey{vtxo.VtxoKey}); err != nil {
		return err
	}

	log.Debugf("vtxo %s:%d redeemed", vtxo.Txid, vtxo.VOut)
	return nil
}

func (s *covenantlessService) verifyForfeitTxsSigs(txs []string) error {
	nbWorkers := runtime.NumCPU()
	jobs := make(chan string, len(txs))
	errChan := make(chan error, 1)
	wg := sync.WaitGroup{}
	wg.Add(nbWorkers)

	for i := 0; i < nbWorkers; i++ {
		go func() {
			defer wg.Done()

			for tx := range jobs {
				valid, txid, err := s.builder.VerifyTapscriptPartialSigs(tx)
				if err != nil {
					errChan <- fmt.Errorf("failed to validate forfeit tx %s: %s", txid, err)
					return
				}

				if !valid {
					errChan <- fmt.Errorf("invalid signature for forfeit tx %s", txid)
					return
				}
			}
		}()
	}

	for _, tx := range txs {
		select {
		case err := <-errChan:
			return err
		default:
			jobs <- tx
		}
	}
	close(jobs)
	wg.Wait()

	select {
	case err := <-errChan:
		return err
	default:
		close(errChan)
		return nil
	}
}

func findForfeitTxBitcoin(
	forfeits []string, vtxo domain.VtxoKey,
) (*psbt.Packet, error) {
	for _, forfeit := range forfeits {
		forfeitTx, err := psbt.NewFromRawBytes(strings.NewReader(forfeit), true)
		if err != nil {
			return nil, err
		}

		vtxoInput := forfeitTx.UnsignedTx.TxIn[1]

		if vtxoInput.PreviousOutPoint.Hash.String() == vtxo.Txid &&
			vtxoInput.PreviousOutPoint.Index == vtxo.VOut {
			return forfeitTx, nil
		}
	}

	return nil, fmt.Errorf("forfeit tx not found")
}

// musigSigningSession holds the state of ephemeral nonces and signatures in order to coordinate the signing of the tree
type musigSigningSession struct {
	lock        sync.Mutex
	nbCosigners int
	cosigners   map[string]struct{}
	nonces      map[*secp256k1.PublicKey]bitcointree.TreeNonces
	nonceDoneC  chan struct{}

	signatures map[*secp256k1.PublicKey]bitcointree.TreePartialSigs
	sigDoneC   chan struct{}
}

func newMusigSigningSession(cosigners map[string]struct{}) *musigSigningSession {
	return &musigSigningSession{
		nonces:     make(map[*secp256k1.PublicKey]bitcointree.TreeNonces),
		nonceDoneC: make(chan struct{}),

		signatures:  make(map[*secp256k1.PublicKey]bitcointree.TreePartialSigs),
		sigDoneC:    make(chan struct{}),
		lock:        sync.Mutex{},
		cosigners:   cosigners,
		nbCosigners: len(cosigners) + 1, // the server
	}
}

func (s *covenantlessService) GetMarketHourConfig(ctx context.Context) (*domain.MarketHour, error) {
	return s.repoManager.MarketHourRepo().Get(ctx)
}

func (s *covenantlessService) UpdateMarketHourConfig(
	ctx context.Context,
	marketHourStartTime, marketHourEndTime time.Time, period, roundInterval time.Duration,
) error {
	marketHour := domain.NewMarketHour(
		marketHourStartTime,
		marketHourEndTime,
		period,
		roundInterval,
	)
	if err := s.repoManager.MarketHourRepo().Upsert(ctx, *marketHour); err != nil {
		return fmt.Errorf("failed to upsert market hours: %w", err)
	}

	return nil
}<|MERGE_RESOLUTION|>--- conflicted
+++ resolved
@@ -134,29 +134,6 @@
 	}
 
 	svc := &covenantlessService{
-<<<<<<< HEAD
-		network:                  network,
-		pubkey:                   pubkey,
-		vtxoTreeExpiry:           vtxoTreeExpiry,
-		roundInterval:            roundInterval,
-		unilateralExitDelay:      unilateralExitDelay,
-		wallet:                   walletSvc,
-		repoManager:              repoManager,
-		builder:                  builder,
-		scanner:                  scanner,
-		sweeper:                  newSweeper(walletSvc, repoManager, builder, scheduler, noteUriPrefix),
-		txRequests:               newTxRequestsQueue(),
-		forfeitTxs:               newForfeitTxsMap(builder),
-		eventsCh:                 make(chan domain.RoundEvent),
-		transactionEventsCh:      make(chan TransactionEvent),
-		currentRoundLock:         sync.Mutex{},
-		treeSigningSessions:      make(map[string]*musigSigningSession),
-		boardingExitDelay:        boardingExitDelay,
-		serverSigningKey:         serverSigningKey,
-		serverSigningPubKey:      serverSigningKey.PubKey(),
-		allowZeroFees:            allowZeroFees,
-		forfeitsBoardingSigsChan: make(chan struct{}, 1),
-=======
 		network:                   network,
 		pubkey:                    pubkey,
 		vtxoTreeExpiry:            vtxoTreeExpiry,
@@ -174,7 +151,6 @@
 		currentRoundLock:          sync.Mutex{},
 		treeSigningSessions:       make(map[string]*musigSigningSession),
 		boardingExitDelay:         boardingExitDelay,
-		nostrDefaultRelays:        nostrDefaultRelays,
 		serverSigningKey:          serverSigningKey,
 		serverSigningPubKey:       serverSigningKey.PubKey(),
 		allowZeroFees:             allowZeroFees,
@@ -184,7 +160,6 @@
 		utxoMinAmount:             utxoMinAmount,
 		vtxoMaxAmount:             vtxoMaxAmount,
 		vtxoMinAmount:             vtxoMinAmount,
->>>>>>> 66ab612d
 	}
 
 	repoManager.RegisterEventsHandler(
@@ -701,20 +676,16 @@
 					return "", fmt.Errorf("tx %s expired", vtxoKey.Txid)
 				}
 
-<<<<<<< HEAD
-				boardingTxs[vtxoKey.Txid] = tx
-=======
 				if s.utxoMaxAmount > 0 {
-					if tx.TxOut[input.VOut].Value > s.utxoMaxAmount {
+					if tx.TxOut[vtxoKey.VOut].Value > s.utxoMaxAmount {
 						return "", fmt.Errorf("boarding input amount is higher than max utxo amount:%d", s.utxoMaxAmount)
 					}
 				}
-				if tx.TxOut[input.VOut].Value < s.utxoMinAmount {
+				if tx.TxOut[vtxoKey.VOut].Value < s.utxoMinAmount {
 					return "", fmt.Errorf("boarding input amount is lower than min utxo amount:%d", s.utxoMinAmount)
 				}
 
-				boardingTxs[input.Txid] = tx
->>>>>>> 66ab612d
+				boardingTxs[vtxoKey.Txid] = tx
 			}
 
 			tx := boardingTxs[vtxoKey.Txid]
