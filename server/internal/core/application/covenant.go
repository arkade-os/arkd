--- conflicted
+++ resolved
@@ -466,25 +466,13 @@
 		RoundInterval:       s.roundInterval,
 		Network:             s.network.Name,
 		Dust:                dust,
-<<<<<<< HEAD
-		BoardingDescriptorTemplate: fmt.Sprintf(
-			descriptor.DefaultVtxoDescriptorTemplate,
-			hex.EncodeToString(tree.UnspendableKey().SerializeCompressed()),
-			"USER",
-			hex.EncodeToString(schnorr.SerializePubKey(s.pubkey)),
-			s.boardingExitDelay,
-			"USER",
-		),
-		ForfeitAddress: forfeitAddress,
+		ForfeitAddress:      forfeitAddress,
 		NextMarketHour: &NextMarketHour{
 			StartTime:     marketHourNextStart,
 			EndTime:       marketHourNextEnd,
 			Period:        marketHourConfig.Period,
 			RoundInterval: marketHourConfig.RoundInterval,
 		},
-=======
-		ForfeitAddress:      forfeitAddress,
->>>>>>> d6b8508f
 	}, nil
 }
 
