package application

import (
	"bytes"
	"context"
	"encoding/hex"
	"fmt"
	"strings"
	"sync"
	"time"

	"github.com/ark-network/ark/common"
	"github.com/ark-network/ark/common/descriptor"
	"github.com/ark-network/ark/common/tree"
	"github.com/ark-network/ark/server/internal/core/domain"
	"github.com/ark-network/ark/server/internal/core/ports"
	"github.com/btcsuite/btcd/btcec/v2/schnorr"
	"github.com/btcsuite/btcd/btcutil/psbt"
	"github.com/btcsuite/btcd/chaincfg/chainhash"
	"github.com/decred/dcrd/dcrec/secp256k1/v4"
	log "github.com/sirupsen/logrus"
	"github.com/vulpemventures/go-elements/elementsutil"
	"github.com/vulpemventures/go-elements/psetv2"
	"github.com/vulpemventures/go-elements/transaction"
)

var (
	ErrTreeSigningNotRequired = fmt.Errorf("tree signing is not required on this ark (covenant)")
)

type covenantService struct {
	network             common.Network
	pubkey              *secp256k1.PublicKey
	roundLifetime       int64
	roundInterval       int64
	unilateralExitDelay int64
<<<<<<< HEAD
=======
	boardingExitDelay   int64
	minRelayFee         uint64
>>>>>>> 4da76ec8

	wallet      ports.WalletService
	repoManager ports.RepoManager
	builder     ports.TxBuilder
	scanner     ports.BlockchainScanner
	sweeper     *sweeper

	paymentRequests *paymentsMap
	forfeitTxs      *forfeitTxsMap

	eventsCh chan domain.RoundEvent

	currentRoundLock sync.Mutex
	currentRound     *domain.Round
	lastEvent        domain.RoundEvent
}

func NewCovenantService(
	network common.Network,
<<<<<<< HEAD
	roundInterval, roundLifetime, unilateralExitDelay int64,
=======
	roundInterval, roundLifetime, unilateralExitDelay, boardingExitDelay int64, minRelayFee uint64,
>>>>>>> 4da76ec8
	walletSvc ports.WalletService, repoManager ports.RepoManager,
	builder ports.TxBuilder, scanner ports.BlockchainScanner,
	scheduler ports.SchedulerService,
) (Service, error) {
	eventsCh := make(chan domain.RoundEvent)
	paymentRequests := newPaymentsMap()

	forfeitTxs := newForfeitTxsMap(builder)
	pubkey, err := walletSvc.GetPubkey(context.Background())
	if err != nil {
		return nil, fmt.Errorf("failed to fetch pubkey: %s", err)
	}

	sweeper := newSweeper(walletSvc, repoManager, builder, scheduler)

	svc := &covenantService{
		network, pubkey,
<<<<<<< HEAD
		roundLifetime, roundInterval, unilateralExitDelay,
=======
		roundLifetime, roundInterval, unilateralExitDelay, boardingExitDelay, minRelayFee,
>>>>>>> 4da76ec8
		walletSvc, repoManager, builder, scanner, sweeper,
		paymentRequests, forfeitTxs, eventsCh, sync.Mutex{}, nil, nil,
	}
	repoManager.RegisterEventsHandler(
		func(round *domain.Round) {
			go svc.propagateEvents(round)
			go func() {
				// utxo db must be updated before scheduling the sweep events
				svc.updateVtxoSet(round)
				svc.scheduleSweepVtxosForRound(round)
			}()
		},
	)

	if err := svc.restoreWatchingVtxos(); err != nil {
		return nil, fmt.Errorf("failed to restore watching vtxos: %s", err)
	}
	go svc.listenToScannerNotifications()
	return svc, nil
}

func (s *covenantService) Start() error {
	log.Debug("starting sweeper service")
	if err := s.sweeper.start(); err != nil {
		return err
	}

	log.Debug("starting app service")
	go s.start()
	return nil
}

func (s *covenantService) Stop() {
	s.sweeper.stop()
	// nolint
	vtxos, _ := s.repoManager.Vtxos().GetAllSweepableVtxos(context.Background())
	if len(vtxos) > 0 {
		s.stopWatchingVtxos(vtxos)
	}

	s.wallet.Close()
	log.Debug("closed connection to wallet")
	s.repoManager.Close()
	log.Debug("closed connection to db")
	close(s.eventsCh)
}

func (s *covenantService) GetBoardingAddress(ctx context.Context, userPubkey *secp256k1.PublicKey) (string, error) {
	addr, _, err := s.builder.GetBoardingScript(userPubkey, s.pubkey)
	if err != nil {
		return "", err
	}
	return addr, nil
}

func (s *covenantService) SpendVtxos(ctx context.Context, inputs []Input) (string, error) {
	vtxosInputs := make([]domain.VtxoKey, 0)
	boardingInputs := make([]Input, 0)

	for _, in := range inputs {
		if in.IsVtxo() {
			vtxosInputs = append(vtxosInputs, in.VtxoKey())
			continue
		}
		boardingInputs = append(boardingInputs, in)
	}

	vtxos := make([]domain.Vtxo, 0)

	if len(vtxosInputs) > 0 {
		var err error
		vtxos, err = s.repoManager.Vtxos().GetVtxos(ctx, vtxosInputs)
		if err != nil {
			return "", err
		}
		for _, v := range vtxos {
			if v.Spent {
				return "", fmt.Errorf("input %s:%d already spent", v.Txid, v.VOut)
			}

			if v.Redeemed {
				return "", fmt.Errorf("input %s:%d already redeemed", v.Txid, v.VOut)
			}

			if v.Spent {
				return "", fmt.Errorf("input %s:%d already spent", v.Txid, v.VOut)
			}
		}

		if v.Redeemed {
			return "", fmt.Errorf("input %s:%d already redeemed", v.Txid, v.VOut)
		}

		if v.Swept {
			return "", fmt.Errorf("input %s:%d already swept", v.Txid, v.VOut)
		}
	}

	boardingTxs := make(map[string]string, 0) // txid -> txhex
	now := time.Now().Unix()

	for _, in := range boardingInputs {
		if _, ok := boardingTxs[in.Txid]; !ok {
			txhex, err := s.wallet.GetTransaction(ctx, in.Txid)
			if err != nil {
				return "", fmt.Errorf("failed to get tx %s: %s", in.Txid, err)
			}

			confirmed, blocktime, err := s.wallet.IsTransactionConfirmed(ctx, in.Txid)
			if err != nil {
				return "", fmt.Errorf("failed to check tx %s: %s", in.Txid, err)
			}

			if !confirmed {
				return "", fmt.Errorf("tx %s not confirmed", in.Txid)
			}

			if blocktime+int64(s.boardingExitDelay) < now {
				return "", fmt.Errorf("tx %s expired", in.Txid)
			}

			boardingTxs[in.Txid] = txhex
		}
	}

	utxos := make([]ports.BoardingInput, 0, len(boardingInputs))

	for _, in := range boardingInputs {
		desc, err := in.GetDescriptor()
		if err != nil {
			log.WithError(err).Debugf("failed to parse boarding input descriptor")
			return "", fmt.Errorf("failed to parse descriptor %s for input %s:%d", in.Descriptor, in.Txid, in.Index)
		}
		input, err := s.newBoardingInput(boardingTxs[in.Txid], in.Index, *desc)
		if err != nil {
			log.WithError(err).Debugf("failed to create boarding input")
			return "", fmt.Errorf("input %s:%d is not a valid boarding input", in.Txid, in.Index)
		}

		utxos = append(utxos, input)
	}

	payment, err := domain.NewPayment(vtxos)
	if err != nil {
		return "", err
	}
	if err := s.paymentRequests.push(*payment, utxos); err != nil {
		return "", err
	}
	return payment.Id, nil
}

func (s *covenantService) newBoardingInput(
	txhex string, vout uint32, desc descriptor.TaprootDescriptor,
) (ports.BoardingInput, error) {
	tx, err := transaction.NewTxFromHex(txhex)
	if err != nil {
		return nil, fmt.Errorf("failed to parse tx: %s", err)
	}

	if len(tx.Outputs) <= int(vout) {
		return nil, fmt.Errorf("output not found")
	}

	out := tx.Outputs[vout]
	script := out.Script

	if len(out.RangeProof) > 0 || len(out.SurjectionProof) > 0 {
		return nil, fmt.Errorf("output is confidential")
	}

	scriptFromDescriptor, err := tree.ComputeOutputScript(desc)
	if err != nil {
		return nil, fmt.Errorf("failed to compute output script: %s", err)
	}

	if !bytes.Equal(script, scriptFromDescriptor) {
		return nil, fmt.Errorf("descriptor does not match script in transaction output")
	}

	pubkey, timeout, err := descriptor.ParseBoardingDescriptor(desc)
	if err != nil {
		return nil, fmt.Errorf("failed to parse boarding descriptor: %s", err)
	}

	if timeout != uint(s.boardingExitDelay) {
		return nil, fmt.Errorf("invalid boarding descriptor, timeout mismatch")
	}

	_, expectedScript, err := s.builder.GetBoardingScript(pubkey, s.pubkey)
	if err != nil {
		return nil, fmt.Errorf("failed to compute boarding script: %s", err)
	}

	if !bytes.Equal(script, expectedScript) {
		return nil, fmt.Errorf("output script mismatch expected script")
	}

	value, err := elementsutil.ValueFromBytes(out.Value)
	if err != nil {
		return nil, fmt.Errorf("failed to parse value: %s", err)
	}

	return &boardingInput{
		txId:           tx.TxHash(),
		vout:           vout,
		boardingPubKey: pubkey,
		amount:         value,
	}, nil
}

func (s *covenantService) ClaimVtxos(ctx context.Context, creds string, receivers []domain.Receiver) error {
	// Check credentials
	payment, ok := s.paymentRequests.view(creds)
	if !ok {
		return fmt.Errorf("invalid credentials")
	}

	dustAmount, err := s.wallet.GetDustAmount(ctx)
	if err != nil {
		return err
	}

	for _, r := range receivers {
		if r.Amount <= dustAmount {
			return fmt.Errorf("receiver amount must be greater than dust amount: %d", dustAmount)
		}
	}

	if err := payment.AddReceivers(receivers); err != nil {
		return err
	}
	return s.paymentRequests.update(*payment)
}

func (s *covenantService) UpdatePaymentStatus(_ context.Context, id string) (domain.RoundEvent, error) {
	err := s.paymentRequests.updatePingTimestamp(id)
	if err != nil {
		if _, ok := err.(errPaymentNotFound); ok {
			return s.lastEvent, nil
		}

		return nil, err
	}

	return s.lastEvent, nil
}

func (s *covenantService) CompleteAsyncPayment(ctx context.Context, redeemTx string, unconditionalForfeitTxs []string) error {
	return fmt.Errorf("unimplemented")
}

func (s *covenantService) CreateAsyncPayment(ctx context.Context, inputs []domain.VtxoKey, receivers []domain.Receiver) (string, []string, error) {
	return "", nil, fmt.Errorf("unimplemented")
}

func (s *covenantService) SignVtxos(ctx context.Context, forfeitTxs []string) error {
	return s.forfeitTxs.sign(forfeitTxs)
}

func (s *covenantService) SignRoundTx(ctx context.Context, signedRoundTx string) error {
	s.currentRoundLock.Lock()
	defer s.currentRoundLock.Unlock()

	combined, err := s.builder.VerifyAndCombinePartialTx(s.currentRound.UnsignedTx, signedRoundTx)
	if err != nil {
		return err
	}

	s.currentRound.UnsignedTx = combined
	return nil
}

func (s *covenantService) ListVtxos(ctx context.Context, pubkey *secp256k1.PublicKey) ([]domain.Vtxo, []domain.Vtxo, error) {
	pk := hex.EncodeToString(pubkey.SerializeCompressed())
	return s.repoManager.Vtxos().GetAllVtxos(ctx, pk)
}

func (s *covenantService) GetEventsChannel(ctx context.Context) <-chan domain.RoundEvent {
	return s.eventsCh
}

func (s *covenantService) GetRoundByTxid(ctx context.Context, poolTxid string) (*domain.Round, error) {
	return s.repoManager.Rounds().GetRoundWithTxid(ctx, poolTxid)
}

func (s *covenantService) GetCurrentRound(ctx context.Context) (*domain.Round, error) {
	return domain.NewRoundFromEvents(s.currentRound.Events()), nil
}

func (s *covenantService) GetRoundById(ctx context.Context, id string) (*domain.Round, error) {
	return s.repoManager.Rounds().GetRoundWithId(ctx, id)
}

func (s *covenantService) GetInfo(ctx context.Context) (*ServiceInfo, error) {
	pubkey := hex.EncodeToString(s.pubkey.SerializeCompressed())

	dust, err := s.wallet.GetDustAmount(ctx)
	if err != nil {
		return nil, err
	}

	return &ServiceInfo{
		PubKey:              pubkey,
		RoundLifetime:       s.roundLifetime,
		UnilateralExitDelay: s.unilateralExitDelay,
		RoundInterval:       s.roundInterval,
		Network:             s.network.Name,
<<<<<<< HEAD
		Dust:                dust,
=======
		MinRelayFee:         int64(s.minRelayFee),
		BoardingDescriptorTemplate: fmt.Sprintf(
			descriptor.BoardingDescriptorTemplate,
			hex.EncodeToString(tree.UnspendableKey().SerializeCompressed()),
			hex.EncodeToString(schnorr.SerializePubKey(s.pubkey)),
			"USER",
			s.boardingExitDelay,
			"USER",
		),
>>>>>>> 4da76ec8
	}, nil
}

func (s *covenantService) RegisterCosignerPubkey(ctx context.Context, paymentId string, _ string) error {
	// if the user sends an ephemeral pubkey, something is going wrong client-side
	// we should delete the associated payment
	if err := s.paymentRequests.delete(paymentId); err != nil {
		log.WithError(err).Warn("failed to delete payment")
	}

	return ErrTreeSigningNotRequired
}

func (s *covenantService) RegisterCosignerNonces(context.Context, string, *secp256k1.PublicKey, string) error {
	return ErrTreeSigningNotRequired
}

func (s *covenantService) RegisterCosignerSignatures(context.Context, string, *secp256k1.PublicKey, string) error {
	return ErrTreeSigningNotRequired
}

func (s *covenantService) start() {
	s.startRound()
}

func (s *covenantService) startRound() {
	dustAmount, err := s.wallet.GetDustAmount(context.Background())
	if err != nil {
		log.WithError(err).Warn("failed to retrieve dust amount")
		return
	}
	round := domain.NewRound(dustAmount)
	//nolint:all
	round.StartRegistration()
	s.lastEvent = nil
	s.currentRound = round

	defer func() {
		time.Sleep(time.Duration(s.roundInterval/2) * time.Second)
		s.startFinalization()
	}()

	log.Debugf("started registration stage for new round: %s", round.Id)
}

func (s *covenantService) startFinalization() {
	ctx := context.Background()
	round := s.currentRound

	var roundAborted bool
	defer func() {
		if roundAborted {
			s.startRound()
			return
		}

		if err := s.saveEvents(ctx, round.Id, round.Events()); err != nil {
			log.WithError(err).Warn("failed to store new round events")
		}

		if round.IsFailed() {
			s.startRound()
			return
		}
		time.Sleep(time.Duration((s.roundInterval/2)-1) * time.Second)
		s.finalizeRound()
	}()

	if round.IsFailed() {
		return
	}

	// TODO: understand how many payments must be popped from the queue and actually registered for the round
	num := s.paymentRequests.len()
	if num == 0 {
		roundAborted = true
		err := fmt.Errorf("no payments registered")
		round.Fail(fmt.Errorf("round aborted: %s", err))
		log.WithError(err).Debugf("round %s aborted", round.Id)
		return
	}
	if num > paymentsThreshold {
		num = paymentsThreshold
	}
	payments, boardingInputs, _ := s.paymentRequests.pop(num)
	if _, err := round.RegisterPayments(payments); err != nil {
		round.Fail(fmt.Errorf("failed to register payments: %s", err))
		log.WithError(err).Warn("failed to register payments")
		return
	}

	sweptRounds, err := s.repoManager.Rounds().GetSweptRounds(ctx)
	if err != nil {
		round.Fail(fmt.Errorf("failed to retrieve swept rounds: %s", err))
		log.WithError(err).Warn("failed to retrieve swept rounds")
		return
	}

<<<<<<< HEAD
	unsignedPoolTx, tree, connectorAddress, err := s.builder.BuildPoolTx(s.pubkey, payments, sweptRounds)
=======
	unsignedPoolTx, tree, connectorAddress, err := s.builder.BuildPoolTx(s.pubkey, payments, boardingInputs, s.minRelayFee, sweptRounds)
>>>>>>> 4da76ec8
	if err != nil {
		round.Fail(fmt.Errorf("failed to create pool tx: %s", err))
		log.WithError(err).Warn("failed to create pool tx")
		return
	}
	log.Debugf("pool tx created for round %s", round.Id)

<<<<<<< HEAD
	// TODO BTC make the senders sign the tree

	connectors, forfeitTxs, err := s.builder.BuildForfeitTxs(s.pubkey, unsignedPoolTx, payments)
	if err != nil {
		round.Fail(fmt.Errorf("failed to create connectors and forfeit txs: %s", err))
		log.WithError(err).Warn("failed to create connectors and forfeit txs")
		return
=======
	needForfeits := false
	for _, pay := range payments {
		if len(pay.Inputs) > 0 {
			needForfeits = true
			break
		}
>>>>>>> 4da76ec8
	}

	var forfeitTxs, connectors []string

	if needForfeits {
		connectors, forfeitTxs, err = s.builder.BuildForfeitTxs(s.pubkey, unsignedPoolTx, payments, s.minRelayFee)
		if err != nil {
			round.Fail(fmt.Errorf("failed to create connectors and forfeit txs: %s", err))
			log.WithError(err).Warn("failed to create connectors and forfeit txs")
			return
		}

		log.Debugf("forfeit transactions created for round %s", round.Id)
	}

	if _, err := round.StartFinalization(
		connectorAddress, connectors, tree, unsignedPoolTx,
	); err != nil {
		round.Fail(fmt.Errorf("failed to start finalization: %s", err))
		log.WithError(err).Warn("failed to start finalization")
		return
	}

	s.forfeitTxs.push(forfeitTxs)

	log.Debugf("started finalization stage for round: %s", round.Id)
}

func (s *covenantService) finalizeRound() {
	defer s.startRound()

	ctx := context.Background()
	round := s.currentRound
	if round.IsFailed() {
		return
	}

	var changes []domain.RoundEvent
	defer func() {
		if err := s.saveEvents(ctx, round.Id, changes); err != nil {
			log.WithError(err).Warn("failed to store new round events")
			return
		}
	}()

	forfeitTxs, leftUnsigned := s.forfeitTxs.pop()
	if len(leftUnsigned) > 0 {
		err := fmt.Errorf("%d forfeit txs left to sign", len(leftUnsigned))
		changes = round.Fail(fmt.Errorf("failed to finalize round: %s", err))
		log.WithError(err).Warn("failed to finalize round")
		return
	}

	log.Debugf("signing round transaction %s\n", round.Id)

	boardingInputs := make([]int, 0)
	roundTx, err := psetv2.NewPsetFromBase64(round.UnsignedTx)
	if err != nil {
		log.Debugf("failed to parse round tx: %s", round.UnsignedTx)
		changes = round.Fail(fmt.Errorf("failed to parse round tx: %s", err))
		log.WithError(err).Warn("failed to parse round tx")
		return
	}

	for i, in := range roundTx.Inputs {
		if len(in.TapLeafScript) > 0 {
			if len(in.TapScriptSig) == 0 {
				err = fmt.Errorf("missing tapscript spend sig for input %d", i)
				changes = round.Fail(err)
				log.WithError(err).Warn("missing boarding sig")
				return
			}

			boardingInputs = append(boardingInputs, i)
		}
	}

	signedRoundTx := round.UnsignedTx

	if len(boardingInputs) > 0 {
		signedRoundTx, err = s.wallet.SignTransactionTapscript(ctx, signedRoundTx, boardingInputs)
		if err != nil {
			changes = round.Fail(fmt.Errorf("failed to sign round tx: %s", err))
			log.WithError(err).Warn("failed to sign round tx")
			return
		}
	}

<<<<<<< HEAD
	dustAmount, err := s.wallet.GetDustAmount(ctx)
	if err != nil {
		log.WithError(err).Warn("failed to retrieve dust amount")
		return
	}

	pubkey := hex.EncodeToString(onboarding.userPubkey.SerializeCompressed())
	payments := getPaymentsFromOnboardingLiquid(onboarding.congestionTree, pubkey)
	round := domain.NewFinalizedRound(
		dustAmount, pubkey, txid, onboarding.tx, onboarding.congestionTree, payments,
	)
	if err := s.saveEvents(ctx, round.Id, round.Events()); err != nil {
		log.WithError(err).Warn("failed to store new round events")
=======
	signedRoundTx, err = s.wallet.SignTransaction(ctx, signedRoundTx, true)
	if err != nil {
		changes = round.Fail(fmt.Errorf("failed to sign round tx: %s", err))
		log.WithError(err).Warn("failed to sign round tx")
>>>>>>> 4da76ec8
		return
	}

	txid, err := s.wallet.BroadcastTransaction(ctx, signedRoundTx)
	if err != nil {
		log.Debugf("failed to broadcast round tx: %s", signedRoundTx)
		changes = round.Fail(fmt.Errorf("failed to broadcast pool tx: %s", err))
		log.WithError(err).Warn("failed to broadcast pool tx")
		return
	}

	changes, err = round.EndFinalization(forfeitTxs, txid)
	if err != nil {
		changes = round.Fail(fmt.Errorf("failed to finalize round: %s", err))
		log.WithError(err).Warn("failed to finalize round")
		return
	}

	log.Debugf("finalized round %s with pool tx %s", round.Id, round.Txid)
}

func (s *covenantService) listenToScannerNotifications() {
	ctx := context.Background()
	chVtxos := s.scanner.GetNotificationChannel(ctx)

	mutx := &sync.Mutex{}
	for vtxoKeys := range chVtxos {
		go func(vtxoKeys map[string]ports.VtxoWithValue) {
			vtxosRepo := s.repoManager.Vtxos()
			roundRepo := s.repoManager.Rounds()

			for _, v := range vtxoKeys {
				// redeem
				vtxos, err := vtxosRepo.GetVtxos(ctx, []domain.VtxoKey{v.VtxoKey})
				if err != nil {
					log.WithError(err).Warn("failed to retrieve vtxos, skipping...")
					continue
				}

				vtxo := vtxos[0]

				if vtxo.Redeemed {
					continue
				}

				if err := s.repoManager.Vtxos().RedeemVtxos(ctx, []domain.VtxoKey{vtxo.VtxoKey}); err != nil {
					log.WithError(err).Warn("failed to redeem vtxos, retrying...")
					continue
				}
				log.Debugf("vtxo %s redeemed", vtxo.Txid)

				if !vtxo.Spent {
					continue
				}

				log.Debugf("fraud detected on vtxo %s", vtxo.Txid)

				round, err := roundRepo.GetRoundWithTxid(ctx, vtxo.SpentBy)
				if err != nil {
					log.WithError(err).Warn("failed to retrieve round")
					continue
				}

				mutx.Lock()
				defer mutx.Unlock()

				connectorTxid, connectorVout, err := s.getNextConnector(ctx, *round)
				if err != nil {
					log.WithError(err).Warn("failed to retrieve next connector")
					continue
				}

				forfeitTx, err := findForfeitTxLiquid(round.ForfeitTxs, connectorTxid, connectorVout, vtxo.Txid)
				if err != nil {
					log.WithError(err).Warn("failed to retrieve forfeit tx")
					continue
				}

				if err := s.wallet.LockConnectorUtxos(ctx, []ports.TxOutpoint{txOutpoint{connectorTxid, connectorVout}}); err != nil {
					log.WithError(err).Warn("failed to lock connector utxos")
					continue
				}

				signedForfeitTx, err := s.wallet.SignTransaction(ctx, forfeitTx, false)
				if err != nil {
					log.WithError(err).Warn("failed to sign connector input in forfeit tx")
					continue
				}

				signedForfeitTx, err = s.wallet.SignTransactionTapscript(ctx, signedForfeitTx, []int{1})
				if err != nil {
					log.WithError(err).Warn("failed to sign vtxo input in forfeit tx")
					continue
				}

				forfeitTxHex, err := s.builder.FinalizeAndExtractForfeit(signedForfeitTx)
				if err != nil {
					log.WithError(err).Warn("failed to finalize forfeit tx")
					continue
				}

				forfeitTxid, err := s.wallet.BroadcastTransaction(ctx, forfeitTxHex)
				if err != nil {
					log.WithError(err).Warn("failed to broadcast forfeit tx")
					continue
				}

				log.Debugf("broadcasted forfeit tx %s", forfeitTxid)
			}
		}(vtxoKeys)
	}
}

func (s *covenantService) getNextConnector(
	ctx context.Context,
	round domain.Round,
) (string, uint32, error) {
	connectorTx, err := psetv2.NewPsetFromBase64(round.Connectors[0])
	if err != nil {
		return "", 0, err
	}

	prevout := connectorTx.Inputs[0].WitnessUtxo
	if prevout == nil {
		return "", 0, fmt.Errorf("connector prevout not found")
	}

	utxos, err := s.wallet.ListConnectorUtxos(ctx, round.ConnectorAddress)
	if err != nil {
		return "", 0, err
	}

	// if we do not find any utxos, we make sure to wait for the connector outpoint to be confirmed then we retry
	if len(utxos) <= 0 {
		if err := s.wallet.WaitForSync(ctx, round.Txid); err != nil {
			return "", 0, err
		}

		utxos, err = s.wallet.ListConnectorUtxos(ctx, round.ConnectorAddress)
		if err != nil {
			return "", 0, err
		}
	}

	// search for an already existing connector
	for _, u := range utxos {
		if u.GetValue() == 450 {
			return u.GetTxid(), u.GetIndex(), nil
		}
	}

	for _, u := range utxos {
		if u.GetValue() > 450 {
			for _, b64 := range round.Connectors {
				partial, err := psbt.NewFromRawBytes(strings.NewReader(b64), true)
				if err != nil {
					return "", 0, err
				}

				for _, i := range partial.UnsignedTx.TxIn {
					if i.PreviousOutPoint.Hash.String() == u.GetTxid() && i.PreviousOutPoint.Index == u.GetIndex() {
						connectorOutpoint := txOutpoint{u.GetTxid(), u.GetIndex()}

						if err := s.wallet.LockConnectorUtxos(ctx, []ports.TxOutpoint{connectorOutpoint}); err != nil {
							return "", 0, err
						}

						// sign & broadcast the connector tx
						signedConnectorTx, err := s.wallet.SignTransaction(ctx, b64, true)
						if err != nil {
							return "", 0, err
						}

						connectorTxid, err := s.wallet.BroadcastTransaction(ctx, signedConnectorTx)
						if err != nil {
							return "", 0, err
						}
						log.Debugf("broadcasted connector tx %s", connectorTxid)

						// wait for the connector tx to be in the mempool
						if err := s.wallet.WaitForSync(ctx, connectorTxid); err != nil {
							return "", 0, err
						}

						return connectorTxid, 0, nil
					}
				}
			}
		}
	}

	return "", 0, fmt.Errorf("no connector utxos found")
}

func (s *covenantService) updateVtxoSet(round *domain.Round) {
	// Update the vtxo set only after a round is finalized.
	if !round.IsEnded() {
		return
	}

	ctx := context.Background()
	repo := s.repoManager.Vtxos()
	spentVtxos := getSpentVtxos(round.Payments)
	if len(spentVtxos) > 0 {
		for {
			if err := repo.SpendVtxos(ctx, spentVtxos, round.Txid); err != nil {
				log.WithError(err).Warn("failed to add new vtxos, retrying soon")
				time.Sleep(100 * time.Millisecond)
				continue
			}
			log.Debugf("spent %d vtxos", len(spentVtxos))
			break
		}
	}

	newVtxos := s.getNewVtxos(round)
	if len(newVtxos) > 0 {
		for {
			if err := repo.AddVtxos(ctx, newVtxos); err != nil {
				log.WithError(err).Warn("failed to add new vtxos, retrying soon")
				time.Sleep(100 * time.Millisecond)
				continue
			}
			log.Debugf("added %d new vtxos", len(newVtxos))
			break
		}

		go func() {
			for {
				if err := s.startWatchingVtxos(newVtxos); err != nil {
					log.WithError(err).Warn(
						"failed to start watching vtxos, retrying in a moment...",
					)
					continue
				}
				log.Debugf("started watching %d vtxos", len(newVtxos))
				return
			}
		}()
	}
}

func (s *covenantService) propagateEvents(round *domain.Round) {
	lastEvent := round.Events()[len(round.Events())-1]
	switch e := lastEvent.(type) {
	case domain.RoundFinalizationStarted:
		forfeitTxs := s.forfeitTxs.view()
		ev := domain.RoundFinalizationStarted{
			Id:                 e.Id,
			CongestionTree:     e.CongestionTree,
			Connectors:         e.Connectors,
			PoolTx:             e.PoolTx,
			UnsignedForfeitTxs: forfeitTxs,
		}
		s.lastEvent = ev
		s.eventsCh <- ev
	case domain.RoundFinalized, domain.RoundFailed:
		s.lastEvent = e
		s.eventsCh <- e
	}
}

func (s *covenantService) scheduleSweepVtxosForRound(round *domain.Round) {
	// Schedule the sweeping procedure only for completed round.
	if !round.IsEnded() {
		return
	}

	expirationTimestamp := time.Now().Add(
		time.Duration(s.roundLifetime+30) * time.Second,
	)

	if err := s.sweeper.schedule(
		expirationTimestamp.Unix(), round.Txid, round.CongestionTree,
	); err != nil {
		log.WithError(err).Warn("failed to schedule sweep tx")
	}
}

func (s *covenantService) getNewVtxos(round *domain.Round) []domain.Vtxo {
	if len(round.CongestionTree) <= 0 {
		return nil
	}

	leaves := round.CongestionTree.Leaves()
	vtxos := make([]domain.Vtxo, 0)
	for _, node := range leaves {
		tx, _ := psetv2.NewPsetFromBase64(node.Tx)
		for i, out := range tx.Outputs {
			for _, p := range round.Payments {
				var pubkey string
				found := false
				for _, r := range p.Receivers {
					if r.IsOnchain() {
						continue
					}

					buf, _ := hex.DecodeString(r.Pubkey)
					pk, _ := secp256k1.ParsePubKey(buf)
					script, _ := s.builder.GetVtxoScript(pk, s.pubkey)
					if bytes.Equal(script, out.Script) {
						found = true
						pubkey = r.Pubkey
						break
					}
				}
				if found {
					vtxos = append(vtxos, domain.Vtxo{
						VtxoKey:  domain.VtxoKey{Txid: node.Txid, VOut: uint32(i)},
						Receiver: domain.Receiver{Pubkey: pubkey, Amount: out.Value},
						PoolTx:   round.Txid,
					})
					break
				}
			}
		}
	}
	return vtxos
}

func (s *covenantService) startWatchingVtxos(vtxos []domain.Vtxo) error {
	scripts, err := s.extractVtxosScripts(vtxos)
	if err != nil {
		return err
	}

	return s.scanner.WatchScripts(context.Background(), scripts)
}

func (s *covenantService) stopWatchingVtxos(vtxos []domain.Vtxo) {
	scripts, err := s.extractVtxosScripts(vtxos)
	if err != nil {
		log.WithError(err).Warn("failed to extract scripts from vtxos")
		return
	}

	for {
		if err := s.scanner.UnwatchScripts(context.Background(), scripts); err != nil {
			log.WithError(err).Warn("failed to stop watching vtxos, retrying in a moment...")
			time.Sleep(100 * time.Millisecond)
			continue
		}
		log.Debugf("stopped watching %d vtxos", len(vtxos))
		break
	}
}

func (s *covenantService) restoreWatchingVtxos() error {
	sweepableRounds, err := s.repoManager.Rounds().GetSweepableRounds(context.Background())
	if err != nil {
		return err
	}

	vtxos := make([]domain.Vtxo, 0)

	for _, round := range sweepableRounds {
		fromRound, err := s.repoManager.Vtxos().GetVtxosForRound(
			context.Background(), round.Txid,
		)
		if err != nil {
			log.WithError(err).Warnf("failed to retrieve vtxos for round %s", round.Txid)
			continue
		}
		for _, v := range fromRound {
			if !v.Swept && !v.Redeemed {
				vtxos = append(vtxos, v)
			}
		}
	}

	if len(vtxos) <= 0 {
		return nil
	}

	if err := s.startWatchingVtxos(vtxos); err != nil {
		return err
	}

	log.Debugf("restored watching %d vtxos", len(vtxos))
	return nil
}

func (s *covenantService) extractVtxosScripts(vtxos []domain.Vtxo) ([]string, error) {
	indexedScripts := make(map[string]struct{})
	for _, vtxo := range vtxos {
		buf, err := hex.DecodeString(vtxo.Pubkey)
		if err != nil {
			return nil, err
		}
		userPubkey, err := secp256k1.ParsePubKey(buf)
		if err != nil {
			return nil, err
		}
		script, err := s.builder.GetVtxoScript(userPubkey, s.pubkey)
		if err != nil {
			return nil, err
		}

		indexedScripts[hex.EncodeToString(script)] = struct{}{}
	}
	scripts := make([]string, 0, len(indexedScripts))
	for script := range indexedScripts {
		scripts = append(scripts, script)
	}
	return scripts, nil
}

func (s *covenantService) saveEvents(
	ctx context.Context, id string, events []domain.RoundEvent,
) error {
	if len(events) <= 0 {
		return nil
	}
	round, err := s.repoManager.Events().Save(ctx, id, events...)
	if err != nil {
		return err
	}
	return s.repoManager.Rounds().AddOrUpdateRound(ctx, *round)
}

func findForfeitTxLiquid(
	forfeits []string, connectorTxid string, connectorVout uint32, vtxoTxid string,
) (string, error) {
	for _, forfeit := range forfeits {
		forfeitTx, err := psetv2.NewPsetFromBase64(forfeit)
		if err != nil {
			return "", err
		}

		connector := forfeitTx.Inputs[0]
		vtxoInput := forfeitTx.Inputs[1]

		if chainhash.Hash(connector.PreviousTxid).String() == connectorTxid &&
			connector.PreviousTxIndex == connectorVout &&
			chainhash.Hash(vtxoInput.PreviousTxid).String() == vtxoTxid {
			return forfeit, nil
		}
	}

	return "", fmt.Errorf("forfeit tx not found")
}<|MERGE_RESOLUTION|>--- conflicted
+++ resolved
@@ -34,11 +34,7 @@
 	roundLifetime       int64
 	roundInterval       int64
 	unilateralExitDelay int64
-<<<<<<< HEAD
-=======
 	boardingExitDelay   int64
-	minRelayFee         uint64
->>>>>>> 4da76ec8
 
 	wallet      ports.WalletService
 	repoManager ports.RepoManager
@@ -58,11 +54,7 @@
 
 func NewCovenantService(
 	network common.Network,
-<<<<<<< HEAD
-	roundInterval, roundLifetime, unilateralExitDelay int64,
-=======
-	roundInterval, roundLifetime, unilateralExitDelay, boardingExitDelay int64, minRelayFee uint64,
->>>>>>> 4da76ec8
+	roundInterval, roundLifetime, unilateralExitDelay, boardingExitDelay int64,
 	walletSvc ports.WalletService, repoManager ports.RepoManager,
 	builder ports.TxBuilder, scanner ports.BlockchainScanner,
 	scheduler ports.SchedulerService,
@@ -80,11 +72,7 @@
 
 	svc := &covenantService{
 		network, pubkey,
-<<<<<<< HEAD
-		roundLifetime, roundInterval, unilateralExitDelay,
-=======
-		roundLifetime, roundInterval, unilateralExitDelay, boardingExitDelay, minRelayFee,
->>>>>>> 4da76ec8
+		roundLifetime, roundInterval, unilateralExitDelay, boardingExitDelay,
 		walletSvc, repoManager, builder, scanner, sweeper,
 		paymentRequests, forfeitTxs, eventsCh, sync.Mutex{}, nil, nil,
 	}
@@ -173,14 +161,6 @@
 				return "", fmt.Errorf("input %s:%d already spent", v.Txid, v.VOut)
 			}
 		}
-
-		if v.Redeemed {
-			return "", fmt.Errorf("input %s:%d already redeemed", v.Txid, v.VOut)
-		}
-
-		if v.Swept {
-			return "", fmt.Errorf("input %s:%d already swept", v.Txid, v.VOut)
-		}
 	}
 
 	boardingTxs := make(map[string]string, 0) // txid -> txhex
@@ -393,10 +373,7 @@
 		UnilateralExitDelay: s.unilateralExitDelay,
 		RoundInterval:       s.roundInterval,
 		Network:             s.network.Name,
-<<<<<<< HEAD
 		Dust:                dust,
-=======
-		MinRelayFee:         int64(s.minRelayFee),
 		BoardingDescriptorTemplate: fmt.Sprintf(
 			descriptor.BoardingDescriptorTemplate,
 			hex.EncodeToString(tree.UnspendableKey().SerializeCompressed()),
@@ -405,7 +382,6 @@
 			s.boardingExitDelay,
 			"USER",
 		),
->>>>>>> 4da76ec8
 	}, nil
 }
 
@@ -504,11 +480,7 @@
 		return
 	}
 
-<<<<<<< HEAD
-	unsignedPoolTx, tree, connectorAddress, err := s.builder.BuildPoolTx(s.pubkey, payments, sweptRounds)
-=======
-	unsignedPoolTx, tree, connectorAddress, err := s.builder.BuildPoolTx(s.pubkey, payments, boardingInputs, s.minRelayFee, sweptRounds)
->>>>>>> 4da76ec8
+	unsignedPoolTx, tree, connectorAddress, err := s.builder.BuildPoolTx(s.pubkey, payments, boardingInputs, sweptRounds)
 	if err != nil {
 		round.Fail(fmt.Errorf("failed to create pool tx: %s", err))
 		log.WithError(err).Warn("failed to create pool tx")
@@ -516,28 +488,18 @@
 	}
 	log.Debugf("pool tx created for round %s", round.Id)
 
-<<<<<<< HEAD
-	// TODO BTC make the senders sign the tree
-
-	connectors, forfeitTxs, err := s.builder.BuildForfeitTxs(s.pubkey, unsignedPoolTx, payments)
-	if err != nil {
-		round.Fail(fmt.Errorf("failed to create connectors and forfeit txs: %s", err))
-		log.WithError(err).Warn("failed to create connectors and forfeit txs")
-		return
-=======
 	needForfeits := false
 	for _, pay := range payments {
 		if len(pay.Inputs) > 0 {
 			needForfeits = true
 			break
 		}
->>>>>>> 4da76ec8
 	}
 
 	var forfeitTxs, connectors []string
 
 	if needForfeits {
-		connectors, forfeitTxs, err = s.builder.BuildForfeitTxs(s.pubkey, unsignedPoolTx, payments, s.minRelayFee)
+		connectors, forfeitTxs, err = s.builder.BuildForfeitTxs(s.pubkey, unsignedPoolTx, payments)
 		if err != nil {
 			round.Fail(fmt.Errorf("failed to create connectors and forfeit txs: %s", err))
 			log.WithError(err).Warn("failed to create connectors and forfeit txs")
@@ -620,26 +582,10 @@
 		}
 	}
 
-<<<<<<< HEAD
-	dustAmount, err := s.wallet.GetDustAmount(ctx)
-	if err != nil {
-		log.WithError(err).Warn("failed to retrieve dust amount")
-		return
-	}
-
-	pubkey := hex.EncodeToString(onboarding.userPubkey.SerializeCompressed())
-	payments := getPaymentsFromOnboardingLiquid(onboarding.congestionTree, pubkey)
-	round := domain.NewFinalizedRound(
-		dustAmount, pubkey, txid, onboarding.tx, onboarding.congestionTree, payments,
-	)
-	if err := s.saveEvents(ctx, round.Id, round.Events()); err != nil {
-		log.WithError(err).Warn("failed to store new round events")
-=======
 	signedRoundTx, err = s.wallet.SignTransaction(ctx, signedRoundTx, true)
 	if err != nil {
 		changes = round.Fail(fmt.Errorf("failed to sign round tx: %s", err))
 		log.WithError(err).Warn("failed to sign round tx")
->>>>>>> 4da76ec8
 		return
 	}
 
