/*
* This package contains intermediary events that are used only by the covenantless version
* they let to sign the vtxo tree using musig2 algorithm
* they are not included in domain because they don't mutate the Round state and should not be persisted
 */
package application

import (
	"bytes"
	"encoding/hex"

	"github.com/ark-network/ark/common/tree"
	"github.com/ark-network/ark/server/internal/core/domain"
)

// the user should react to this event by confirming the registration using sha256(intent_id)
type BatchStarted struct {
	Id              string
	IntentIdsHashes [][32]byte
	BatchExpiry     uint32
	ForfeitAddress  string
}

// signer should react to this event by generating a musig2 nonce for each transaction in the tree
type RoundSigningStarted struct {
	domain.RoundEvent
	UnsignedVtxoTree tree.TxTree
	UnsignedRoundTx  string
	CosignersPubkeys []string
}

// signer should react to this event by partially signing the vtxo tree transactions
// then, delete its ephemeral key
type RoundSigningNoncesGenerated struct {
	domain.RoundEvent
	Nonces tree.TreeNonces // aggregated nonces
}

func (e RoundSigningNoncesGenerated) SerializeNonces() (string, error) {
	var serialized bytes.Buffer

	if err := e.Nonces.Encode(&serialized); err != nil {
		return "", err
	}

	return hex.EncodeToString(serialized.Bytes()), nil
<<<<<<< HEAD
}

// implement domain.RoundEvent interface
func (r RoundSigningStarted) GetTopic() string         { return domain.RoundTopic }
func (r RoundSigningNoncesGenerated) GetTopic() string { return domain.RoundTopic }
func (r BatchStarted) GetTopic() string                { return domain.RoundTopic }
=======
}
>>>>>>> 2629d8c8
<|MERGE_RESOLUTION|>--- conflicted
+++ resolved
@@ -15,7 +15,7 @@
 
 // the user should react to this event by confirming the registration using sha256(intent_id)
 type BatchStarted struct {
-	Id              string
+	domain.RoundEvent
 	IntentIdsHashes [][32]byte
 	BatchExpiry     uint32
 	ForfeitAddress  string
@@ -44,13 +44,4 @@
 	}
 
 	return hex.EncodeToString(serialized.Bytes()), nil
-<<<<<<< HEAD
-}
-
-// implement domain.RoundEvent interface
-func (r RoundSigningStarted) GetTopic() string         { return domain.RoundTopic }
-func (r RoundSigningNoncesGenerated) GetTopic() string { return domain.RoundTopic }
-func (r BatchStarted) GetTopic() string                { return domain.RoundTopic }
-=======
-}
->>>>>>> 2629d8c8
+}