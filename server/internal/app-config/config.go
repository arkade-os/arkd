package appconfig

import (
	"fmt"
	"strings"

	"github.com/ark-network/ark/common"
	"github.com/ark-network/ark/server/internal/core/application"
	"github.com/ark-network/ark/server/internal/core/ports"
	"github.com/ark-network/ark/server/internal/infrastructure/db"
	blockscheduler "github.com/ark-network/ark/server/internal/infrastructure/scheduler/block"
	timescheduler "github.com/ark-network/ark/server/internal/infrastructure/scheduler/gocron"
	txbuilder "github.com/ark-network/ark/server/internal/infrastructure/tx-builder/covenant"
	cltxbuilder "github.com/ark-network/ark/server/internal/infrastructure/tx-builder/covenantless"
	envunlocker "github.com/ark-network/ark/server/internal/infrastructure/unlocker/env"
	fileunlocker "github.com/ark-network/ark/server/internal/infrastructure/unlocker/file"
	btcwallet "github.com/ark-network/ark/server/internal/infrastructure/wallet/btc-embedded"
	liquidwallet "github.com/ark-network/ark/server/internal/infrastructure/wallet/liquid-standalone"
	"github.com/nbd-wtf/go-nostr"
	log "github.com/sirupsen/logrus"
)

const minAllowedSequence = 512

var (
	supportedEventDbs = supportedType{
		"badger": {},
	}
	supportedDbs = supportedType{
		"badger": {},
		"sqlite": {},
	}
	supportedSchedulers = supportedType{
		"gocron": {},
		"block":  {},
	}
	supportedTxBuilders = supportedType{
		"covenant":     {},
		"covenantless": {},
	}
	supportedUnlockers = supportedType{
		"env":  {},
		"file": {},
	}
	supportedNetworks = supportedType{
		common.Bitcoin.Name:        {},
		common.BitcoinTestNet.Name: {},
		common.BitcoinRegTest.Name: {},
		common.BitcoinSigNet.Name:  {},
		common.Liquid.Name:         {},
		common.LiquidTestNet.Name:  {},
		common.LiquidRegTest.Name:  {},
	}
)

type Config struct {
<<<<<<< HEAD
	DbType                  string
	EventDbType             string
	DbDir                   string
	DbMigrationPath         string
	EventDbDir              string
	RoundInterval           int64
	Network                 common.Network
	SchedulerType           string
	TxBuilderType           string
	BlockchainScannerType   string
	WalletAddr              string
	RoundLifetime           int64
	UnilateralExitDelay     int64
	BoardingExitDelay       int64
	MarketStartTime         int64
	MarketHourPeriod        int64
	MarketHourRoundInterval int64
	EsploraURL              string
	NeutrinoPeer            string
	BitcoindRpcUser         string
	BitcoindRpcPass         string
	BitcoindRpcHost         string
=======
	DbType              string
	EventDbType         string
	DbDir               string
	DbMigrationPath     string
	EventDbDir          string
	RoundInterval       int64
	Network             common.Network
	SchedulerType       string
	TxBuilderType       string
	WalletAddr          string
	RoundLifetime       int64
	UnilateralExitDelay int64
	BoardingExitDelay   int64
	NostrDefaultRelays  []string
	NoteUriPrefix       string

	EsploraURL       string
	NeutrinoPeer     string
	BitcoindRpcUser  string
	BitcoindRpcPass  string
	BitcoindRpcHost  string
	BitcoindZMQBlock string
	BitcoindZMQTx    string
>>>>>>> 0d2db921

	UnlockerType     string
	UnlockerFilePath string // file unlocker
	UnlockerPassword string // env unlocker

	repo      ports.RepoManager
	svc       application.Service
	adminSvc  application.AdminService
	wallet    ports.WalletService
	txBuilder ports.TxBuilder
	scanner   ports.BlockchainScanner
	scheduler ports.SchedulerService
	unlocker  ports.Unlocker
}

func (c *Config) Validate() error {
	if !supportedEventDbs.supports(c.EventDbType) {
		return fmt.Errorf("event db type not supported, please select one of: %s", supportedEventDbs)
	}
	if !supportedDbs.supports(c.DbType) {
		return fmt.Errorf("db type not supported, please select one of: %s", supportedDbs)
	}
	if !supportedSchedulers.supports(c.SchedulerType) {
		return fmt.Errorf("scheduler type not supported, please select one of: %s", supportedSchedulers)
	}
	if !supportedTxBuilders.supports(c.TxBuilderType) {
		return fmt.Errorf("tx builder type not supported, please select one of: %s", supportedTxBuilders)
	}
	if len(c.UnlockerType) > 0 && !supportedUnlockers.supports(c.UnlockerType) {
		return fmt.Errorf("unlocker type not supported, please select one of: %s", supportedUnlockers)
	}
	if c.RoundInterval < 2 {
		return fmt.Errorf("invalid round interval, must be at least 2 seconds")
	}
	if !supportedNetworks.supports(c.Network.Name) {
		return fmt.Errorf("invalid network, must be one of: %s", supportedNetworks)
	}
	if c.RoundLifetime < minAllowedSequence {
		if c.SchedulerType != "block" {
			return fmt.Errorf("scheduler type must be block if round lifetime is expressed in blocks")
		}
	} else {
		if c.SchedulerType != "gocron" {
			return fmt.Errorf("scheduler type must be gocron if round lifetime is expressed in seconds")
		}

		// round life time must be a multiple of 512 if expressed in seconds
		if c.RoundLifetime%minAllowedSequence != 0 {
			c.RoundLifetime -= c.RoundLifetime % minAllowedSequence
			log.Infof(
				"round lifetime must be a multiple of %d, rounded to %d",
				minAllowedSequence, c.RoundLifetime,
			)
		}
	}

	if c.UnilateralExitDelay < minAllowedSequence {
		return fmt.Errorf(
			"invalid unilateral exit delay, must at least %d", minAllowedSequence,
		)
	}

	if c.BoardingExitDelay < minAllowedSequence {
		return fmt.Errorf(
			"invalid boarding exit delay, must at least %d", minAllowedSequence,
		)
	}

	if c.UnilateralExitDelay%minAllowedSequence != 0 {
		c.UnilateralExitDelay -= c.UnilateralExitDelay % minAllowedSequence
		log.Infof(
			"unilateral exit delay must be a multiple of %d, rounded to %d",
			minAllowedSequence, c.UnilateralExitDelay,
		)
	}

	if c.BoardingExitDelay%minAllowedSequence != 0 {
		c.BoardingExitDelay -= c.BoardingExitDelay % minAllowedSequence
		log.Infof(
			"boarding exit delay must be a multiple of %d, rounded to %d",
			minAllowedSequence, c.BoardingExitDelay,
		)
	}

	if len(c.NostrDefaultRelays) == 0 {
		return fmt.Errorf("missing nostr default relays")
	}

	for _, relay := range c.NostrDefaultRelays {
		if !nostr.IsValidRelayURL(relay) {
			return fmt.Errorf("invalid nostr relay url: %s", relay)
		}
	}

	if err := c.repoManager(); err != nil {
		return err
	}
	if err := c.walletService(); err != nil {
		return err
	}
	if err := c.txBuilderService(); err != nil {
		return err
	}
	if err := c.scannerService(); err != nil {
		return err
	}
	if err := c.schedulerService(); err != nil {
		return err
	}
	if err := c.adminService(); err != nil {
		return err
	}
	if err := c.unlockerService(); err != nil {
		return err
	}
	return nil
}

func (c *Config) AppService() (application.Service, error) {
	if c.svc == nil {
		if err := c.appService(); err != nil {
			return nil, err
		}
	}
	return c.svc, nil
}

func (c *Config) AdminService() application.AdminService {
	return c.adminSvc
}

func (c *Config) WalletService() ports.WalletService {
	return c.wallet
}

func (c *Config) UnlockerService() ports.Unlocker {
	return c.unlocker
}

func (c *Config) repoManager() error {
	var svc ports.RepoManager
	var err error
	var eventStoreConfig []interface{}
	var dataStoreConfig []interface{}
	logger := log.New()

	switch c.EventDbType {
	case "badger":
		eventStoreConfig = []interface{}{c.EventDbDir, logger}
	default:
		return fmt.Errorf("unknown event db type")
	}

	switch c.DbType {
	case "badger":
		dataStoreConfig = []interface{}{c.DbDir, logger}
	case "sqlite":
		dataStoreConfig = []interface{}{c.DbDir, c.DbMigrationPath}
	default:
		return fmt.Errorf("unknown db type")
	}

	svc, err = db.NewService(db.ServiceConfig{
		EventStoreType:   c.EventDbType,
		DataStoreType:    c.DbType,
		EventStoreConfig: eventStoreConfig,
		DataStoreConfig:  dataStoreConfig,
	})
	if err != nil {
		return err
	}

	c.repo = svc
	return nil
}

func (c *Config) walletService() error {
	if common.IsLiquid(c.Network) {
		svc, err := liquidwallet.NewService(c.WalletAddr)
		if err != nil {
			return fmt.Errorf("failed to connect to wallet: %s", err)
		}

		c.wallet = svc
		return nil
	}

	// Check if both Neutrino peer and Bitcoind RPC credentials are provided
	if c.NeutrinoPeer != "" && (c.BitcoindRpcUser != "" || c.BitcoindRpcPass != "") {
		return fmt.Errorf("cannot use both Neutrino peer and Bitcoind RPC credentials")
	}

	var svc ports.WalletService
	var err error

	switch {
	case c.BitcoindZMQBlock != "" && c.BitcoindZMQTx != "" && c.BitcoindRpcUser != "" && c.BitcoindRpcPass != "":
		svc, err = btcwallet.NewService(btcwallet.WalletConfig{
			Datadir: c.DbDir,
			Network: c.Network,
		}, btcwallet.WithBitcoindZMQ(c.BitcoindZMQBlock, c.BitcoindZMQTx, c.BitcoindRpcHost, c.BitcoindRpcUser, c.BitcoindRpcPass))
	case c.BitcoindRpcUser != "" && c.BitcoindRpcPass != "":
		svc, err = btcwallet.NewService(btcwallet.WalletConfig{
			Datadir: c.DbDir,
			Network: c.Network,
		}, btcwallet.WithPollingBitcoind(c.BitcoindRpcHost, c.BitcoindRpcUser, c.BitcoindRpcPass))
	default:
		// Default to Neutrino for Bitcoin mainnet or when NeutrinoPeer is explicitly set
		if len(c.EsploraURL) == 0 {
			return fmt.Errorf("missing esplora url, covenant-less ark requires ARK_ESPLORA_URL to be set")
		}
		svc, err = btcwallet.NewService(btcwallet.WalletConfig{
			Datadir: c.DbDir,
			Network: c.Network,
		}, btcwallet.WithNeutrino(c.NeutrinoPeer, c.EsploraURL))
	}

	if err != nil {
		return err
	}

	c.wallet = svc
	return nil
}

func (c *Config) txBuilderService() error {
	var svc ports.TxBuilder
	var err error
	switch c.TxBuilderType {
	case "covenant":
		svc = txbuilder.NewTxBuilder(
			c.wallet, c.Network, c.RoundLifetime, c.BoardingExitDelay,
		)
	case "covenantless":
		svc = cltxbuilder.NewTxBuilder(
			c.wallet, c.Network, c.RoundLifetime, c.BoardingExitDelay,
		)
	default:
		err = fmt.Errorf("unknown tx builder type")
	}
	if err != nil {
		return err
	}

	c.txBuilder = svc
	return nil
}

func (c *Config) scannerService() error {
	c.scanner = c.wallet
	return nil
}

func (c *Config) schedulerService() error {
	var svc ports.SchedulerService
	var err error
	switch c.SchedulerType {
	case "gocron":
		svc = timescheduler.NewScheduler()
	case "block":
		svc, err = blockscheduler.NewScheduler(c.EsploraURL)
	default:
		err = fmt.Errorf("unknown scheduler type")
	}
	if err != nil {
		return err
	}

	c.scheduler = svc
	return nil
}

func (c *Config) appService() error {
	marketHourRoundInterval := c.MarketHourRoundInterval
	if marketHourRoundInterval == 0 {
		marketHourRoundInterval = c.RoundInterval
	}
	if common.IsLiquid(c.Network) {
		svc, err := application.NewCovenantService(
<<<<<<< HEAD
			c.Network, c.RoundInterval, c.RoundLifetime, c.UnilateralExitDelay, c.BoardingExitDelay,
			c.MarketStartTime, c.MarketHourPeriod, marketHourRoundInterval,
			c.wallet, c.repo, c.txBuilder, c.scanner, c.scheduler,
=======
			c.Network, c.RoundInterval, c.RoundLifetime, c.UnilateralExitDelay, c.BoardingExitDelay, c.NostrDefaultRelays,
			c.wallet, c.repo, c.txBuilder, c.scanner, c.scheduler, c.NoteUriPrefix,
>>>>>>> 0d2db921
		)
		if err != nil {
			return err
		}

		c.svc = svc
		return nil
	}

	svc, err := application.NewCovenantlessService(
<<<<<<< HEAD
		c.Network, c.RoundInterval, c.RoundLifetime, c.UnilateralExitDelay, c.BoardingExitDelay,
		c.MarketStartTime, c.MarketHourPeriod, marketHourRoundInterval,
		c.wallet, c.repo, c.txBuilder, c.scanner, c.scheduler,
=======
		c.Network, c.RoundInterval, c.RoundLifetime, c.UnilateralExitDelay, c.BoardingExitDelay, c.NostrDefaultRelays,
		c.wallet, c.repo, c.txBuilder, c.scanner, c.scheduler, c.NoteUriPrefix,
>>>>>>> 0d2db921
	)
	if err != nil {
		return err
	}

	c.svc = svc
	return nil
}

func (c *Config) adminService() error {
	unit := ports.UnixTime
	if c.RoundLifetime < minAllowedSequence {
		unit = ports.BlockHeight
	}

	c.adminSvc = application.NewAdminService(c.wallet, c.repo, c.txBuilder, unit)
	return nil
}

func (c *Config) unlockerService() error {
	if len(c.UnlockerType) <= 0 {
		return nil
	}

	var svc ports.Unlocker
	var err error
	switch c.UnlockerType {
	case "file":
		svc, err = fileunlocker.NewService(c.UnlockerFilePath)
	case "env":
		svc, err = envunlocker.NewService(c.UnlockerPassword)
	default:
		err = fmt.Errorf("unknown unlocker type")
	}
	if err != nil {
		return err
	}
	c.unlocker = svc
	return nil
}

type supportedType map[string]struct{}

func (t supportedType) String() string {
	types := make([]string, 0, len(t))
	for tt := range t {
		types = append(types, tt)
	}
	return strings.Join(types, " | ")
}

func (t supportedType) supports(typeStr string) bool {
	_, ok := t[typeStr]
	return ok
}<|MERGE_RESOLUTION|>--- conflicted
+++ resolved
@@ -54,7 +54,6 @@
 )
 
 type Config struct {
-<<<<<<< HEAD
 	DbType                  string
 	EventDbType             string
 	DbDir                   string
@@ -64,35 +63,15 @@
 	Network                 common.Network
 	SchedulerType           string
 	TxBuilderType           string
-	BlockchainScannerType   string
 	WalletAddr              string
 	RoundLifetime           int64
 	UnilateralExitDelay     int64
 	BoardingExitDelay       int64
+	NostrDefaultRelays      []string
+	NoteUriPrefix           string
 	MarketStartTime         int64
 	MarketHourPeriod        int64
 	MarketHourRoundInterval int64
-	EsploraURL              string
-	NeutrinoPeer            string
-	BitcoindRpcUser         string
-	BitcoindRpcPass         string
-	BitcoindRpcHost         string
-=======
-	DbType              string
-	EventDbType         string
-	DbDir               string
-	DbMigrationPath     string
-	EventDbDir          string
-	RoundInterval       int64
-	Network             common.Network
-	SchedulerType       string
-	TxBuilderType       string
-	WalletAddr          string
-	RoundLifetime       int64
-	UnilateralExitDelay int64
-	BoardingExitDelay   int64
-	NostrDefaultRelays  []string
-	NoteUriPrefix       string
 
 	EsploraURL       string
 	NeutrinoPeer     string
@@ -101,7 +80,6 @@
 	BitcoindRpcHost  string
 	BitcoindZMQBlock string
 	BitcoindZMQTx    string
->>>>>>> 0d2db921
 
 	UnlockerType     string
 	UnlockerFilePath string // file unlocker
@@ -381,14 +359,9 @@
 	}
 	if common.IsLiquid(c.Network) {
 		svc, err := application.NewCovenantService(
-<<<<<<< HEAD
-			c.Network, c.RoundInterval, c.RoundLifetime, c.UnilateralExitDelay, c.BoardingExitDelay,
-			c.MarketStartTime, c.MarketHourPeriod, marketHourRoundInterval,
-			c.wallet, c.repo, c.txBuilder, c.scanner, c.scheduler,
-=======
 			c.Network, c.RoundInterval, c.RoundLifetime, c.UnilateralExitDelay, c.BoardingExitDelay, c.NostrDefaultRelays,
 			c.wallet, c.repo, c.txBuilder, c.scanner, c.scheduler, c.NoteUriPrefix,
->>>>>>> 0d2db921
+			c.MarketStartTime, c.MarketHourPeriod, marketHourRoundInterval,
 		)
 		if err != nil {
 			return err
@@ -399,14 +372,9 @@
 	}
 
 	svc, err := application.NewCovenantlessService(
-<<<<<<< HEAD
-		c.Network, c.RoundInterval, c.RoundLifetime, c.UnilateralExitDelay, c.BoardingExitDelay,
-		c.MarketStartTime, c.MarketHourPeriod, marketHourRoundInterval,
-		c.wallet, c.repo, c.txBuilder, c.scanner, c.scheduler,
-=======
 		c.Network, c.RoundInterval, c.RoundLifetime, c.UnilateralExitDelay, c.BoardingExitDelay, c.NostrDefaultRelays,
 		c.wallet, c.repo, c.txBuilder, c.scanner, c.scheduler, c.NoteUriPrefix,
->>>>>>> 0d2db921
+		c.MarketStartTime, c.MarketHourPeriod, marketHourRoundInterval,
 	)
 	if err != nil {
 		return err
