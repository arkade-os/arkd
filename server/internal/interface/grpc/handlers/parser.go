--- conflicted
+++ resolved
@@ -44,7 +44,6 @@
 				Txid: vv.Txid,
 				Vout: vv.VOut,
 			},
-<<<<<<< HEAD
 			Amount:          vv.Amount,
 			CommitmentTxids: vv.CommitmentTxids,
 			Spent:           vv.Spent,
@@ -53,20 +52,8 @@
 			Swept:           vv.Swept,
 			Preconfirmed:    len(vv.RedeemTx) > 0,
 			Redeemed:        vv.Redeemed,
-			Script:          vv.PubKey,
+			Script:          toP2TR(vv.PubKey),
 			CreatedAt:       vv.CreatedAt,
-=======
-			Amount:         vv.Amount,
-			CommitmentTxid: vv.CommitmentTxid,
-			Spent:          vv.Spent,
-			ExpiresAt:      vv.ExpireAt,
-			SpentBy:        vv.SpentBy,
-			Swept:          vv.Swept,
-			Preconfirmed:   len(vv.RedeemTx) > 0,
-			Redeemed:       vv.Redeemed,
-			Script:         toP2TR(vv.PubKey),
-			CreatedAt:      vv.CreatedAt,
->>>>>>> b2c4a6ea
 		})
 	}
 
