--- conflicted
+++ resolved
@@ -686,28 +686,15 @@
 			Txid: vtxo.Txid,
 			Vout: vtxo.VOut,
 		},
-<<<<<<< HEAD
 		CreatedAt:       vtxo.CreatedAt,
 		ExpiresAt:       vtxo.ExpireAt,
 		Amount:          vtxo.Amount,
-		Script:          vtxo.PubKey,
+		Script:          toP2TR(vtxo.PubKey),
 		IsPreconfirmed:  vtxo.RedeemTx != "",
 		IsSwept:         vtxo.Swept,
 		IsRedeemed:      vtxo.Redeemed,
 		IsSpent:         vtxo.Spent,
 		SpentBy:         vtxo.SpentBy,
 		CommitmentTxids: vtxo.CommitmentTxids,
-=======
-		CreatedAt:      vtxo.CreatedAt,
-		ExpiresAt:      vtxo.ExpireAt,
-		Amount:         vtxo.Amount,
-		Script:         toP2TR(vtxo.PubKey),
-		IsPreconfirmed: vtxo.RedeemTx != "",
-		IsSwept:        vtxo.Swept,
-		IsRedeemed:     vtxo.Redeemed,
-		IsSpent:        vtxo.Spent,
-		SpentBy:        vtxo.SpentBy,
-		CommitmentTxid: vtxo.CommitmentTxid,
->>>>>>> b2c4a6ea
 	}
 }