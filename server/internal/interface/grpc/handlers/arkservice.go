package handlers

import (
	"context"
	"encoding/hex"
<<<<<<< HEAD
	"google.golang.org/protobuf/types/known/durationpb"
	"google.golang.org/protobuf/types/known/timestamppb"
=======
	"fmt"
>>>>>>> d6b8508f
	"sync"

	arkv1 "github.com/ark-network/ark/api-spec/protobuf/gen/ark/v1"
	"github.com/ark-network/ark/common/bitcointree"
	"github.com/ark-network/ark/common/descriptor"
	"github.com/ark-network/ark/server/internal/core/application"
	"github.com/ark-network/ark/server/internal/core/domain"
	"github.com/decred/dcrd/dcrec/secp256k1/v4"
	"github.com/google/uuid"
	"github.com/sirupsen/logrus"
	"google.golang.org/grpc/codes"
	"google.golang.org/grpc/status"
)

type handler struct {
	svc application.Service

	eventsListenerHandler       *listenerHanlder[*arkv1.GetEventStreamResponse]
	transactionsListenerHandler *listenerHanlder[*arkv1.GetTransactionsStreamResponse]
}

func NewHandler(service application.Service) arkv1.ArkServiceServer {
	h := &handler{
		svc:                         service,
		eventsListenerHandler:       newListenerHandler[*arkv1.GetEventStreamResponse](),
		transactionsListenerHandler: newListenerHandler[*arkv1.GetTransactionsStreamResponse](),
	}

	go h.listenToEvents()
	go h.listenToPaymentEvents()

	return h
}

func (h *handler) GetInfo(
	ctx context.Context, req *arkv1.GetInfoRequest,
) (*arkv1.GetInfoResponse, error) {
	info, err := h.svc.GetInfo(ctx)
	if err != nil {
		return nil, status.Error(codes.Internal, err.Error())
	}

	desc := fmt.Sprintf(
		descriptor.DefaultVtxoDescriptorTemplate,
		hex.EncodeToString(bitcointree.UnspendableKey().SerializeCompressed()),
		"USER",
		info.PubKey,
		info.UnilateralExitDelay,
		info.PubKey,
	)

	return &arkv1.GetInfoResponse{
		Pubkey:                     info.PubKey,
		RoundLifetime:              info.RoundLifetime,
		UnilateralExitDelay:        info.UnilateralExitDelay,
		RoundInterval:              info.RoundInterval,
		Network:                    info.Network,
		Dust:                       int64(info.Dust),
		ForfeitAddress:             info.ForfeitAddress,
<<<<<<< HEAD
		MarketHour: &arkv1.MarketHour{
			NextStartTime: timestamppb.New(info.NextMarketHour.StartTime),
			NextEndTime:   timestamppb.New(info.NextMarketHour.EndTime),
			Period:        durationpb.New(info.NextMarketHour.Period),
			RoundInterval: durationpb.New(info.NextMarketHour.RoundInterval),
		},
=======
		BoardingDescriptorTemplate: desc,
		VtxoDescriptorTemplates:    []string{desc},
>>>>>>> d6b8508f
	}, nil
}

func (h *handler) GetBoardingAddress(
	ctx context.Context, req *arkv1.GetBoardingAddressRequest,
) (*arkv1.GetBoardingAddressResponse, error) {
	pubkey := req.GetPubkey()
	if pubkey == "" {
		return nil, status.Error(codes.InvalidArgument, "missing pubkey")
	}

	pubkeyBytes, err := hex.DecodeString(pubkey)
	if err != nil {
		return nil, status.Error(codes.InvalidArgument, "invalid pubkey (invalid hex)")
	}

	userPubkey, err := secp256k1.ParsePubKey(pubkeyBytes)
	if err != nil {
		return nil, status.Error(codes.InvalidArgument, "invalid pubkey (parse error)")
	}

	addr, tapscripts, err := h.svc.GetBoardingAddress(ctx, userPubkey)
	if err != nil {
		return nil, err
	}

	return &arkv1.GetBoardingAddressResponse{
		Address: addr,
		TaprootTree: &arkv1.GetBoardingAddressResponse_Tapscripts{
			Tapscripts: &arkv1.Tapscripts{
				Scripts: tapscripts,
			},
		},
	}, nil
}

func (h *handler) RegisterInputsForNextRound(
	ctx context.Context, req *arkv1.RegisterInputsForNextRoundRequest,
) (*arkv1.RegisterInputsForNextRoundResponse, error) {
	vtxosInputs := req.GetInputs()
	notesInputs := req.GetNotes()

	if len(vtxosInputs) <= 0 && len(notesInputs) <= 0 {
		return nil, status.Error(codes.InvalidArgument, "missing inputs")
	}

	if len(vtxosInputs) > 0 && len(notesInputs) > 0 {
		return nil, status.Error(codes.InvalidArgument, "cannot mix vtxos and notes")
	}

	paymentID := ""

	if len(vtxosInputs) > 0 {
		inputs, err := parseInputs(vtxosInputs)
		if err != nil {
			return nil, status.Error(codes.InvalidArgument, err.Error())
		}
		paymentID, err = h.svc.SpendVtxos(ctx, inputs)
		if err != nil {
			return nil, err
		}
	}

	if len(notesInputs) > 0 {
		notes, err := parseNotes(notesInputs)
		if err != nil {
			return nil, status.Error(codes.InvalidArgument, err.Error())
		}
		paymentID, err = h.svc.SpendNotes(ctx, notes)
		if err != nil {
			return nil, err
		}
	}

	pubkey := req.GetEphemeralPubkey()
	if len(pubkey) > 0 {
		if err := h.svc.RegisterCosignerPubkey(ctx, paymentID, pubkey); err != nil {
			return nil, err
		}
	}

	return &arkv1.RegisterInputsForNextRoundResponse{
		Id: paymentID,
	}, nil
}

func (h *handler) RegisterOutputsForNextRound(
	ctx context.Context, req *arkv1.RegisterOutputsForNextRoundRequest,
) (*arkv1.RegisterOutputsForNextRoundResponse, error) {
	receivers, err := parseReceivers(req.GetOutputs())
	if err != nil {
		return nil, status.Error(codes.InvalidArgument, err.Error())
	}

	if err := h.svc.ClaimVtxos(ctx, req.GetId(), receivers); err != nil {
		return nil, err
	}

	return &arkv1.RegisterOutputsForNextRoundResponse{}, nil
}

func (h *handler) SubmitTreeNonces(
	ctx context.Context, req *arkv1.SubmitTreeNoncesRequest,
) (*arkv1.SubmitTreeNoncesResponse, error) {
	pubkey := req.GetPubkey()
	encodedNonces := req.GetTreeNonces()
	roundID := req.GetRoundId()

	if len(pubkey) <= 0 {
		return nil, status.Error(codes.InvalidArgument, "missing cosigner public key")
	}

	if len(encodedNonces) <= 0 {
		return nil, status.Error(codes.InvalidArgument, "missing tree nonces")
	}

	if len(roundID) <= 0 {
		return nil, status.Error(codes.InvalidArgument, "missing round id")
	}

	pubkeyBytes, err := hex.DecodeString(pubkey)
	if err != nil {
		return nil, status.Error(codes.InvalidArgument, "invalid cosigner public key")
	}

	cosignerPublicKey, err := secp256k1.ParsePubKey(pubkeyBytes)
	if err != nil {
		return nil, status.Error(codes.InvalidArgument, "invalid cosigner public key")
	}

	if err := h.svc.RegisterCosignerNonces(
		ctx, roundID, cosignerPublicKey, encodedNonces,
	); err != nil {
		return nil, err
	}

	return &arkv1.SubmitTreeNoncesResponse{}, nil
}

func (h *handler) SubmitTreeSignatures(
	ctx context.Context, req *arkv1.SubmitTreeSignaturesRequest,
) (*arkv1.SubmitTreeSignaturesResponse, error) {
	roundID := req.GetRoundId()
	pubkey := req.GetPubkey()
	encodedSignatures := req.GetTreeSignatures()

	if len(pubkey) <= 0 {
		return nil, status.Error(codes.InvalidArgument, "missing cosigner public key")
	}

	if len(encodedSignatures) <= 0 {
		return nil, status.Error(codes.InvalidArgument, "missing tree signatures")
	}

	if len(roundID) <= 0 {
		return nil, status.Error(codes.InvalidArgument, "missing round id")
	}

	pubkeyBytes, err := hex.DecodeString(pubkey)
	if err != nil {
		return nil, status.Error(codes.InvalidArgument, "invalid cosigner public key")
	}

	cosignerPublicKey, err := secp256k1.ParsePubKey(pubkeyBytes)
	if err != nil {
		return nil, status.Error(codes.InvalidArgument, "invalid cosigner public key")
	}

	if err := h.svc.RegisterCosignerSignatures(
		ctx, roundID, cosignerPublicKey, encodedSignatures,
	); err != nil {
		return nil, err
	}

	return &arkv1.SubmitTreeSignaturesResponse{}, nil
}

func (h *handler) SubmitSignedForfeitTxs(
	ctx context.Context, req *arkv1.SubmitSignedForfeitTxsRequest,
) (*arkv1.SubmitSignedForfeitTxsResponse, error) {
	forfeitTxs := req.GetSignedForfeitTxs()
	roundTx := req.GetSignedRoundTx()

	if len(forfeitTxs) > 0 {
		if err := h.svc.SignVtxos(ctx, forfeitTxs); err != nil {
			return nil, err
		}
	}

	if len(roundTx) > 0 {
		if err := h.svc.SignRoundTx(ctx, roundTx); err != nil {
			return nil, err
		}
	}

	return &arkv1.SubmitSignedForfeitTxsResponse{}, nil
}

func (h *handler) GetEventStream(
	_ *arkv1.GetEventStreamRequest, stream arkv1.ArkService_GetEventStreamServer,
) error {
	listener := &listener[*arkv1.GetEventStreamResponse]{
		id: uuid.NewString(),
		ch: make(chan *arkv1.GetEventStreamResponse),
	}

	h.eventsListenerHandler.pushListener(listener)
	defer h.eventsListenerHandler.removeListener(listener.id)
	defer close(listener.ch)

	for {
		select {
		case <-stream.Context().Done():
			return nil
		case ev := <-listener.ch:
			if err := stream.Send(ev); err != nil {
				return err
			}
		}
	}
}

func (h *handler) Ping(
	ctx context.Context, req *arkv1.PingRequest,
) (*arkv1.PingResponse, error) {
	if req.GetPaymentId() == "" {
		return nil, status.Error(codes.InvalidArgument, "missing payment id")
	}

	if err := h.svc.UpdatePaymentStatus(ctx, req.GetPaymentId()); err != nil {
		return nil, err
	}

	return &arkv1.PingResponse{}, nil
}

func (h *handler) CreatePayment(
	ctx context.Context, req *arkv1.CreatePaymentRequest,
) (*arkv1.CreatePaymentResponse, error) {
	inputs, err := parseAsyncPaymentInputs(req.GetInputs())
	if err != nil {
		return nil, status.Error(codes.InvalidArgument, err.Error())
	}

	receivers, err := parseReceivers(req.GetOutputs())
	if err != nil {
		return nil, status.Error(codes.InvalidArgument, err.Error())
	}

	for _, receiver := range receivers {
		if receiver.Amount <= 0 {
			return nil, status.Error(codes.InvalidArgument, "output amount must be greater than 0")
		}

		if len(receiver.OnchainAddress) <= 0 && len(receiver.Pubkey) <= 0 {
			return nil, status.Error(codes.InvalidArgument, "missing address")
		}

		if receiver.IsOnchain() {
			return nil, status.Error(codes.InvalidArgument, "onchain outputs are not supported as async payment destination")
		}
	}

	redeemTx, err := h.svc.CreateAsyncPayment(
		ctx, inputs, receivers,
	)
	if err != nil {
		return nil, err
	}

	return &arkv1.CreatePaymentResponse{
		SignedRedeemTx: redeemTx,
	}, nil
}

func (h *handler) CompletePayment(
	ctx context.Context, req *arkv1.CompletePaymentRequest,
) (*arkv1.CompletePaymentResponse, error) {
	if req.GetSignedRedeemTx() == "" {
		return nil, status.Error(codes.InvalidArgument, "missing signed redeem tx")
	}

	if err := h.svc.CompleteAsyncPayment(
		ctx, req.GetSignedRedeemTx(),
	); err != nil {
		return nil, err
	}

	return &arkv1.CompletePaymentResponse{}, nil
}

func (h *handler) GetRound(
	ctx context.Context, req *arkv1.GetRoundRequest,
) (*arkv1.GetRoundResponse, error) {
	if len(req.GetTxid()) <= 0 {
		round, err := h.svc.GetCurrentRound(ctx)
		if err != nil {
			return nil, err
		}

		return &arkv1.GetRoundResponse{
			Round: &arkv1.Round{
				Id:         round.Id,
				Start:      round.StartingTimestamp,
				End:        round.EndingTimestamp,
				RoundTx:    round.UnsignedTx,
				VtxoTree:   congestionTree(round.CongestionTree).toProto(),
				ForfeitTxs: round.ForfeitTxs,
				Connectors: round.Connectors,
				Stage:      stage(round.Stage).toProto(),
			},
		}, nil
	}

	round, err := h.svc.GetRoundByTxid(ctx, req.GetTxid())
	if err != nil {
		return nil, err
	}

	return &arkv1.GetRoundResponse{
		Round: &arkv1.Round{
			Id:         round.Id,
			Start:      round.StartingTimestamp,
			End:        round.EndingTimestamp,
			RoundTx:    round.UnsignedTx,
			VtxoTree:   congestionTree(round.CongestionTree).toProto(),
			ForfeitTxs: round.ForfeitTxs,
			Connectors: round.Connectors,
			Stage:      stage(round.Stage).toProto(),
		},
	}, nil
}

func (h *handler) GetRoundById(
	ctx context.Context, req *arkv1.GetRoundByIdRequest,
) (*arkv1.GetRoundByIdResponse, error) {
	id := req.GetId()
	if len(id) <= 0 {
		return nil, status.Error(codes.InvalidArgument, "missing round id")
	}

	round, err := h.svc.GetRoundById(ctx, id)
	if err != nil {
		return nil, err
	}

	return &arkv1.GetRoundByIdResponse{
		Round: &arkv1.Round{
			Id:         round.Id,
			Start:      round.StartingTimestamp,
			End:        round.EndingTimestamp,
			RoundTx:    round.UnsignedTx,
			VtxoTree:   congestionTree(round.CongestionTree).toProto(),
			ForfeitTxs: round.ForfeitTxs,
			Connectors: round.Connectors,
			Stage:      stage(round.Stage).toProto(),
		},
	}, nil
}

func (h *handler) ListVtxos(
	ctx context.Context, req *arkv1.ListVtxosRequest,
) (*arkv1.ListVtxosResponse, error) {
	_, err := parseAddress(req.GetAddress())
	if err != nil {
		return nil, status.Error(codes.InvalidArgument, err.Error())
	}

	spendableVtxos, spentVtxos, err := h.svc.ListVtxos(ctx, req.GetAddress())
	if err != nil {
		return nil, err
	}

	return &arkv1.ListVtxosResponse{
		SpendableVtxos: vtxoList(spendableVtxos).toProto(),
		SpentVtxos:     vtxoList(spentVtxos).toProto(),
	}, nil
}

func (h *handler) GetTransactionsStream(
	_ *arkv1.GetTransactionsStreamRequest,
	stream arkv1.ArkService_GetTransactionsStreamServer,
) error {
	listener := &listener[*arkv1.GetTransactionsStreamResponse]{
		id: uuid.NewString(),
		ch: make(chan *arkv1.GetTransactionsStreamResponse),
	}

	h.transactionsListenerHandler.pushListener(listener)

	defer func() {
		h.transactionsListenerHandler.removeListener(listener.id)
		close(listener.ch)
	}()

	for {
		select {
		case <-stream.Context().Done():
			return nil
		case ev := <-listener.ch:
			if err := stream.Send(ev); err != nil {
				return err
			}
		}
	}
}

func (h *handler) DeleteNostrRecipient(
	ctx context.Context, req *arkv1.DeleteNostrRecipientRequest,
) (*arkv1.DeleteNostrRecipientResponse, error) {
	signedVtxoOutpoints, err := parseSignedVtxoOutpoints(req.GetVtxos())
	if err != nil {
		return nil, status.Error(codes.InvalidArgument, err.Error())
	}

	if err := h.svc.DeleteNostrRecipient(ctx, signedVtxoOutpoints); err != nil {
		return nil, err
	}

	return &arkv1.DeleteNostrRecipientResponse{}, nil
}

func (h *handler) SetNostrRecipient(
	ctx context.Context,
	req *arkv1.SetNostrRecipientRequest,
) (*arkv1.SetNostrRecipientResponse, error) {
	signedVtxoOutpoints, err := parseSignedVtxoOutpoints(req.GetVtxos())
	if err != nil {
		return nil, status.Error(codes.InvalidArgument, err.Error())
	}

	nostrRecipient := req.GetNostrRecipient()
	if len(nostrRecipient) == 0 {
		return nil, status.Error(codes.InvalidArgument, "missing nostr recipient")
	}

	if err := h.svc.SetNostrRecipient(ctx, nostrRecipient, signedVtxoOutpoints); err != nil {
		return nil, err
	}

	return &arkv1.SetNostrRecipientResponse{}, nil
}

// listenToEvents forwards events from the application layer to the set of listeners
func (h *handler) listenToEvents() {
	channel := h.svc.GetEventsChannel(context.Background())
	for event := range channel {
		var ev *arkv1.GetEventStreamResponse

		switch e := event.(type) {
		case domain.RoundFinalizationStarted:
			ev = &arkv1.GetEventStreamResponse{
				Event: &arkv1.GetEventStreamResponse_RoundFinalization{
					RoundFinalization: &arkv1.RoundFinalizationEvent{
						Id:              e.Id,
						RoundTx:         e.RoundTx,
						VtxoTree:        congestionTree(e.CongestionTree).toProto(),
						Connectors:      e.Connectors,
						MinRelayFeeRate: e.MinRelayFeeRate,
					},
				},
			}
		case domain.RoundFinalized:
			ev = &arkv1.GetEventStreamResponse{
				Event: &arkv1.GetEventStreamResponse_RoundFinalized{
					RoundFinalized: &arkv1.RoundFinalizedEvent{
						Id:        e.Id,
						RoundTxid: e.Txid,
					},
				},
			}
		case domain.RoundFailed:
			ev = &arkv1.GetEventStreamResponse{
				Event: &arkv1.GetEventStreamResponse_RoundFailed{
					RoundFailed: &arkv1.RoundFailed{
						Id:     e.Id,
						Reason: e.Err,
					},
				},
			}
		case application.RoundSigningStarted:
			cosignersKeys := make([]string, 0, len(e.Cosigners))
			for _, key := range e.Cosigners {
				keyStr := hex.EncodeToString(key.SerializeCompressed())
				cosignersKeys = append(cosignersKeys, keyStr)
			}

			ev = &arkv1.GetEventStreamResponse{
				Event: &arkv1.GetEventStreamResponse_RoundSigning{
					RoundSigning: &arkv1.RoundSigningEvent{
						Id:               e.Id,
						CosignersPubkeys: cosignersKeys,
						UnsignedVtxoTree: congestionTree(e.UnsignedVtxoTree).toProto(),
						UnsignedRoundTx:  e.UnsignedRoundTx,
					},
				},
			}
		case application.RoundSigningNoncesGenerated:
			serialized, err := e.SerializeNonces()
			if err != nil {
				logrus.WithError(err).Error("failed to serialize nonces")
				continue
			}

			ev = &arkv1.GetEventStreamResponse{
				Event: &arkv1.GetEventStreamResponse_RoundSigningNoncesGenerated{
					RoundSigningNoncesGenerated: &arkv1.RoundSigningNoncesGeneratedEvent{
						Id:         e.Id,
						TreeNonces: serialized,
					},
				},
			}
		}

		if ev != nil {
			logrus.Debugf("forwarding event to %d listeners", len(h.eventsListenerHandler.listeners))
			for _, l := range h.eventsListenerHandler.listeners {
				go func(l *listener[*arkv1.GetEventStreamResponse]) {
					l.ch <- ev
				}(l)
			}
		}
	}
}

func (h *handler) listenToPaymentEvents() {
	paymentEventsCh := h.svc.GetTransactionEventsChannel(context.Background())
	for event := range paymentEventsCh {
		var paymentEvent *arkv1.GetTransactionsStreamResponse

		switch event.Type() {
		case application.RoundTransaction:
			paymentEvent = &arkv1.GetTransactionsStreamResponse{
				Tx: &arkv1.GetTransactionsStreamResponse_Round{
					Round: convertRoundPaymentEvent(event.(application.RoundTransactionEvent)),
				},
			}
		case application.RedeemTransaction:
			paymentEvent = &arkv1.GetTransactionsStreamResponse{
				Tx: &arkv1.GetTransactionsStreamResponse_Redeem{
					Redeem: convertAsyncPaymentEvent(event.(application.RedeemTransactionEvent)),
				},
			}
		}

		if paymentEvent != nil {
			logrus.Debugf("forwarding event to %d listeners", len(h.transactionsListenerHandler.listeners))
			for _, l := range h.transactionsListenerHandler.listeners {
				go func(l *listener[*arkv1.GetTransactionsStreamResponse]) {
					l.ch <- paymentEvent
				}(l)
			}
		}
	}
}

func convertRoundPaymentEvent(e application.RoundTransactionEvent) *arkv1.RoundTransaction {
	return &arkv1.RoundTransaction{
		Txid:                 e.RoundTxID,
		SpentVtxos:           vtxoKeyList(e.SpentVtxos).toProto(),
		SpendableVtxos:       vtxoList(e.SpendableVtxos).toProto(),
		ClaimedBoardingUtxos: vtxoKeyList(e.ClaimedBoardingInputs).toProto(),
	}
}

func convertAsyncPaymentEvent(e application.RedeemTransactionEvent) *arkv1.RedeemTransaction {
	return &arkv1.RedeemTransaction{
		Txid:           e.AsyncTxID,
		SpentVtxos:     vtxoKeyList(e.SpentVtxos).toProto(),
		SpendableVtxos: vtxoList(e.SpendableVtxos).toProto(),
	}
}

type listener[T any] struct {
	id string
	ch chan T
}

type listenerHanlder[T any] struct {
	lock      *sync.Mutex
	listeners []*listener[T]
}

func newListenerHandler[T any]() *listenerHanlder[T] {
	return &listenerHanlder[T]{
		lock:      &sync.Mutex{},
		listeners: make([]*listener[T], 0),
	}
}

func (h *listenerHanlder[T]) pushListener(l *listener[T]) {
	h.lock.Lock()
	defer h.lock.Unlock()

	h.listeners = append(h.listeners, l)
}

func (h *listenerHanlder[T]) removeListener(id string) {
	h.lock.Lock()
	defer h.lock.Unlock()

	for i, listener := range h.listeners {
		if listener.id == id {
			h.listeners = append(h.listeners[:i], h.listeners[i+1:]...)
			return
		}
	}
}<|MERGE_RESOLUTION|>--- conflicted
+++ resolved
@@ -3,12 +3,9 @@
 import (
 	"context"
 	"encoding/hex"
-<<<<<<< HEAD
 	"google.golang.org/protobuf/types/known/durationpb"
 	"google.golang.org/protobuf/types/known/timestamppb"
-=======
 	"fmt"
->>>>>>> d6b8508f
 	"sync"
 
 	arkv1 "github.com/ark-network/ark/api-spec/protobuf/gen/ark/v1"
@@ -68,17 +65,14 @@
 		Network:                    info.Network,
 		Dust:                       int64(info.Dust),
 		ForfeitAddress:             info.ForfeitAddress,
-<<<<<<< HEAD
+		BoardingDescriptorTemplate: desc,
+		VtxoDescriptorTemplates:    []string{desc},
 		MarketHour: &arkv1.MarketHour{
 			NextStartTime: timestamppb.New(info.NextMarketHour.StartTime),
 			NextEndTime:   timestamppb.New(info.NextMarketHour.EndTime),
 			Period:        durationpb.New(info.NextMarketHour.Period),
 			RoundInterval: durationpb.New(info.NextMarketHour.RoundInterval),
 		},
-=======
-		BoardingDescriptorTemplate: desc,
-		VtxoDescriptorTemplates:    []string{desc},
->>>>>>> d6b8508f
 	}, nil
 }
 
