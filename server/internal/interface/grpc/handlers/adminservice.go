--- conflicted
+++ resolved
@@ -100,22 +100,6 @@
 	return &arkv1.GetScheduledSweepResponse{Sweeps: sweeps}, nil
 }
 
-<<<<<<< HEAD
-func (a *adminHandler) UpdateMarketHour(
-	ctx context.Context,
-	req *arkv1.UpdateMarketHourRequest,
-) (*arkv1.UpdateMarketHourResponse, error) {
-	if err := a.aspService.UpdateMarketHour(
-		ctx,
-		req.StartTime,
-		req.Period,
-		req.RoundInterval,
-	); err != nil {
-		return nil, status.Error(codes.InvalidArgument, err.Error())
-	}
-
-	return &arkv1.UpdateMarketHourResponse{}, nil
-=======
 func (a *adminHandler) CreateNote(ctx context.Context, req *arkv1.CreateNoteRequest) (*arkv1.CreateNoteResponse, error) {
 	amount := req.GetAmount()
 	quantity := req.GetQuantity()
@@ -142,7 +126,22 @@
 	}
 
 	return &arkv1.CreateNoteResponse{Notes: notes}, nil
->>>>>>> 0d2db921
+}
+
+func (a *adminHandler) UpdateMarketHour(
+	ctx context.Context,
+	req *arkv1.UpdateMarketHourRequest,
+) (*arkv1.UpdateMarketHourResponse, error) {
+	if err := a.aspService.UpdateMarketHour(
+		ctx,
+		req.StartTime,
+		req.Period,
+		req.RoundInterval,
+	); err != nil {
+		return nil, status.Error(codes.InvalidArgument, err.Error())
+	}
+
+	return &arkv1.UpdateMarketHourResponse{}, nil
 }
 
 // convert sats to string BTC
