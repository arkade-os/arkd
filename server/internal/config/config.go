--- conflicted
+++ resolved
@@ -151,15 +151,12 @@
 		return common.LiquidTestNet, nil
 	case common.LiquidRegTest.Name:
 		return common.LiquidRegTest, nil
-<<<<<<< HEAD
 	case common.Bitcoin.Name:
 		return common.Bitcoin, nil
 	case common.BitcoinTestNet.Name:
 		return common.BitcoinTestNet, nil
 	case common.BitcoinRegTest.Name:
 		return common.BitcoinRegTest, nil
-=======
->>>>>>> 89df4616
 	default:
 		return common.Network{}, fmt.Errorf("unknown network %s", viper.GetString(Network))
 	}
