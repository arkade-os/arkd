--- conflicted
+++ resolved
@@ -46,7 +46,7 @@
 					Pubkey:         vtxo.PubKey,
 					Amount:         int64(vtxo.Amount),
 					CommitmentTxid: vtxo.RootCommitmentTxid,
-					SpentBy:        vtxo.SpentBy,
+					SpentBy:        sql.NullString{String: vtxo.SpentBy, Valid: len(vtxo.SpentBy) > 0},
 					Spent:          vtxo.Spent,
 					Redeemed:       vtxo.Redeemed,
 					Swept:          vtxo.Swept,
@@ -243,7 +243,7 @@
 			if err := querierWithTx.MarkVtxoAsSettled(
 				ctx,
 				queries.MarkVtxoAsSettledParams{
-					SpentBy:   spentBy,
+					SpentBy:   sql.NullString{String: spentBy, Valid: len(spentBy) > 0},
 					SettledBy: sql.NullString{String: settledBy, Valid: true},
 					Txid:      vtxo.Txid,
 					Vout:      int32(vtxo.VOut),
@@ -267,7 +267,7 @@
 			if err := querierWithTx.MarkVtxoAsSpent(
 				ctx,
 				queries.MarkVtxoAsSpentParams{
-					SpentBy: spentBy,
+					SpentBy: sql.NullString{String: spentBy, Valid: len(spentBy) > 0},
 					ArkTxid: sql.NullString{String: arkTxid, Valid: true},
 					Txid:    vtxo.Txid,
 					Vout:    int32(vtxo.VOut),
@@ -338,74 +338,7 @@
 
 	vtxos, err := readRows(rows)
 	if err != nil {
-<<<<<<< HEAD
-		return nil, err
-=======
-		return nil, nil, err
-	}
-
-	unspentVtxos := make([]domain.Vtxo, 0)
-	spentVtxos := make([]domain.Vtxo, 0)
-
-	for _, vtxo := range vtxos {
-		if vtxo.Spent || vtxo.Swept {
-			spentVtxos = append(spentVtxos, vtxo)
-		} else {
-			unspentVtxos = append(unspentVtxos, vtxo)
-		}
-	}
-
-	return unspentVtxos, spentVtxos, nil
-}
-
-func (v *vtxoRepository) GetAllVtxosWithPubKeys(
-	ctx context.Context, pubkeys []string, spendableOnly, spentOnly bool,
-) ([]domain.Vtxo, error) {
-	if spendableOnly && spendableOnly == spentOnly {
-		return nil, fmt.Errorf("spendable and spent only can't be true at the same time")
-	}
-
-	allVtxos := make([]domain.Vtxo, 0)
-	// TODO: make this a proper sql query
-	for _, pubkey := range pubkeys {
-		res, err := v.querier.SelectVtxosWithPubkey(ctx, pubkey)
-		if err != nil {
-			return nil, err
-		}
-		rows := make([]queries.VtxoVw, 0, len(res))
-		for _, row := range res {
-			rows = append(rows, row.VtxoVw)
-		}
-
-		vtxos, err := readRows(rows)
-		if err != nil {
-			return nil, err
-		}
-		sort.SliceStable(vtxos, func(i, j int) bool {
-			return vtxos[i].CreatedAt > vtxos[j].CreatedAt
-		})
-
-		if spendableOnly {
-			spendableVtxos := make([]domain.Vtxo, 0, len(vtxos))
-			for _, vtxo := range vtxos {
-				if !vtxo.Spent && !vtxo.Swept && !vtxo.Redeemed {
-					spendableVtxos = append(spendableVtxos, vtxo)
-				}
-			}
-			vtxos = spendableVtxos
-		}
-		if spentOnly {
-			spentVtxos := make([]domain.Vtxo, 0, len(vtxos))
-			for _, vtxo := range vtxos {
-				if vtxo.Spent || vtxo.Swept || vtxo.Redeemed {
-					spentVtxos = append(spentVtxos, vtxo)
-				}
-			}
-			vtxos = spentVtxos
-		}
-
-		allVtxos = append(allVtxos, vtxos...)
->>>>>>> b8315aec
+		return nil, err
 	}
 	sort.SliceStable(vtxos, func(i, j int) bool {
 		return vtxos[i].CreatedAt > vtxos[j].CreatedAt
@@ -426,7 +359,7 @@
 		CommitmentTxids:    parseCommitments(row.Commitments, []byte(",")),
 		SettledBy:          row.SettledBy.String,
 		ArkTxid:            row.ArkTxid.String,
-		SpentBy:            row.SpentBy,
+		SpentBy:            row.SpentBy.String,
 		Spent:              row.Spent,
 		Redeemed:           row.Redeemed,
 		Swept:              row.Swept,
