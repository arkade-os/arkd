package db

import (
	"errors"
	"fmt"
	"path/filepath"

	"github.com/ark-network/ark/server/internal/core/domain"
	"github.com/ark-network/ark/server/internal/core/ports"
	badgerdb "github.com/ark-network/ark/server/internal/infrastructure/db/badger"
	sqlitedb "github.com/ark-network/ark/server/internal/infrastructure/db/sqlite"
	"github.com/golang-migrate/migrate/v4"
	sqlitemigrate "github.com/golang-migrate/migrate/v4/database/sqlite"
	_ "github.com/golang-migrate/migrate/v4/source/file"
)

var (
	eventStoreTypes = map[string]func(...interface{}) (domain.RoundEventRepository, error){
		"badger": badgerdb.NewRoundEventRepository,
	}
	roundStoreTypes = map[string]func(...interface{}) (domain.RoundRepository, error){
		"badger": badgerdb.NewRoundRepository,
		"sqlite": sqlitedb.NewRoundRepository,
	}
	vtxoStoreTypes = map[string]func(...interface{}) (domain.VtxoRepository, error){
		"badger": badgerdb.NewVtxoRepository,
		"sqlite": sqlitedb.NewVtxoRepository,
	}
<<<<<<< HEAD
	marketHourStoreTypes = map[string]func(...interface{}) (domain.MarketHourRepo, error){
		"sqlite": sqlitedb.NewMarketHourRepository,
=======
	noteStoreTypes = map[string]func(...interface{}) (domain.NoteRepository, error){
		"badger": badgerdb.NewNoteRepository,
		"sqlite": sqlitedb.NewNoteRepository,
	}
	entityStoreTypes = map[string]func(...interface{}) (domain.EntityRepository, error){
		"badger": badgerdb.NewEntityRepository,
		"sqlite": sqlitedb.NewEntityRepository,
>>>>>>> 0d2db921
	}
)

const (
	sqliteDbFile = "sqlite.db"
)

type ServiceConfig struct {
	EventStoreType string
	DataStoreType  string

	EventStoreConfig []interface{}
	DataStoreConfig  []interface{}
}

type service struct {
<<<<<<< HEAD
	eventStore     domain.RoundEventRepository
	roundStore     domain.RoundRepository
	vtxoStore      domain.VtxoRepository
	marketHourRepo domain.MarketHourRepo
=======
	eventStore  domain.RoundEventRepository
	roundStore  domain.RoundRepository
	vtxoStore   domain.VtxoRepository
	noteStore   domain.NoteRepository
	entityStore domain.EntityRepository
>>>>>>> 0d2db921
}

func NewService(config ServiceConfig) (ports.RepoManager, error) {
	eventStoreFactory, ok := eventStoreTypes[config.EventStoreType]
	if !ok {
		return nil, fmt.Errorf("invalid event store type: %s", config.EventStoreType)
	}

	eventStore, err := eventStoreFactory(config.EventStoreConfig...)
	if err != nil {
		return nil, fmt.Errorf("failed to create event store: %w", err)
	}

	roundStoreFactory, ok := roundStoreTypes[config.DataStoreType]
	if !ok {
		return nil, fmt.Errorf("invalid data store type: %s", config.DataStoreType)
	}

	vtxoStoreFactory, ok := vtxoStoreTypes[config.DataStoreType]
	if !ok {
		return nil, fmt.Errorf("invalid data store type: %s", config.DataStoreType)
	}
	noteStoreFactory, ok := noteStoreTypes[config.DataStoreType]
	if !ok {
		return nil, fmt.Errorf("note store type not supported")
	}
	entityStoreFactory, ok := entityStoreTypes[config.DataStoreType]
	if !ok {
		return nil, fmt.Errorf("entity store type not supported")
	}

<<<<<<< HEAD
	marketHourStoreFactory, ok := marketHourStoreTypes[config.DataStoreType]
	if !ok {
		return nil, fmt.Errorf("invalid data store type: %s", config.DataStoreType)
	}

	if config.DataStoreType == "sqlite" {
		if err := migrateSqlite(config.DataStoreConfig); err != nil {
			return nil, fmt.Errorf("failed to migrate sqlite: %w", err)
=======
	var eventStore domain.RoundEventRepository
	var roundStore domain.RoundRepository
	var vtxoStore domain.VtxoRepository
	var noteStore domain.NoteRepository
	var entityStore domain.EntityRepository
	var err error

	switch config.EventStoreType {
	case "badger":
		eventStore, err = eventStoreFactory(config.EventStoreConfig...)
		if err != nil {
			return nil, fmt.Errorf("failed to open event store: %s", err)
		}
	default:
		return nil, fmt.Errorf("unknown event store db type")
	}

	switch config.DataStoreType {
	case "badger":
		roundStore, err = roundStoreFactory(config.DataStoreConfig...)
		if err != nil {
			return nil, fmt.Errorf("failed to open round store: %s", err)
		}
		vtxoStore, err = vtxoStoreFactory(config.DataStoreConfig...)
		if err != nil {
			return nil, fmt.Errorf("failed to open vtxo store: %s", err)
		}
		entityStore, err = entityStoreFactory(config.DataStoreConfig...)
		if err != nil {
			return nil, fmt.Errorf("failed to open entity store: %s", err)
		}
		noteStore, err = noteStoreFactory(config.DataStoreConfig...)
		if err != nil {
			return nil, fmt.Errorf("failed to open note store: %s", err)
		}
	case "sqlite":
		if len(config.DataStoreConfig) != 2 {
			return nil, fmt.Errorf("invalid data store config")
		}

		baseDir, ok := config.DataStoreConfig[0].(string)
		if !ok {
			return nil, fmt.Errorf("invalid base directory")
		}

		migrationPath, ok := config.DataStoreConfig[1].(string)
		if !ok {
			return nil, fmt.Errorf("invalid migration path")
		}

		dbFile := filepath.Join(baseDir, sqliteDbFile)
		db, err := sqlitedb.OpenDb(dbFile)
		if err != nil {
			return nil, fmt.Errorf("failed to open db: %s", err)
		}

		driver, err := sqlitemigrate.WithInstance(db, &sqlitemigrate.Config{})
		if err != nil {
			return nil, err
		}

		m, err := migrate.NewWithDatabaseInstance(
			migrationPath,
			"arkdb",
			driver,
		)
		if err != nil {
			return nil, fmt.Errorf("failed to create migration instance: %s", err)
>>>>>>> 0d2db921
		}
	}

	roundStore, err := roundStoreFactory(config.DataStoreConfig...)
	if err != nil {
		return nil, fmt.Errorf("failed to create round store: %w", err)
	}

<<<<<<< HEAD
	vtxoStore, err := vtxoStoreFactory(config.DataStoreConfig...)
	if err != nil {
		return nil, fmt.Errorf("failed to create vtxo store: %w", err)
	}

	marketHourRepo, err := marketHourStoreFactory(config.DataStoreConfig...)
	if err != nil {
		return nil, fmt.Errorf("failed to create market hour store: %w", err)
	}

	return &service{
		eventStore:     eventStore,
		roundStore:     roundStore,
		vtxoStore:      vtxoStore,
		marketHourRepo: marketHourRepo,
	}, nil
=======
		roundStore, err = roundStoreFactory(db)
		if err != nil {
			return nil, fmt.Errorf("failed to open round store: %s", err)
		}
		vtxoStore, err = vtxoStoreFactory(db)
		if err != nil {
			return nil, fmt.Errorf("failed to open vtxo store: %s", err)
		}
		entityStore, err = entityStoreFactory(db)
		if err != nil {
			return nil, fmt.Errorf("failed to open entity store: %s", err)
		}
		noteStore, err = noteStoreFactory(db)
		if err != nil {
			return nil, fmt.Errorf("failed to open note store: %s", err)
		}
	}

	return &service{eventStore, roundStore, vtxoStore, noteStore, entityStore}, nil
>>>>>>> 0d2db921
}

func (s *service) RegisterEventsHandler(handler func(round *domain.Round)) {
	s.eventStore.RegisterEventsHandler(handler)
}

func (s *service) Events() domain.RoundEventRepository {
	return s.eventStore
}

func (s *service) Rounds() domain.RoundRepository {
	return s.roundStore
}

func (s *service) Vtxos() domain.VtxoRepository {
	return s.vtxoStore
}

<<<<<<< HEAD
func (s *service) MarketHourRepo() domain.MarketHourRepo {
	return s.marketHourRepo
=======
func (s *service) Notes() domain.NoteRepository {
	return s.noteStore
}

func (s *service) Entities() domain.EntityRepository {
	return s.entityStore
>>>>>>> 0d2db921
}

func (s *service) Close() {
	s.eventStore.Close()
	s.roundStore.Close()
	s.vtxoStore.Close()
<<<<<<< HEAD
	s.marketHourRepo.Close()
}

func migrateSqlite(config []interface{}) error {
	if len(config) != 1 {
		return errors.New("invalid config")
	}

	dbPath, ok := config[0].(string)
	if !ok {
		return errors.New("invalid config")
	}

	dbPath = filepath.Join(dbPath, sqliteDbFile)
	driver, err := sqlitemigrate.WithInstance(nil, &sqlitemigrate.Config{})
	if err != nil {
		return fmt.Errorf("failed to create sqlite driver: %w", err)
	}

	m, err := migrate.NewWithDatabaseInstance(
		"file://internal/infrastructure/db/sqlite/migration",
		"sqlite", driver,
	)
	if err != nil {
		return fmt.Errorf("failed to create migrate instance: %w", err)
	}

	if err := m.Up(); err != nil && !errors.Is(err, migrate.ErrNoChange) {
		return fmt.Errorf("failed to migrate up: %w", err)
	}

	return nil
=======
	s.noteStore.Close()
>>>>>>> 0d2db921
}<|MERGE_RESOLUTION|>--- conflicted
+++ resolved
@@ -26,10 +26,6 @@
 		"badger": badgerdb.NewVtxoRepository,
 		"sqlite": sqlitedb.NewVtxoRepository,
 	}
-<<<<<<< HEAD
-	marketHourStoreTypes = map[string]func(...interface{}) (domain.MarketHourRepo, error){
-		"sqlite": sqlitedb.NewMarketHourRepository,
-=======
 	noteStoreTypes = map[string]func(...interface{}) (domain.NoteRepository, error){
 		"badger": badgerdb.NewNoteRepository,
 		"sqlite": sqlitedb.NewNoteRepository,
@@ -37,7 +33,9 @@
 	entityStoreTypes = map[string]func(...interface{}) (domain.EntityRepository, error){
 		"badger": badgerdb.NewEntityRepository,
 		"sqlite": sqlitedb.NewEntityRepository,
->>>>>>> 0d2db921
+	}
+	marketHourStoreTypes = map[string]func(...interface{}) (domain.MarketHourRepo, error){
+		"sqlite": sqlitedb.NewMarketHourRepository,
 	}
 )
 
@@ -54,64 +52,46 @@
 }
 
 type service struct {
-<<<<<<< HEAD
 	eventStore     domain.RoundEventRepository
 	roundStore     domain.RoundRepository
 	vtxoStore      domain.VtxoRepository
+	noteStore      domain.NoteRepository
+	entityStore    domain.EntityRepository
 	marketHourRepo domain.MarketHourRepo
-=======
-	eventStore  domain.RoundEventRepository
-	roundStore  domain.RoundRepository
-	vtxoStore   domain.VtxoRepository
-	noteStore   domain.NoteRepository
-	entityStore domain.EntityRepository
->>>>>>> 0d2db921
 }
 
 func NewService(config ServiceConfig) (ports.RepoManager, error) {
 	eventStoreFactory, ok := eventStoreTypes[config.EventStoreType]
 	if !ok {
-		return nil, fmt.Errorf("invalid event store type: %s", config.EventStoreType)
-	}
-
-	eventStore, err := eventStoreFactory(config.EventStoreConfig...)
-	if err != nil {
-		return nil, fmt.Errorf("failed to create event store: %w", err)
-	}
-
+		return nil, fmt.Errorf("event store type not supported")
+	}
 	roundStoreFactory, ok := roundStoreTypes[config.DataStoreType]
 	if !ok {
+		return nil, fmt.Errorf("round store type not supported")
+	}
+	vtxoStoreFactory, ok := vtxoStoreTypes[config.DataStoreType]
+	if !ok {
+		return nil, fmt.Errorf("vtxo store type not supported")
+	}
+	noteStoreFactory, ok := noteStoreTypes[config.DataStoreType]
+	if !ok {
+		return nil, fmt.Errorf("note store type not supported")
+	}
+	entityStoreFactory, ok := entityStoreTypes[config.DataStoreType]
+	if !ok {
+		return nil, fmt.Errorf("entity store type not supported")
+	}
+	marketHourStoreFactory, ok := marketHourStoreTypes[config.DataStoreType]
+	if !ok {
 		return nil, fmt.Errorf("invalid data store type: %s", config.DataStoreType)
 	}
 
-	vtxoStoreFactory, ok := vtxoStoreTypes[config.DataStoreType]
-	if !ok {
-		return nil, fmt.Errorf("invalid data store type: %s", config.DataStoreType)
-	}
-	noteStoreFactory, ok := noteStoreTypes[config.DataStoreType]
-	if !ok {
-		return nil, fmt.Errorf("note store type not supported")
-	}
-	entityStoreFactory, ok := entityStoreTypes[config.DataStoreType]
-	if !ok {
-		return nil, fmt.Errorf("entity store type not supported")
-	}
-
-<<<<<<< HEAD
-	marketHourStoreFactory, ok := marketHourStoreTypes[config.DataStoreType]
-	if !ok {
-		return nil, fmt.Errorf("invalid data store type: %s", config.DataStoreType)
-	}
-
-	if config.DataStoreType == "sqlite" {
-		if err := migrateSqlite(config.DataStoreConfig); err != nil {
-			return nil, fmt.Errorf("failed to migrate sqlite: %w", err)
-=======
 	var eventStore domain.RoundEventRepository
 	var roundStore domain.RoundRepository
 	var vtxoStore domain.VtxoRepository
 	var noteStore domain.NoteRepository
 	var entityStore domain.EntityRepository
+	var marketHourRepo domain.MarketHourRepo
 	var err error
 
 	switch config.EventStoreType {
@@ -175,53 +155,43 @@
 		)
 		if err != nil {
 			return nil, fmt.Errorf("failed to create migration instance: %s", err)
->>>>>>> 0d2db921
-		}
-	}
-
-	roundStore, err := roundStoreFactory(config.DataStoreConfig...)
-	if err != nil {
-		return nil, fmt.Errorf("failed to create round store: %w", err)
-	}
-
-<<<<<<< HEAD
-	vtxoStore, err := vtxoStoreFactory(config.DataStoreConfig...)
-	if err != nil {
-		return nil, fmt.Errorf("failed to create vtxo store: %w", err)
-	}
-
-	marketHourRepo, err := marketHourStoreFactory(config.DataStoreConfig...)
-	if err != nil {
-		return nil, fmt.Errorf("failed to create market hour store: %w", err)
+		}
+
+		if err := m.Up(); err != nil && !errors.Is(err, migrate.ErrNoChange) {
+			return nil, fmt.Errorf("failed to run migrations: %s", err)
+		}
+
+		roundStore, err = roundStoreFactory(db)
+		if err != nil {
+			return nil, fmt.Errorf("failed to open round store: %s", err)
+		}
+		vtxoStore, err = vtxoStoreFactory(db)
+		if err != nil {
+			return nil, fmt.Errorf("failed to open vtxo store: %s", err)
+		}
+		entityStore, err = entityStoreFactory(db)
+		if err != nil {
+			return nil, fmt.Errorf("failed to open entity store: %s", err)
+		}
+		noteStore, err = noteStoreFactory(db)
+		if err != nil {
+			return nil, fmt.Errorf("failed to open note store: %s", err)
+		}
+
+		marketHourRepo, err = marketHourStoreFactory(db)
+		if err != nil {
+			return nil, fmt.Errorf("failed to create market hour store: %w", err)
+		}
 	}
 
 	return &service{
 		eventStore:     eventStore,
 		roundStore:     roundStore,
 		vtxoStore:      vtxoStore,
+		noteStore:      noteStore,
+		entityStore:    entityStore,
 		marketHourRepo: marketHourRepo,
 	}, nil
-=======
-		roundStore, err = roundStoreFactory(db)
-		if err != nil {
-			return nil, fmt.Errorf("failed to open round store: %s", err)
-		}
-		vtxoStore, err = vtxoStoreFactory(db)
-		if err != nil {
-			return nil, fmt.Errorf("failed to open vtxo store: %s", err)
-		}
-		entityStore, err = entityStoreFactory(db)
-		if err != nil {
-			return nil, fmt.Errorf("failed to open entity store: %s", err)
-		}
-		noteStore, err = noteStoreFactory(db)
-		if err != nil {
-			return nil, fmt.Errorf("failed to open note store: %s", err)
-		}
-	}
-
-	return &service{eventStore, roundStore, vtxoStore, noteStore, entityStore}, nil
->>>>>>> 0d2db921
 }
 
 func (s *service) RegisterEventsHandler(handler func(round *domain.Round)) {
@@ -240,57 +210,22 @@
 	return s.vtxoStore
 }
 
-<<<<<<< HEAD
+func (s *service) Notes() domain.NoteRepository {
+	return s.noteStore
+}
+
+func (s *service) Entities() domain.EntityRepository {
+	return s.entityStore
+}
+
 func (s *service) MarketHourRepo() domain.MarketHourRepo {
 	return s.marketHourRepo
-=======
-func (s *service) Notes() domain.NoteRepository {
-	return s.noteStore
-}
-
-func (s *service) Entities() domain.EntityRepository {
-	return s.entityStore
->>>>>>> 0d2db921
 }
 
 func (s *service) Close() {
 	s.eventStore.Close()
 	s.roundStore.Close()
 	s.vtxoStore.Close()
-<<<<<<< HEAD
+	s.noteStore.Close()
 	s.marketHourRepo.Close()
-}
-
-func migrateSqlite(config []interface{}) error {
-	if len(config) != 1 {
-		return errors.New("invalid config")
-	}
-
-	dbPath, ok := config[0].(string)
-	if !ok {
-		return errors.New("invalid config")
-	}
-
-	dbPath = filepath.Join(dbPath, sqliteDbFile)
-	driver, err := sqlitemigrate.WithInstance(nil, &sqlitemigrate.Config{})
-	if err != nil {
-		return fmt.Errorf("failed to create sqlite driver: %w", err)
-	}
-
-	m, err := migrate.NewWithDatabaseInstance(
-		"file://internal/infrastructure/db/sqlite/migration",
-		"sqlite", driver,
-	)
-	if err != nil {
-		return fmt.Errorf("failed to create migrate instance: %w", err)
-	}
-
-	if err := m.Up(); err != nil && !errors.Is(err, migrate.ErrNoChange) {
-		return fmt.Errorf("failed to migrate up: %w", err)
-	}
-
-	return nil
-=======
-	s.noteStore.Close()
->>>>>>> 0d2db921
 }