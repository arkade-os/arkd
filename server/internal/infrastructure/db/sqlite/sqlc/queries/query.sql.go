--- conflicted
+++ resolved
@@ -409,8 +409,6 @@
 	return err
 }
 
-<<<<<<< HEAD
-=======
 const selectAllVtxos = `-- name: SelectAllVtxos :many
 SELECT vtxo.txid, vtxo.vout, vtxo.pubkey, vtxo.amount, vtxo.round_tx, vtxo.spent_by, vtxo.spent, vtxo.redeemed, vtxo.swept, vtxo.expire_at, vtxo.created_at, vtxo.request_id, vtxo.redeem_tx FROM vtxo
 `
@@ -456,49 +454,6 @@
 	return items, nil
 }
 
-const selectEntitiesByVtxo = `-- name: SelectEntitiesByVtxo :many
-SELECT entity_vw.id, entity_vw.nostr_recipient, entity_vw.vtxo_txid, entity_vw.vtxo_vout FROM entity_vw
-WHERE vtxo_txid = ? AND vtxo_vout = ?
-`
-
-type SelectEntitiesByVtxoParams struct {
-	VtxoTxid sql.NullString
-	VtxoVout sql.NullInt64
-}
-
-type SelectEntitiesByVtxoRow struct {
-	EntityVw EntityVw
-}
-
-func (q *Queries) SelectEntitiesByVtxo(ctx context.Context, arg SelectEntitiesByVtxoParams) ([]SelectEntitiesByVtxoRow, error) {
-	rows, err := q.db.QueryContext(ctx, selectEntitiesByVtxo, arg.VtxoTxid, arg.VtxoVout)
-	if err != nil {
-		return nil, err
-	}
-	defer rows.Close()
-	var items []SelectEntitiesByVtxoRow
-	for rows.Next() {
-		var i SelectEntitiesByVtxoRow
-		if err := rows.Scan(
-			&i.EntityVw.ID,
-			&i.EntityVw.NostrRecipient,
-			&i.EntityVw.VtxoTxid,
-			&i.EntityVw.VtxoVout,
-		); err != nil {
-			return nil, err
-		}
-		items = append(items, i)
-	}
-	if err := rows.Close(); err != nil {
-		return nil, err
-	}
-	if err := rows.Err(); err != nil {
-		return nil, err
-	}
-	return items, nil
-}
-
->>>>>>> 2419ac0f
 const selectExpiredRoundsTxid = `-- name: SelectExpiredRoundsTxid :many
 SELECT round.txid FROM round
 WHERE round.swept = false AND round.ended = true AND round.failed = false
