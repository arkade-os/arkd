// Code generated by sqlc. DO NOT EDIT.
// versions:
//   sqlc v1.29.0
// source: query.sql

package queries

import (
	"context"
	"database/sql"
	"strings"
)

const getExistingRounds = `-- name: GetExistingRounds :many
SELECT txid FROM round WHERE txid IN (/*SLICE:txids*/?)
`

func (q *Queries) GetExistingRounds(ctx context.Context, txids []string) ([]string, error) {
	query := getExistingRounds
	var queryParams []interface{}
	if len(txids) > 0 {
		for _, v := range txids {
			queryParams = append(queryParams, v)
		}
		query = strings.Replace(query, "/*SLICE:txids*/?", strings.Repeat(",?", len(txids))[1:], 1)
	} else {
		query = strings.Replace(query, "/*SLICE:txids*/?", "NULL", 1)
	}
	rows, err := q.db.QueryContext(ctx, query, queryParams...)
	if err != nil {
		return nil, err
	}
	defer rows.Close()
	var items []string
	for rows.Next() {
		var txid string
		if err := rows.Scan(&txid); err != nil {
			return nil, err
		}
		items = append(items, txid)
	}
	if err := rows.Close(); err != nil {
		return nil, err
	}
	if err := rows.Err(); err != nil {
		return nil, err
	}
	return items, nil
}

const getLatestMarketHour = `-- name: GetLatestMarketHour :one
SELECT id, start_time, end_time, period, round_interval, updated_at FROM market_hour ORDER BY updated_at DESC LIMIT 1
`

func (q *Queries) GetLatestMarketHour(ctx context.Context) (MarketHour, error) {
	row := q.db.QueryRowContext(ctx, getLatestMarketHour)
	var i MarketHour
	err := row.Scan(
		&i.ID,
		&i.StartTime,
		&i.EndTime,
		&i.Period,
		&i.RoundInterval,
		&i.UpdatedAt,
	)
	return i, err
}

const getRoundConnectorTreeTxs = `-- name: GetRoundConnectorTreeTxs :many
SELECT tx.txid, tx.tx, tx.round_id, tx.type, tx.position, tx.tree_level, tx.parent_txid, tx.is_leaf FROM round
LEFT OUTER JOIN tx ON round.id=tx.round_id
WHERE round.txid = ? AND tx.type = 'connector'
`

type GetRoundConnectorTreeTxsRow struct {
	Txid       sql.NullString
	Tx         sql.NullString
	RoundID    sql.NullString
	Type       sql.NullString
	Position   sql.NullInt64
	TreeLevel  sql.NullInt64
	ParentTxid sql.NullString
	IsLeaf     sql.NullBool
}

func (q *Queries) GetRoundConnectorTreeTxs(ctx context.Context, txid string) ([]GetRoundConnectorTreeTxsRow, error) {
	rows, err := q.db.QueryContext(ctx, getRoundConnectorTreeTxs, txid)
	if err != nil {
		return nil, err
	}
	defer rows.Close()
	var items []GetRoundConnectorTreeTxsRow
	for rows.Next() {
		var i GetRoundConnectorTreeTxsRow
		if err := rows.Scan(
			&i.Txid,
			&i.Tx,
			&i.RoundID,
			&i.Type,
			&i.Position,
			&i.TreeLevel,
			&i.ParentTxid,
			&i.IsLeaf,
		); err != nil {
			return nil, err
		}
		items = append(items, i)
	}
	if err := rows.Close(); err != nil {
		return nil, err
	}
	if err := rows.Err(); err != nil {
		return nil, err
	}
	return items, nil
}

const getRoundForfeitTxs = `-- name: GetRoundForfeitTxs :many
SELECT tx.txid, tx.tx, tx.round_id, tx.type, tx.position, tx.tree_level, tx.parent_txid, tx.is_leaf FROM round
LEFT OUTER JOIN tx ON round.id=tx.round_id
WHERE round.txid = ? AND tx.type = 'forfeit'
`

type GetRoundForfeitTxsRow struct {
	Txid       sql.NullString
	Tx         sql.NullString
	RoundID    sql.NullString
	Type       sql.NullString
	Position   sql.NullInt64
	TreeLevel  sql.NullInt64
	ParentTxid sql.NullString
	IsLeaf     sql.NullBool
}

func (q *Queries) GetRoundForfeitTxs(ctx context.Context, txid string) ([]GetRoundForfeitTxsRow, error) {
	rows, err := q.db.QueryContext(ctx, getRoundForfeitTxs, txid)
	if err != nil {
		return nil, err
	}
	defer rows.Close()
	var items []GetRoundForfeitTxsRow
	for rows.Next() {
		var i GetRoundForfeitTxsRow
		if err := rows.Scan(
			&i.Txid,
			&i.Tx,
			&i.RoundID,
			&i.Type,
			&i.Position,
			&i.TreeLevel,
			&i.ParentTxid,
			&i.IsLeaf,
		); err != nil {
			return nil, err
		}
		items = append(items, i)
	}
	if err := rows.Close(); err != nil {
		return nil, err
	}
	if err := rows.Err(); err != nil {
		return nil, err
	}
	return items, nil
}

const getRoundStats = `-- name: GetRoundStats :one
SELECT
    r.swept,
    r.starting_timestamp,
    r.ending_timestamp,
    (
        SELECT COALESCE(SUM(amount), 0)
        FROM (
            SELECT DISTINCT v2.txid, v2.vout, v2.pubkey, v2.amount, v2.round_tx, v2.spent_by, v2.spent, v2.redeemed, v2.swept, v2.expire_at, v2.created_at, v2.request_id, v2.redeem_tx
            FROM vtxo v2
                    JOIN tx_request req2 ON req2.id = v2.request_id
            WHERE req2.round_id = r.id
        ) as tx_req_inputs_amount
    ) AS total_forfeit_amount,
    (
        SELECT COALESCE(COUNT(v3.txid), 0)
        FROM vtxo v3
                 JOIN tx_request req3 ON req3.id = v3.request_id
        WHERE req3.round_id = r.id
    ) AS total_input_vtxos,
    (
        SELECT COALESCE(SUM(amount), 0)
        FROM (
            SELECT DISTINCT rr.request_id, rr.pubkey, rr.onchain_address, rr.amount
            FROM receiver rr
                JOIN tx_request req4 ON req4.id = rr.request_id
            WHERE req4.round_id = r.id
            AND (rr.onchain_address = '' OR rr.onchain_address IS NULL)
        ) AS tx_req_outputs_amount
    ) AS total_batch_amount,
    (
        SELECT COUNT(*)
        FROM tx t
        WHERE t.round_id = r.id
          AND t.type = 'tree'
          AND t.is_leaf = 1
    ) AS total_output_vtxos,
    (
        SELECT MAX(v.expire_at)
        FROM vtxo v
        WHERE v.round_tx = r.txid
    ) AS expires_at
FROM round r
WHERE r.txid = ?
`

type GetRoundStatsRow struct {
	Swept              bool
	StartingTimestamp  int64
	EndingTimestamp    int64
	TotalForfeitAmount interface{}
	TotalInputVtxos    interface{}
	TotalBatchAmount   interface{}
	TotalOutputVtxos   int64
	ExpiresAt          interface{}
}

func (q *Queries) GetRoundStats(ctx context.Context, txid string) (GetRoundStatsRow, error) {
	row := q.db.QueryRowContext(ctx, getRoundStats, txid)
	var i GetRoundStatsRow
	err := row.Scan(
		&i.Swept,
		&i.StartingTimestamp,
		&i.EndingTimestamp,
		&i.TotalForfeitAmount,
		&i.TotalInputVtxos,
		&i.TotalBatchAmount,
		&i.TotalOutputVtxos,
		&i.ExpiresAt,
	)
	return i, err
}

const getSpendableVtxosWithPubKey = `-- name: GetSpendableVtxosWithPubKey :many
SELECT vtxo.txid, vtxo.vout, vtxo.pubkey, vtxo.amount, vtxo.round_tx, vtxo.spent_by, vtxo.spent, vtxo.redeemed, vtxo.swept, vtxo.expire_at, vtxo.created_at, vtxo.request_id, vtxo.redeem_tx FROM vtxo
WHERE vtxo.pubkey = ? AND vtxo.spent = false AND vtxo.swept = false
`

func (q *Queries) GetSpendableVtxosWithPubKey(ctx context.Context, pubkey string) ([]Vtxo, error) {
	rows, err := q.db.QueryContext(ctx, getSpendableVtxosWithPubKey, pubkey)
	if err != nil {
		return nil, err
	}
	defer rows.Close()
	var items []Vtxo
	for rows.Next() {
		var i Vtxo
		if err := rows.Scan(
			&i.Txid,
			&i.Vout,
			&i.Pubkey,
			&i.Amount,
			&i.RoundTx,
			&i.SpentBy,
			&i.Spent,
			&i.Redeemed,
			&i.Swept,
			&i.ExpireAt,
			&i.CreatedAt,
			&i.RequestID,
			&i.RedeemTx,
		); err != nil {
			return nil, err
		}
		items = append(items, i)
	}
	if err := rows.Close(); err != nil {
		return nil, err
	}
	if err := rows.Err(); err != nil {
		return nil, err
	}
	return items, nil
}

const getTxsByTxid = `-- name: GetTxsByTxid :many
SELECT
    tx.txid,
    tx.tx AS data
FROM tx
WHERE tx.txid IN (/*SLICE:ids1*/?)
UNION
SELECT
    vtxo.txid,
    vtxo.redeem_tx AS data
FROM vtxo
WHERE vtxo.txid IN (/*SLICE:ids2*/?) AND vtxo.redeem_tx IS NOT ''
`

type GetTxsByTxidParams struct {
	Ids1 []string
	Ids2 []string
}

type GetTxsByTxidRow struct {
	Txid string
	Data string
}

func (q *Queries) GetTxsByTxid(ctx context.Context, arg GetTxsByTxidParams) ([]GetTxsByTxidRow, error) {
	query := getTxsByTxid
	var queryParams []interface{}
	if len(arg.Ids1) > 0 {
		for _, v := range arg.Ids1 {
			queryParams = append(queryParams, v)
		}
		query = strings.Replace(query, "/*SLICE:ids1*/?", strings.Repeat(",?", len(arg.Ids1))[1:], 1)
	} else {
		query = strings.Replace(query, "/*SLICE:ids1*/?", "NULL", 1)
	}
	if len(arg.Ids2) > 0 {
		for _, v := range arg.Ids2 {
			queryParams = append(queryParams, v)
		}
		query = strings.Replace(query, "/*SLICE:ids2*/?", strings.Repeat(",?", len(arg.Ids2))[1:], 1)
	} else {
		query = strings.Replace(query, "/*SLICE:ids2*/?", "NULL", 1)
	}
	rows, err := q.db.QueryContext(ctx, query, queryParams...)
	if err != nil {
		return nil, err
	}
	defer rows.Close()
	var items []GetTxsByTxidRow
	for rows.Next() {
		var i GetTxsByTxidRow
		if err := rows.Scan(&i.Txid, &i.Data); err != nil {
			return nil, err
		}
		items = append(items, i)
	}
	if err := rows.Close(); err != nil {
		return nil, err
	}
	if err := rows.Err(); err != nil {
		return nil, err
	}
	return items, nil
}

const insertMarketHour = `-- name: InsertMarketHour :one
INSERT INTO market_hour (
    start_time,
    end_time,
    period,
    round_interval,
    updated_at
) VALUES (?, ?, ?, ?, ?)
RETURNING id, start_time, end_time, period, round_interval, updated_at
`

type InsertMarketHourParams struct {
	StartTime     int64
	EndTime       int64
	Period        int64
	RoundInterval int64
	UpdatedAt     int64
}

func (q *Queries) InsertMarketHour(ctx context.Context, arg InsertMarketHourParams) (MarketHour, error) {
	row := q.db.QueryRowContext(ctx, insertMarketHour,
		arg.StartTime,
		arg.EndTime,
		arg.Period,
		arg.RoundInterval,
		arg.UpdatedAt,
	)
	var i MarketHour
	err := row.Scan(
		&i.ID,
		&i.StartTime,
		&i.EndTime,
		&i.Period,
		&i.RoundInterval,
		&i.UpdatedAt,
	)
	return i, err
}

const markVtxoAsRedeemed = `-- name: MarkVtxoAsRedeemed :exec
UPDATE vtxo SET redeemed = true WHERE txid = ? AND vout = ?
`

type MarkVtxoAsRedeemedParams struct {
	Txid string
	Vout int64
}

func (q *Queries) MarkVtxoAsRedeemed(ctx context.Context, arg MarkVtxoAsRedeemedParams) error {
	_, err := q.db.ExecContext(ctx, markVtxoAsRedeemed, arg.Txid, arg.Vout)
	return err
}

const markVtxoAsSpent = `-- name: MarkVtxoAsSpent :exec
UPDATE vtxo SET spent = true, spent_by = ? WHERE txid = ? AND vout = ?
`

type MarkVtxoAsSpentParams struct {
	SpentBy string
	Txid    string
	Vout    int64
}

func (q *Queries) MarkVtxoAsSpent(ctx context.Context, arg MarkVtxoAsSpentParams) error {
	_, err := q.db.ExecContext(ctx, markVtxoAsSpent, arg.SpentBy, arg.Txid, arg.Vout)
	return err
}

const markVtxoAsSwept = `-- name: MarkVtxoAsSwept :exec
UPDATE vtxo SET swept = true WHERE txid = ? AND vout = ?
`

type MarkVtxoAsSweptParams struct {
	Txid string
	Vout int64
}

func (q *Queries) MarkVtxoAsSwept(ctx context.Context, arg MarkVtxoAsSweptParams) error {
	_, err := q.db.ExecContext(ctx, markVtxoAsSwept, arg.Txid, arg.Vout)
	return err
}

const selectAllVtxos = `-- name: SelectAllVtxos :many
SELECT vtxo.txid, vtxo.vout, vtxo.pubkey, vtxo.amount, vtxo.round_tx, vtxo.spent_by, vtxo.spent, vtxo.redeemed, vtxo.swept, vtxo.expire_at, vtxo.created_at, vtxo.request_id, vtxo.redeem_tx FROM vtxo
`

type SelectAllVtxosRow struct {
	Vtxo Vtxo
}

func (q *Queries) SelectAllVtxos(ctx context.Context) ([]SelectAllVtxosRow, error) {
	rows, err := q.db.QueryContext(ctx, selectAllVtxos)
	if err != nil {
		return nil, err
	}
	defer rows.Close()
	var items []SelectAllVtxosRow
	for rows.Next() {
		var i SelectAllVtxosRow
		if err := rows.Scan(
			&i.Vtxo.Txid,
			&i.Vtxo.Vout,
			&i.Vtxo.Pubkey,
			&i.Vtxo.Amount,
			&i.Vtxo.RoundTx,
			&i.Vtxo.SpentBy,
			&i.Vtxo.Spent,
			&i.Vtxo.Redeemed,
			&i.Vtxo.Swept,
			&i.Vtxo.ExpireAt,
			&i.Vtxo.CreatedAt,
			&i.Vtxo.RequestID,
			&i.Vtxo.RedeemTx,
		); err != nil {
			return nil, err
		}
		items = append(items, i)
	}
	if err := rows.Close(); err != nil {
		return nil, err
	}
	if err := rows.Err(); err != nil {
		return nil, err
	}
	return items, nil
}

const selectLeafVtxosByRoundTxid = `-- name: SelectLeafVtxosByRoundTxid :many
SELECT vtxo.txid, vtxo.vout, vtxo.pubkey, vtxo.amount, vtxo.round_tx, vtxo.spent_by, vtxo.spent, vtxo.redeemed, vtxo.swept, vtxo.expire_at, vtxo.created_at, vtxo.request_id, vtxo.redeem_tx FROM vtxo
WHERE round_tx = ? AND (redeem_tx IS NULL or redeem_tx = '')
`

type SelectLeafVtxosByRoundTxidRow struct {
	Vtxo Vtxo
}

func (q *Queries) SelectLeafVtxosByRoundTxid(ctx context.Context, roundTx string) ([]SelectLeafVtxosByRoundTxidRow, error) {
	rows, err := q.db.QueryContext(ctx, selectLeafVtxosByRoundTxid, roundTx)
	if err != nil {
		return nil, err
	}
	defer rows.Close()
	var items []SelectLeafVtxosByRoundTxidRow
	for rows.Next() {
		var i SelectLeafVtxosByRoundTxidRow
		if err := rows.Scan(
			&i.Vtxo.Txid,
			&i.Vtxo.Vout,
			&i.Vtxo.Pubkey,
			&i.Vtxo.Amount,
			&i.Vtxo.RoundTx,
			&i.Vtxo.SpentBy,
			&i.Vtxo.Spent,
			&i.Vtxo.Redeemed,
			&i.Vtxo.Swept,
			&i.Vtxo.ExpireAt,
			&i.Vtxo.CreatedAt,
			&i.Vtxo.RequestID,
			&i.Vtxo.RedeemTx,
		); err != nil {
			return nil, err
		}
		items = append(items, i)
	}
	if err := rows.Close(); err != nil {
		return nil, err
	}
	if err := rows.Err(); err != nil {
		return nil, err
	}
	return items, nil
}

const selectNotRedeemedVtxos = `-- name: SelectNotRedeemedVtxos :many
SELECT vtxo.txid, vtxo.vout, vtxo.pubkey, vtxo.amount, vtxo.round_tx, vtxo.spent_by, vtxo.spent, vtxo.redeemed, vtxo.swept, vtxo.expire_at, vtxo.created_at, vtxo.request_id, vtxo.redeem_tx FROM vtxo
WHERE redeemed = false
`

type SelectNotRedeemedVtxosRow struct {
	Vtxo Vtxo
}

func (q *Queries) SelectNotRedeemedVtxos(ctx context.Context) ([]SelectNotRedeemedVtxosRow, error) {
	rows, err := q.db.QueryContext(ctx, selectNotRedeemedVtxos)
	if err != nil {
		return nil, err
	}
	defer rows.Close()
	var items []SelectNotRedeemedVtxosRow
	for rows.Next() {
		var i SelectNotRedeemedVtxosRow
		if err := rows.Scan(
			&i.Vtxo.Txid,
			&i.Vtxo.Vout,
			&i.Vtxo.Pubkey,
			&i.Vtxo.Amount,
			&i.Vtxo.RoundTx,
			&i.Vtxo.SpentBy,
			&i.Vtxo.Spent,
			&i.Vtxo.Redeemed,
			&i.Vtxo.Swept,
			&i.Vtxo.ExpireAt,
			&i.Vtxo.CreatedAt,
			&i.Vtxo.RequestID,
			&i.Vtxo.RedeemTx,
		); err != nil {
			return nil, err
		}
		items = append(items, i)
	}
	if err := rows.Close(); err != nil {
		return nil, err
	}
	if err := rows.Err(); err != nil {
		return nil, err
	}
	return items, nil
}

const selectNotRedeemedVtxosWithPubkey = `-- name: SelectNotRedeemedVtxosWithPubkey :many
SELECT vtxo.txid, vtxo.vout, vtxo.pubkey, vtxo.amount, vtxo.round_tx, vtxo.spent_by, vtxo.spent, vtxo.redeemed, vtxo.swept, vtxo.expire_at, vtxo.created_at, vtxo.request_id, vtxo.redeem_tx FROM vtxo
WHERE redeemed = false AND pubkey = ?
`

type SelectNotRedeemedVtxosWithPubkeyRow struct {
	Vtxo Vtxo
}

func (q *Queries) SelectNotRedeemedVtxosWithPubkey(ctx context.Context, pubkey string) ([]SelectNotRedeemedVtxosWithPubkeyRow, error) {
	rows, err := q.db.QueryContext(ctx, selectNotRedeemedVtxosWithPubkey, pubkey)
	if err != nil {
		return nil, err
	}
	defer rows.Close()
	var items []SelectNotRedeemedVtxosWithPubkeyRow
	for rows.Next() {
		var i SelectNotRedeemedVtxosWithPubkeyRow
		if err := rows.Scan(
			&i.Vtxo.Txid,
			&i.Vtxo.Vout,
			&i.Vtxo.Pubkey,
			&i.Vtxo.Amount,
			&i.Vtxo.RoundTx,
			&i.Vtxo.SpentBy,
			&i.Vtxo.Spent,
			&i.Vtxo.Redeemed,
			&i.Vtxo.Swept,
			&i.Vtxo.ExpireAt,
			&i.Vtxo.CreatedAt,
			&i.Vtxo.RequestID,
			&i.Vtxo.RedeemTx,
		); err != nil {
			return nil, err
		}
		items = append(items, i)
	}
	if err := rows.Close(); err != nil {
		return nil, err
	}
	if err := rows.Err(); err != nil {
		return nil, err
	}
	return items, nil
}

const selectRoundIds = `-- name: SelectRoundIds :many
SELECT id FROM round
`

func (q *Queries) SelectRoundIds(ctx context.Context) ([]string, error) {
	rows, err := q.db.QueryContext(ctx, selectRoundIds)
	if err != nil {
		return nil, err
	}
	defer rows.Close()
	var items []string
	for rows.Next() {
		var id string
		if err := rows.Scan(&id); err != nil {
			return nil, err
		}
		items = append(items, id)
	}
	if err := rows.Close(); err != nil {
		return nil, err
	}
	if err := rows.Err(); err != nil {
		return nil, err
	}
	return items, nil
}

const selectRoundIdsInRange = `-- name: SelectRoundIdsInRange :many
SELECT id FROM round WHERE starting_timestamp > ? AND starting_timestamp < ?
`

type SelectRoundIdsInRangeParams struct {
	StartingTimestamp   int64
	StartingTimestamp_2 int64
}

func (q *Queries) SelectRoundIdsInRange(ctx context.Context, arg SelectRoundIdsInRangeParams) ([]string, error) {
	rows, err := q.db.QueryContext(ctx, selectRoundIdsInRange, arg.StartingTimestamp, arg.StartingTimestamp_2)
	if err != nil {
		return nil, err
	}
	defer rows.Close()
	var items []string
	for rows.Next() {
		var id string
		if err := rows.Scan(&id); err != nil {
			return nil, err
		}
		items = append(items, id)
	}
	if err := rows.Close(); err != nil {
		return nil, err
	}
	if err := rows.Err(); err != nil {
		return nil, err
	}
	return items, nil
}

const selectRoundWithRoundId = `-- name: SelectRoundWithRoundId :many
SELECT round.id, round.starting_timestamp, round.ending_timestamp, round.ended, round.failed, round.stage_code, round.txid, round.connector_address, round.version, round.swept, round.vtxo_tree_expiration,
       round_request_vw.id, round_request_vw.round_id,
       round_tx_vw.txid, round_tx_vw.tx, round_tx_vw.round_id, round_tx_vw.type, round_tx_vw.position, round_tx_vw.tree_level, round_tx_vw.parent_txid, round_tx_vw.is_leaf,
       request_receiver_vw.request_id, request_receiver_vw.pubkey, request_receiver_vw.onchain_address, request_receiver_vw.amount,
       request_vtxo_vw.txid, request_vtxo_vw.vout, request_vtxo_vw.pubkey, request_vtxo_vw.amount, request_vtxo_vw.round_tx, request_vtxo_vw.spent_by, request_vtxo_vw.spent, request_vtxo_vw.redeemed, request_vtxo_vw.swept, request_vtxo_vw.expire_at, request_vtxo_vw.created_at, request_vtxo_vw.request_id, request_vtxo_vw.redeem_tx
FROM round
         LEFT OUTER JOIN round_request_vw ON round.id=round_request_vw.round_id
         LEFT OUTER JOIN round_tx_vw ON round.id=round_tx_vw.round_id
         LEFT OUTER JOIN request_receiver_vw ON round_request_vw.id=request_receiver_vw.request_id
         LEFT OUTER JOIN request_vtxo_vw ON round_request_vw.id=request_vtxo_vw.request_id
WHERE round.id = ?
`

type SelectRoundWithRoundIdRow struct {
	Round             Round
	RoundRequestVw    RoundRequestVw
	RoundTxVw         RoundTxVw
	RequestReceiverVw RequestReceiverVw
	RequestVtxoVw     RequestVtxoVw
}

func (q *Queries) SelectRoundWithRoundId(ctx context.Context, id string) ([]SelectRoundWithRoundIdRow, error) {
	rows, err := q.db.QueryContext(ctx, selectRoundWithRoundId, id)
	if err != nil {
		return nil, err
	}
	defer rows.Close()
	var items []SelectRoundWithRoundIdRow
	for rows.Next() {
		var i SelectRoundWithRoundIdRow
		if err := rows.Scan(
			&i.Round.ID,
			&i.Round.StartingTimestamp,
			&i.Round.EndingTimestamp,
			&i.Round.Ended,
			&i.Round.Failed,
			&i.Round.StageCode,
			&i.Round.Txid,
			&i.Round.ConnectorAddress,
			&i.Round.Version,
			&i.Round.Swept,
			&i.Round.VtxoTreeExpiration,
			&i.RoundRequestVw.ID,
			&i.RoundRequestVw.RoundID,
			&i.RoundTxVw.Txid,
			&i.RoundTxVw.Tx,
			&i.RoundTxVw.RoundID,
			&i.RoundTxVw.Type,
			&i.RoundTxVw.Position,
			&i.RoundTxVw.TreeLevel,
			&i.RoundTxVw.ParentTxid,
			&i.RoundTxVw.IsLeaf,
			&i.RequestReceiverVw.RequestID,
			&i.RequestReceiverVw.Pubkey,
			&i.RequestReceiverVw.OnchainAddress,
			&i.RequestReceiverVw.Amount,
			&i.RequestVtxoVw.Txid,
			&i.RequestVtxoVw.Vout,
			&i.RequestVtxoVw.Pubkey,
			&i.RequestVtxoVw.Amount,
			&i.RequestVtxoVw.RoundTx,
			&i.RequestVtxoVw.SpentBy,
			&i.RequestVtxoVw.Spent,
			&i.RequestVtxoVw.Redeemed,
			&i.RequestVtxoVw.Swept,
			&i.RequestVtxoVw.ExpireAt,
			&i.RequestVtxoVw.CreatedAt,
			&i.RequestVtxoVw.RequestID,
			&i.RequestVtxoVw.RedeemTx,
		); err != nil {
			return nil, err
		}
		items = append(items, i)
	}
	if err := rows.Close(); err != nil {
		return nil, err
	}
	if err := rows.Err(); err != nil {
		return nil, err
	}
	return items, nil
}

const selectRoundWithRoundTxId = `-- name: SelectRoundWithRoundTxId :many
SELECT round.id, round.starting_timestamp, round.ending_timestamp, round.ended, round.failed, round.stage_code, round.txid, round.connector_address, round.version, round.swept, round.vtxo_tree_expiration,
       round_request_vw.id, round_request_vw.round_id,
       round_tx_vw.txid, round_tx_vw.tx, round_tx_vw.round_id, round_tx_vw.type, round_tx_vw.position, round_tx_vw.tree_level, round_tx_vw.parent_txid, round_tx_vw.is_leaf,
       request_receiver_vw.request_id, request_receiver_vw.pubkey, request_receiver_vw.onchain_address, request_receiver_vw.amount,
       request_vtxo_vw.txid, request_vtxo_vw.vout, request_vtxo_vw.pubkey, request_vtxo_vw.amount, request_vtxo_vw.round_tx, request_vtxo_vw.spent_by, request_vtxo_vw.spent, request_vtxo_vw.redeemed, request_vtxo_vw.swept, request_vtxo_vw.expire_at, request_vtxo_vw.created_at, request_vtxo_vw.request_id, request_vtxo_vw.redeem_tx
FROM round
         LEFT OUTER JOIN round_request_vw ON round.id=round_request_vw.round_id
         LEFT OUTER JOIN round_tx_vw ON round.id=round_tx_vw.round_id
         LEFT OUTER JOIN request_receiver_vw ON round_request_vw.id=request_receiver_vw.request_id
         LEFT OUTER JOIN request_vtxo_vw ON round_request_vw.id=request_vtxo_vw.request_id
WHERE round.txid = ?
`

type SelectRoundWithRoundTxIdRow struct {
	Round             Round
	RoundRequestVw    RoundRequestVw
	RoundTxVw         RoundTxVw
	RequestReceiverVw RequestReceiverVw
	RequestVtxoVw     RequestVtxoVw
}

func (q *Queries) SelectRoundWithRoundTxId(ctx context.Context, txid string) ([]SelectRoundWithRoundTxIdRow, error) {
	rows, err := q.db.QueryContext(ctx, selectRoundWithRoundTxId, txid)
	if err != nil {
		return nil, err
	}
	defer rows.Close()
	var items []SelectRoundWithRoundTxIdRow
	for rows.Next() {
		var i SelectRoundWithRoundTxIdRow
		if err := rows.Scan(
			&i.Round.ID,
			&i.Round.StartingTimestamp,
			&i.Round.EndingTimestamp,
			&i.Round.Ended,
			&i.Round.Failed,
			&i.Round.StageCode,
			&i.Round.Txid,
			&i.Round.ConnectorAddress,
			&i.Round.Version,
			&i.Round.Swept,
			&i.Round.VtxoTreeExpiration,
			&i.RoundRequestVw.ID,
			&i.RoundRequestVw.RoundID,
			&i.RoundTxVw.Txid,
			&i.RoundTxVw.Tx,
			&i.RoundTxVw.RoundID,
			&i.RoundTxVw.Type,
			&i.RoundTxVw.Position,
			&i.RoundTxVw.TreeLevel,
			&i.RoundTxVw.ParentTxid,
			&i.RoundTxVw.IsLeaf,
			&i.RequestReceiverVw.RequestID,
			&i.RequestReceiverVw.Pubkey,
			&i.RequestReceiverVw.OnchainAddress,
			&i.RequestReceiverVw.Amount,
			&i.RequestVtxoVw.Txid,
			&i.RequestVtxoVw.Vout,
			&i.RequestVtxoVw.Pubkey,
			&i.RequestVtxoVw.Amount,
			&i.RequestVtxoVw.RoundTx,
			&i.RequestVtxoVw.SpentBy,
			&i.RequestVtxoVw.Spent,
			&i.RequestVtxoVw.Redeemed,
			&i.RequestVtxoVw.Swept,
			&i.RequestVtxoVw.ExpireAt,
			&i.RequestVtxoVw.CreatedAt,
			&i.RequestVtxoVw.RequestID,
			&i.RequestVtxoVw.RedeemTx,
		); err != nil {
			return nil, err
		}
		items = append(items, i)
	}
	if err := rows.Close(); err != nil {
		return nil, err
	}
	if err := rows.Err(); err != nil {
		return nil, err
	}
	return items, nil
}

const selectSweepableVtxos = `-- name: SelectSweepableVtxos :many
SELECT vtxo.txid, vtxo.vout, vtxo.pubkey, vtxo.amount, vtxo.round_tx, vtxo.spent_by, vtxo.spent, vtxo.redeemed, vtxo.swept, vtxo.expire_at, vtxo.created_at, vtxo.request_id, vtxo.redeem_tx FROM vtxo
WHERE redeemed = false AND swept = false
`

type SelectSweepableVtxosRow struct {
	Vtxo Vtxo
}

func (q *Queries) SelectSweepableVtxos(ctx context.Context) ([]SelectSweepableVtxosRow, error) {
	rows, err := q.db.QueryContext(ctx, selectSweepableVtxos)
	if err != nil {
		return nil, err
	}
	defer rows.Close()
	var items []SelectSweepableVtxosRow
	for rows.Next() {
		var i SelectSweepableVtxosRow
		if err := rows.Scan(
			&i.Vtxo.Txid,
			&i.Vtxo.Vout,
			&i.Vtxo.Pubkey,
			&i.Vtxo.Amount,
			&i.Vtxo.RoundTx,
			&i.Vtxo.SpentBy,
			&i.Vtxo.Spent,
			&i.Vtxo.Redeemed,
			&i.Vtxo.Swept,
			&i.Vtxo.ExpireAt,
			&i.Vtxo.CreatedAt,
			&i.Vtxo.RequestID,
			&i.Vtxo.RedeemTx,
		); err != nil {
			return nil, err
		}
		items = append(items, i)
	}
	if err := rows.Close(); err != nil {
		return nil, err
	}
	if err := rows.Err(); err != nil {
		return nil, err
	}
	return items, nil
}

const selectSweptRoundsConnectorAddress = `-- name: SelectSweptRoundsConnectorAddress :many
SELECT round.connector_address FROM round
WHERE round.swept = true AND round.failed = false AND round.ended = true AND round.connector_address <> ''
`

func (q *Queries) SelectSweptRoundsConnectorAddress(ctx context.Context) ([]string, error) {
	rows, err := q.db.QueryContext(ctx, selectSweptRoundsConnectorAddress)
	if err != nil {
		return nil, err
	}
	defer rows.Close()
	var items []string
	for rows.Next() {
		var connector_address string
		if err := rows.Scan(&connector_address); err != nil {
			return nil, err
		}
		items = append(items, connector_address)
	}
	if err := rows.Close(); err != nil {
		return nil, err
	}
	if err := rows.Err(); err != nil {
		return nil, err
	}
	return items, nil
}

const selectTreeTxsWithRoundTxid = `-- name: SelectTreeTxsWithRoundTxid :many
SELECT tx.txid, tx.tx, tx.round_id, tx.type, tx.position, tx.tree_level, tx.parent_txid, tx.is_leaf FROM round
LEFT OUTER JOIN tx ON round.id=tx.round_id
WHERE round.txid = ? AND tx.type = 'tree'
`

type SelectTreeTxsWithRoundTxidRow struct {
	Txid       sql.NullString
	Tx         sql.NullString
	RoundID    sql.NullString
	Type       sql.NullString
	Position   sql.NullInt64
	TreeLevel  sql.NullInt64
	ParentTxid sql.NullString
	IsLeaf     sql.NullBool
}

func (q *Queries) SelectTreeTxsWithRoundTxid(ctx context.Context, txid string) ([]SelectTreeTxsWithRoundTxidRow, error) {
	rows, err := q.db.QueryContext(ctx, selectTreeTxsWithRoundTxid, txid)
	if err != nil {
		return nil, err
	}
	defer rows.Close()
	var items []SelectTreeTxsWithRoundTxidRow
	for rows.Next() {
		var i SelectTreeTxsWithRoundTxidRow
		if err := rows.Scan(
			&i.Txid,
			&i.Tx,
			&i.RoundID,
			&i.Type,
			&i.Position,
			&i.TreeLevel,
			&i.ParentTxid,
			&i.IsLeaf,
		); err != nil {
			return nil, err
		}
		items = append(items, i)
	}
	if err := rows.Close(); err != nil {
		return nil, err
	}
	if err := rows.Err(); err != nil {
		return nil, err
	}
	return items, nil
}

<<<<<<< HEAD
const selectVirtualTxWithTxId = `-- name: SelectVirtualTxWithTxId :many
SELECT  virtual_tx_checkpoint_tx_vw.txid, virtual_tx_checkpoint_tx_vw.tx, virtual_tx_checkpoint_tx_vw.starting_timestamp, virtual_tx_checkpoint_tx_vw.ending_timestamp, virtual_tx_checkpoint_tx_vw.expiry_timestamp, virtual_tx_checkpoint_tx_vw.fail_reason, virtual_tx_checkpoint_tx_vw.stage_code, virtual_tx_checkpoint_tx_vw.checkpoint_txid, virtual_tx_checkpoint_tx_vw.checkpoint_tx, virtual_tx_checkpoint_tx_vw.commitment_txid, virtual_tx_checkpoint_tx_vw.is_root_commitment_tx, virtual_tx_checkpoint_tx_vw.virtual_txid
FROM virtual_tx_checkpoint_tx_vw WHERE txid = ?1
`

type SelectVirtualTxWithTxIdRow struct {
	VirtualTxCheckpointTxVw VirtualTxCheckpointTxVw
}

func (q *Queries) SelectVirtualTxWithTxId(ctx context.Context, txid string) ([]SelectVirtualTxWithTxIdRow, error) {
	rows, err := q.db.QueryContext(ctx, selectVirtualTxWithTxId, txid)
=======
const selectUnsweptRoundsTxid = `-- name: SelectUnsweptRoundsTxid :many
SELECT round.txid FROM round
WHERE round.swept = false AND round.ended = true AND round.failed = false
`

func (q *Queries) SelectUnsweptRoundsTxid(ctx context.Context) ([]string, error) {
	rows, err := q.db.QueryContext(ctx, selectUnsweptRoundsTxid)
>>>>>>> 2cc33386
	if err != nil {
		return nil, err
	}
	defer rows.Close()
<<<<<<< HEAD
	var items []SelectVirtualTxWithTxIdRow
	for rows.Next() {
		var i SelectVirtualTxWithTxIdRow
		if err := rows.Scan(
			&i.VirtualTxCheckpointTxVw.Txid,
			&i.VirtualTxCheckpointTxVw.Tx,
			&i.VirtualTxCheckpointTxVw.StartingTimestamp,
			&i.VirtualTxCheckpointTxVw.EndingTimestamp,
			&i.VirtualTxCheckpointTxVw.ExpiryTimestamp,
			&i.VirtualTxCheckpointTxVw.FailReason,
			&i.VirtualTxCheckpointTxVw.StageCode,
			&i.VirtualTxCheckpointTxVw.CheckpointTxid,
			&i.VirtualTxCheckpointTxVw.CheckpointTx,
			&i.VirtualTxCheckpointTxVw.CommitmentTxid,
			&i.VirtualTxCheckpointTxVw.IsRootCommitmentTx,
			&i.VirtualTxCheckpointTxVw.VirtualTxid,
		); err != nil {
			return nil, err
		}
		items = append(items, i)
=======
	var items []string
	for rows.Next() {
		var txid string
		if err := rows.Scan(&txid); err != nil {
			return nil, err
		}
		items = append(items, txid)
>>>>>>> 2cc33386
	}
	if err := rows.Close(); err != nil {
		return nil, err
	}
	if err := rows.Err(); err != nil {
		return nil, err
	}
	return items, nil
}

const selectVtxoByOutpoint = `-- name: SelectVtxoByOutpoint :one
SELECT vtxo.txid, vtxo.vout, vtxo.pubkey, vtxo.amount, vtxo.round_tx, vtxo.spent_by, vtxo.spent, vtxo.redeemed, vtxo.swept, vtxo.expire_at, vtxo.created_at, vtxo.request_id, vtxo.redeem_tx FROM vtxo
WHERE txid = ? AND vout = ?
`

type SelectVtxoByOutpointParams struct {
	Txid string
	Vout int64
}

type SelectVtxoByOutpointRow struct {
	Vtxo Vtxo
}

func (q *Queries) SelectVtxoByOutpoint(ctx context.Context, arg SelectVtxoByOutpointParams) (SelectVtxoByOutpointRow, error) {
	row := q.db.QueryRowContext(ctx, selectVtxoByOutpoint, arg.Txid, arg.Vout)
	var i SelectVtxoByOutpointRow
	err := row.Scan(
		&i.Vtxo.Txid,
		&i.Vtxo.Vout,
		&i.Vtxo.Pubkey,
		&i.Vtxo.Amount,
		&i.Vtxo.RoundTx,
		&i.Vtxo.SpentBy,
		&i.Vtxo.Spent,
		&i.Vtxo.Redeemed,
		&i.Vtxo.Swept,
		&i.Vtxo.ExpireAt,
		&i.Vtxo.CreatedAt,
		&i.Vtxo.RequestID,
		&i.Vtxo.RedeemTx,
	)
	return i, err
}

const selectVtxosByRoundTxid = `-- name: SelectVtxosByRoundTxid :many
SELECT vtxo.txid, vtxo.vout, vtxo.pubkey, vtxo.amount, vtxo.round_tx, vtxo.spent_by, vtxo.spent, vtxo.redeemed, vtxo.swept, vtxo.expire_at, vtxo.created_at, vtxo.request_id, vtxo.redeem_tx FROM vtxo
WHERE round_tx = ?
`

type SelectVtxosByRoundTxidRow struct {
	Vtxo Vtxo
}

func (q *Queries) SelectVtxosByRoundTxid(ctx context.Context, roundTx string) ([]SelectVtxosByRoundTxidRow, error) {
	rows, err := q.db.QueryContext(ctx, selectVtxosByRoundTxid, roundTx)
	if err != nil {
		return nil, err
	}
	defer rows.Close()
	var items []SelectVtxosByRoundTxidRow
	for rows.Next() {
		var i SelectVtxosByRoundTxidRow
		if err := rows.Scan(
			&i.Vtxo.Txid,
			&i.Vtxo.Vout,
			&i.Vtxo.Pubkey,
			&i.Vtxo.Amount,
			&i.Vtxo.RoundTx,
			&i.Vtxo.SpentBy,
			&i.Vtxo.Spent,
			&i.Vtxo.Redeemed,
			&i.Vtxo.Swept,
			&i.Vtxo.ExpireAt,
			&i.Vtxo.CreatedAt,
			&i.Vtxo.RequestID,
			&i.Vtxo.RedeemTx,
		); err != nil {
			return nil, err
		}
		items = append(items, i)
	}
	if err := rows.Close(); err != nil {
		return nil, err
	}
	if err := rows.Err(); err != nil {
		return nil, err
	}
	return items, nil
}

const selectVtxosWithPubkey = `-- name: SelectVtxosWithPubkey :many
SELECT vtxo.txid, vtxo.vout, vtxo.pubkey, vtxo.amount, vtxo.round_tx, vtxo.spent_by, vtxo.spent, vtxo.redeemed, vtxo.swept, vtxo.expire_at, vtxo.created_at, vtxo.request_id, vtxo.redeem_tx FROM vtxo WHERE pubkey = ?
`

type SelectVtxosWithPubkeyRow struct {
	Vtxo Vtxo
}

func (q *Queries) SelectVtxosWithPubkey(ctx context.Context, pubkey string) ([]SelectVtxosWithPubkeyRow, error) {
	rows, err := q.db.QueryContext(ctx, selectVtxosWithPubkey, pubkey)
	if err != nil {
		return nil, err
	}
	defer rows.Close()
	var items []SelectVtxosWithPubkeyRow
	for rows.Next() {
		var i SelectVtxosWithPubkeyRow
		if err := rows.Scan(
			&i.Vtxo.Txid,
			&i.Vtxo.Vout,
			&i.Vtxo.Pubkey,
			&i.Vtxo.Amount,
			&i.Vtxo.RoundTx,
			&i.Vtxo.SpentBy,
			&i.Vtxo.Spent,
			&i.Vtxo.Redeemed,
			&i.Vtxo.Swept,
			&i.Vtxo.ExpireAt,
			&i.Vtxo.CreatedAt,
			&i.Vtxo.RequestID,
			&i.Vtxo.RedeemTx,
		); err != nil {
			return nil, err
		}
		items = append(items, i)
	}
	if err := rows.Close(); err != nil {
		return nil, err
	}
	if err := rows.Err(); err != nil {
		return nil, err
	}
	return items, nil
}

const updateMarketHour = `-- name: UpdateMarketHour :one
UPDATE market_hour
SET start_time = ?,
    end_time = ?,
    period = ?,
    round_interval = ?,
    updated_at = ?
WHERE id = ?
RETURNING id, start_time, end_time, period, round_interval, updated_at
`

type UpdateMarketHourParams struct {
	StartTime     int64
	EndTime       int64
	Period        int64
	RoundInterval int64
	UpdatedAt     int64
	ID            int64
}

func (q *Queries) UpdateMarketHour(ctx context.Context, arg UpdateMarketHourParams) (MarketHour, error) {
	row := q.db.QueryRowContext(ctx, updateMarketHour,
		arg.StartTime,
		arg.EndTime,
		arg.Period,
		arg.RoundInterval,
		arg.UpdatedAt,
		arg.ID,
	)
	var i MarketHour
	err := row.Scan(
		&i.ID,
		&i.StartTime,
		&i.EndTime,
		&i.Period,
		&i.RoundInterval,
		&i.UpdatedAt,
	)
	return i, err
}

const updateVtxoExpireAt = `-- name: UpdateVtxoExpireAt :exec
UPDATE vtxo SET expire_at = ? WHERE txid = ? AND vout = ?
`

type UpdateVtxoExpireAtParams struct {
	ExpireAt int64
	Txid     string
	Vout     int64
}

func (q *Queries) UpdateVtxoExpireAt(ctx context.Context, arg UpdateVtxoExpireAtParams) error {
	_, err := q.db.ExecContext(ctx, updateVtxoExpireAt, arg.ExpireAt, arg.Txid, arg.Vout)
	return err
}

const updateVtxoRequestId = `-- name: UpdateVtxoRequestId :exec
UPDATE vtxo SET request_id = ? WHERE txid = ? AND vout = ?
`

type UpdateVtxoRequestIdParams struct {
	RequestID sql.NullString
	Txid      string
	Vout      int64
}

func (q *Queries) UpdateVtxoRequestId(ctx context.Context, arg UpdateVtxoRequestIdParams) error {
	_, err := q.db.ExecContext(ctx, updateVtxoRequestId, arg.RequestID, arg.Txid, arg.Vout)
	return err
}

const upsertCheckpointTx = `-- name: UpsertCheckpointTx :exec
INSERT INTO checkpoint_tx (
    txid, tx, commitment_txid, is_root_commitment_tx, virtual_txid
) VALUES (?1, ?2, ?3, ?4, ?5)
    ON CONFLICT(txid) DO UPDATE SET
    tx = EXCLUDED.tx,
    commitment_txid = EXCLUDED.commitment_txid,
    is_root_commitment_tx = EXCLUDED.is_root_commitment_tx,
    virtual_txid = EXCLUDED.virtual_txid
`

type UpsertCheckpointTxParams struct {
	Txid               string
	Tx                 string
	CommitmentTxid     string
	IsRootCommitmentTx bool
	VirtualTxid        string
}

func (q *Queries) UpsertCheckpointTx(ctx context.Context, arg UpsertCheckpointTxParams) error {
	_, err := q.db.ExecContext(ctx, upsertCheckpointTx,
		arg.Txid,
		arg.Tx,
		arg.CommitmentTxid,
		arg.IsRootCommitmentTx,
		arg.VirtualTxid,
	)
	return err
}

const upsertReceiver = `-- name: UpsertReceiver :exec
INSERT INTO receiver (request_id, pubkey, onchain_address, amount) VALUES (?, ?, ?, ?)
ON CONFLICT(request_id, pubkey, onchain_address) DO UPDATE SET
    amount = EXCLUDED.amount,
    pubkey = EXCLUDED.pubkey,
    onchain_address = EXCLUDED.onchain_address
`

type UpsertReceiverParams struct {
	RequestID      string
	Pubkey         sql.NullString
	OnchainAddress sql.NullString
	Amount         int64
}

func (q *Queries) UpsertReceiver(ctx context.Context, arg UpsertReceiverParams) error {
	_, err := q.db.ExecContext(ctx, upsertReceiver,
		arg.RequestID,
		arg.Pubkey,
		arg.OnchainAddress,
		arg.Amount,
	)
	return err
}

const upsertRound = `-- name: UpsertRound :exec
INSERT INTO round (
    id,
    starting_timestamp,
    ending_timestamp,
    ended, failed,
    stage_code,
    txid,
    connector_address,
    version,
    swept,
    vtxo_tree_expiration
) VALUES (?, ?, ?, ?, ?, ?, ?, ?, ?, ?, ?)
ON CONFLICT(id) DO UPDATE SET
    starting_timestamp = EXCLUDED.starting_timestamp,
    ending_timestamp = EXCLUDED.ending_timestamp,
    ended = EXCLUDED.ended,
    failed = EXCLUDED.failed,
    stage_code = EXCLUDED.stage_code,
    txid = EXCLUDED.txid,
    connector_address = EXCLUDED.connector_address,
    version = EXCLUDED.version,
    swept = EXCLUDED.swept,
    vtxo_tree_expiration = EXCLUDED.vtxo_tree_expiration
`

type UpsertRoundParams struct {
	ID                 string
	StartingTimestamp  int64
	EndingTimestamp    int64
	Ended              bool
	Failed             bool
	StageCode          int64
	Txid               string
	ConnectorAddress   string
	Version            int64
	Swept              bool
	VtxoTreeExpiration int64
}

func (q *Queries) UpsertRound(ctx context.Context, arg UpsertRoundParams) error {
	_, err := q.db.ExecContext(ctx, upsertRound,
		arg.ID,
		arg.StartingTimestamp,
		arg.EndingTimestamp,
		arg.Ended,
		arg.Failed,
		arg.StageCode,
		arg.Txid,
		arg.ConnectorAddress,
		arg.Version,
		arg.Swept,
		arg.VtxoTreeExpiration,
	)
	return err
}

const upsertTransaction = `-- name: UpsertTransaction :exec
INSERT INTO tx (
    tx, round_id, type, position, txid, tree_level, parent_txid, is_leaf
) VALUES (?, ?, ?, ?, ?, ?, ?, ?)
ON CONFLICT(txid) DO UPDATE SET
    tx = EXCLUDED.tx,
    round_id = EXCLUDED.round_id,
    type = EXCLUDED.type,
    position = EXCLUDED.position,
    txid = EXCLUDED.txid,
    tree_level = EXCLUDED.tree_level,
    parent_txid = EXCLUDED.parent_txid,
    is_leaf = EXCLUDED.is_leaf
`

type UpsertTransactionParams struct {
	Tx         string
	RoundID    string
	Type       string
	Position   int64
	Txid       string
	TreeLevel  sql.NullInt64
	ParentTxid sql.NullString
	IsLeaf     sql.NullBool
}

func (q *Queries) UpsertTransaction(ctx context.Context, arg UpsertTransactionParams) error {
	_, err := q.db.ExecContext(ctx, upsertTransaction,
		arg.Tx,
		arg.RoundID,
		arg.Type,
		arg.Position,
		arg.Txid,
		arg.TreeLevel,
		arg.ParentTxid,
		arg.IsLeaf,
	)
	return err
}

const upsertTxRequest = `-- name: UpsertTxRequest :exec
INSERT INTO tx_request (id, round_id) VALUES (?, ?)
ON CONFLICT(id) DO UPDATE SET round_id = EXCLUDED.round_id
`

type UpsertTxRequestParams struct {
	ID      string
	RoundID string
}

func (q *Queries) UpsertTxRequest(ctx context.Context, arg UpsertTxRequestParams) error {
	_, err := q.db.ExecContext(ctx, upsertTxRequest, arg.ID, arg.RoundID)
	return err
}

const upsertVirtualTx = `-- name: UpsertVirtualTx :exec
INSERT INTO virtual_tx (
    txid, tx, starting_timestamp, ending_timestamp, expiry_timestamp, fail_reason, stage_code
) VALUES (?1, ?2, ?3, ?4, ?5, ?6, ?7)
    ON CONFLICT(txid) DO UPDATE SET
    tx = EXCLUDED.tx,
    starting_timestamp = EXCLUDED.starting_timestamp,
    ending_timestamp = EXCLUDED.ending_timestamp,
    expiry_timestamp = EXCLUDED.expiry_timestamp,
    fail_reason = EXCLUDED.fail_reason,
    stage_code = EXCLUDED.stage_code
`

type UpsertVirtualTxParams struct {
	Txid              string
	Tx                string
	StartingTimestamp int64
	EndingTimestamp   int64
	ExpiryTimestamp   int64
	FailReason        sql.NullString
	StageCode         int64
}

func (q *Queries) UpsertVirtualTx(ctx context.Context, arg UpsertVirtualTxParams) error {
	_, err := q.db.ExecContext(ctx, upsertVirtualTx,
		arg.Txid,
		arg.Tx,
		arg.StartingTimestamp,
		arg.EndingTimestamp,
		arg.ExpiryTimestamp,
		arg.FailReason,
		arg.StageCode,
	)
	return err
}

const upsertVtxo = `-- name: UpsertVtxo :exec
INSERT INTO vtxo (txid, vout, pubkey, amount, round_tx, spent_by, spent, redeemed, swept, expire_at, created_at, redeem_tx)
VALUES (?, ?, ?, ?, ?, ?, ?, ?, ?, ?, ?, ?) ON CONFLICT(txid, vout) DO UPDATE SET
    pubkey = EXCLUDED.pubkey,
    amount = EXCLUDED.amount,
    round_tx = EXCLUDED.round_tx,
    spent_by = EXCLUDED.spent_by,
    spent = EXCLUDED.spent,
    redeemed = EXCLUDED.redeemed,
    swept = EXCLUDED.swept,
    expire_at = EXCLUDED.expire_at,
    created_at = EXCLUDED.created_at,
    redeem_tx = EXCLUDED.redeem_tx
`

type UpsertVtxoParams struct {
	Txid      string
	Vout      int64
	Pubkey    string
	Amount    int64
	RoundTx   string
	SpentBy   string
	Spent     bool
	Redeemed  bool
	Swept     bool
	ExpireAt  int64
	CreatedAt int64
	RedeemTx  sql.NullString
}

func (q *Queries) UpsertVtxo(ctx context.Context, arg UpsertVtxoParams) error {
	_, err := q.db.ExecContext(ctx, upsertVtxo,
		arg.Txid,
		arg.Vout,
		arg.Pubkey,
		arg.Amount,
		arg.RoundTx,
		arg.SpentBy,
		arg.Spent,
		arg.Redeemed,
		arg.Swept,
		arg.ExpireAt,
		arg.CreatedAt,
		arg.RedeemTx,
	)
	return err
}<|MERGE_RESOLUTION|>--- conflicted
+++ resolved
@@ -959,7 +959,34 @@
 	return items, nil
 }
 
-<<<<<<< HEAD
+const selectUnsweptRoundsTxid = `-- name: SelectUnsweptRoundsTxid :many
+SELECT round.txid FROM round
+WHERE round.swept = false AND round.ended = true AND round.failed = false
+`
+
+func (q *Queries) SelectUnsweptRoundsTxid(ctx context.Context) ([]string, error) {
+	rows, err := q.db.QueryContext(ctx, selectUnsweptRoundsTxid)
+	if err != nil {
+		return nil, err
+	}
+	defer rows.Close()
+	var items []string
+	for rows.Next() {
+		var txid string
+		if err := rows.Scan(&txid); err != nil {
+			return nil, err
+		}
+		items = append(items, txid)
+	}
+	if err := rows.Close(); err != nil {
+		return nil, err
+	}
+	if err := rows.Err(); err != nil {
+		return nil, err
+	}
+	return items, nil
+}
+
 const selectVirtualTxWithTxId = `-- name: SelectVirtualTxWithTxId :many
 SELECT  virtual_tx_checkpoint_tx_vw.txid, virtual_tx_checkpoint_tx_vw.tx, virtual_tx_checkpoint_tx_vw.starting_timestamp, virtual_tx_checkpoint_tx_vw.ending_timestamp, virtual_tx_checkpoint_tx_vw.expiry_timestamp, virtual_tx_checkpoint_tx_vw.fail_reason, virtual_tx_checkpoint_tx_vw.stage_code, virtual_tx_checkpoint_tx_vw.checkpoint_txid, virtual_tx_checkpoint_tx_vw.checkpoint_tx, virtual_tx_checkpoint_tx_vw.commitment_txid, virtual_tx_checkpoint_tx_vw.is_root_commitment_tx, virtual_tx_checkpoint_tx_vw.virtual_txid
 FROM virtual_tx_checkpoint_tx_vw WHERE txid = ?1
@@ -971,20 +998,10 @@
 
 func (q *Queries) SelectVirtualTxWithTxId(ctx context.Context, txid string) ([]SelectVirtualTxWithTxIdRow, error) {
 	rows, err := q.db.QueryContext(ctx, selectVirtualTxWithTxId, txid)
-=======
-const selectUnsweptRoundsTxid = `-- name: SelectUnsweptRoundsTxid :many
-SELECT round.txid FROM round
-WHERE round.swept = false AND round.ended = true AND round.failed = false
-`
-
-func (q *Queries) SelectUnsweptRoundsTxid(ctx context.Context) ([]string, error) {
-	rows, err := q.db.QueryContext(ctx, selectUnsweptRoundsTxid)
->>>>>>> 2cc33386
-	if err != nil {
-		return nil, err
-	}
-	defer rows.Close()
-<<<<<<< HEAD
+	if err != nil {
+		return nil, err
+	}
+	defer rows.Close()
 	var items []SelectVirtualTxWithTxIdRow
 	for rows.Next() {
 		var i SelectVirtualTxWithTxIdRow
@@ -1005,15 +1022,6 @@
 			return nil, err
 		}
 		items = append(items, i)
-=======
-	var items []string
-	for rows.Next() {
-		var txid string
-		if err := rows.Scan(&txid); err != nil {
-			return nil, err
-		}
-		items = append(items, txid)
->>>>>>> 2cc33386
 	}
 	if err := rows.Close(); err != nil {
 		return nil, err
