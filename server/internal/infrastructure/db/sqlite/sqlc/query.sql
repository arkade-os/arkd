-- name: UpsertTransaction :exec
INSERT INTO tx (
    tx, round_id, type, position, txid, tree_level, parent_txid, is_leaf
) VALUES (?, ?, ?, ?, ?, ?, ?, ?)
ON CONFLICT(id) DO UPDATE SET
    tx = EXCLUDED.tx,
    round_id = EXCLUDED.round_id,
    type = EXCLUDED.type,
    position = EXCLUDED.position,
    txid = EXCLUDED.txid,
    tree_level = EXCLUDED.tree_level,
    parent_txid = EXCLUDED.parent_txid,
    is_leaf = EXCLUDED.is_leaf;

-- name: UpsertRound :exec
INSERT INTO round (
    id,
    starting_timestamp,
    ending_timestamp,
    ended, failed,
    stage_code,
    txid,
    unsigned_tx,
    connector_address,
    dust_amount,
    version,
    swept
) VALUES (?, ?, ?, ?, ?, ?, ?, ?, ?, ?, ?, ?)
ON CONFLICT(id) DO UPDATE SET
    starting_timestamp = EXCLUDED.starting_timestamp,
    ending_timestamp = EXCLUDED.ending_timestamp,
    ended = EXCLUDED.ended,
    failed = EXCLUDED.failed,
    stage_code = EXCLUDED.stage_code,
    txid = EXCLUDED.txid,
    unsigned_tx = EXCLUDED.unsigned_tx,
    connector_address = EXCLUDED.connector_address,
    dust_amount = EXCLUDED.dust_amount,
    version = EXCLUDED.version,
    swept = EXCLUDED.swept;

-- name: UpsertPayment :exec
INSERT INTO payment (id, round_id) VALUES (?, ?)
ON CONFLICT(id) DO UPDATE SET round_id = EXCLUDED.round_id;

-- name: UpsertReceiver :exec
INSERT INTO receiver (payment_id, pubkey, onchain_address, amount) VALUES (?, ?, ?, ?)
ON CONFLICT(payment_id, pubkey, onchain_address) DO UPDATE SET
    amount = EXCLUDED.amount,
    pubkey = EXCLUDED.pubkey,
    onchain_address = EXCLUDED.onchain_address;

-- name: UpdateVtxoPaymentId :exec
UPDATE vtxo SET payment_id = ? WHERE txid = ? AND vout = ?;

-- name: SelectRoundWithRoundId :many
SELECT sqlc.embed(round),
       sqlc.embed(round_payment_vw),
       sqlc.embed(round_tx_vw),
       sqlc.embed(payment_receiver_vw),
       sqlc.embed(payment_vtxo_vw)
FROM round
         LEFT OUTER JOIN round_payment_vw ON round.id=round_payment_vw.round_id
         LEFT OUTER JOIN round_tx_vw ON round.id=round_tx_vw.round_id
         LEFT OUTER JOIN payment_receiver_vw ON round_payment_vw.id=payment_receiver_vw.payment_id
         LEFT OUTER JOIN payment_vtxo_vw ON round_payment_vw.id=payment_vtxo_vw.payment_id
WHERE round.id = ?;

-- name: SelectRoundWithRoundTxId :many
SELECT sqlc.embed(round),
       sqlc.embed(round_payment_vw),
       sqlc.embed(round_tx_vw),
       sqlc.embed(payment_receiver_vw),
       sqlc.embed(payment_vtxo_vw)
FROM round
         LEFT OUTER JOIN round_payment_vw ON round.id=round_payment_vw.round_id
         LEFT OUTER JOIN round_tx_vw ON round.id=round_tx_vw.round_id
         LEFT OUTER JOIN payment_receiver_vw ON round_payment_vw.id=payment_receiver_vw.payment_id
         LEFT OUTER JOIN payment_vtxo_vw ON round_payment_vw.id=payment_vtxo_vw.payment_id
WHERE round.txid = ?;

-- name: SelectSweepableRounds :many
SELECT sqlc.embed(round),
       sqlc.embed(round_payment_vw),
       sqlc.embed(round_tx_vw),
       sqlc.embed(payment_receiver_vw),
       sqlc.embed(payment_vtxo_vw)
FROM round
         LEFT OUTER JOIN round_payment_vw ON round.id=round_payment_vw.round_id
         LEFT OUTER JOIN round_tx_vw ON round.id=round_tx_vw.round_id
         LEFT OUTER JOIN payment_receiver_vw ON round_payment_vw.id=payment_receiver_vw.payment_id
         LEFT OUTER JOIN payment_vtxo_vw ON round_payment_vw.id=payment_vtxo_vw.payment_id
WHERE round.swept = false AND round.ended = true AND round.failed = false;

-- name: SelectSweptRounds :many
SELECT sqlc.embed(round),
       sqlc.embed(round_payment_vw),
       sqlc.embed(round_tx_vw),
       sqlc.embed(payment_receiver_vw),
       sqlc.embed(payment_vtxo_vw)
FROM round
         LEFT OUTER JOIN round_payment_vw ON round.id=round_payment_vw.round_id
         LEFT OUTER JOIN round_tx_vw ON round.id=round_tx_vw.round_id
         LEFT OUTER JOIN payment_receiver_vw ON round_payment_vw.id=payment_receiver_vw.payment_id
         LEFT OUTER JOIN payment_vtxo_vw ON round_payment_vw.id=payment_vtxo_vw.payment_id
WHERE round.swept = true AND round.failed = false AND round.ended = true AND round.connector_address <> '';

-- name: SelectRoundIdsInRange :many
SELECT id FROM round WHERE starting_timestamp > ? AND starting_timestamp < ?;

-- name: SelectRoundIds :many
SELECT id FROM round;

-- name: UpsertVtxo :exec
INSERT INTO vtxo (txid, vout, pubkey, amount, pool_tx, spent_by, spent, redeemed, swept, expire_at, created_at, redeem_tx)
VALUES (?, ?, ?, ?, ?, ?, ?, ?, ?, ?, ?, ?) ON CONFLICT(txid, vout) DO UPDATE SET
    pubkey = EXCLUDED.pubkey,
    amount = EXCLUDED.amount,
    pool_tx = EXCLUDED.pool_tx,
    spent_by = EXCLUDED.spent_by,
    spent = EXCLUDED.spent,
    redeemed = EXCLUDED.redeemed,
    swept = EXCLUDED.swept,
    expire_at = EXCLUDED.expire_at,
    created_at = EXCLUDED.created_at,
    redeem_tx = EXCLUDED.redeem_tx;

-- name: SelectSweepableVtxos :many
SELECT sqlc.embed(vtxo) FROM vtxo
WHERE redeemed = false AND swept = false;

-- name: SelectNotRedeemedVtxos :many
SELECT sqlc.embed(vtxo) FROM vtxo
WHERE redeemed = false;

-- name: SelectNotRedeemedVtxosWithPubkey :many
SELECT sqlc.embed(vtxo) FROM vtxo
WHERE redeemed = false AND pubkey = ?;

-- name: SelectVtxoByOutpoint :one
SELECT sqlc.embed(vtxo) FROM vtxo
WHERE txid = ? AND vout = ?;

-- name: SelectVtxosByPoolTxid :many
SELECT sqlc.embed(vtxo) FROM vtxo
WHERE pool_tx = ?;

-- name: MarkVtxoAsRedeemed :exec
UPDATE vtxo SET redeemed = true WHERE txid = ? AND vout = ?;

-- name: MarkVtxoAsSwept :exec
UPDATE vtxo SET swept = true WHERE txid = ? AND vout = ?;

-- name: MarkVtxoAsSpent :exec
UPDATE vtxo SET spent = true, spent_by = ? WHERE txid = ? AND vout = ?;

-- name: UpdateVtxoExpireAt :exec
UPDATE vtxo SET expire_at = ? WHERE txid = ? AND vout = ?;

<<<<<<< HEAD
-- name: InsertMarketHour :one
INSERT INTO market_hour (
    start_time,
    period,
    round_interval,
    updated_at
) VALUES (?, ?, ?, ?)
RETURNING *;

-- name: UpdateMarketHour :one
UPDATE market_hour 
SET start_time = ?,
    period = ?,
    round_interval = ?,
    updated_at = ?
WHERE id = ?
RETURNING *;

-- name: GetLatestMarketHour :one
SELECT * FROM market_hour ORDER BY created_at DESC LIMIT 1;
=======
-- name: UpsertEntity :one
INSERT INTO entity (nostr_recipient) 
VALUES (?) 
ON CONFLICT(nostr_recipient) DO UPDATE SET 
    nostr_recipient = EXCLUDED.nostr_recipient
RETURNING id;

-- name: UpsertEntityVtxo :exec
INSERT INTO entity_vtxo (entity_id, vtxo_txid, vtxo_vout) 
VALUES (?, ?, ?) 
ON CONFLICT(entity_id, vtxo_txid, vtxo_vout) DO UPDATE SET 
    entity_id = EXCLUDED.entity_id;

-- name: SelectEntitiesByVtxo :many
SELECT sqlc.embed(entity_vw) FROM entity_vw
WHERE vtxo_txid = ? AND vtxo_vout = ?;

-- name: DeleteEntityVtxo :exec
DELETE FROM entity_vtxo WHERE entity_id = ?;

-- name: DeleteEntity :exec
DELETE FROM entity WHERE id = ?;

-- name: InsertNote :exec
INSERT INTO note (id) VALUES (?);

-- name: ContainsNote :one
SELECT EXISTS(SELECT 1 FROM note WHERE id = ?);
>>>>>>> 0d2db921
<|MERGE_RESOLUTION|>--- conflicted
+++ resolved
@@ -157,7 +157,35 @@
 -- name: UpdateVtxoExpireAt :exec
 UPDATE vtxo SET expire_at = ? WHERE txid = ? AND vout = ?;
 
-<<<<<<< HEAD
+-- name: UpsertEntity :one
+INSERT INTO entity (nostr_recipient)
+VALUES (?)
+ON CONFLICT(nostr_recipient) DO UPDATE SET
+    nostr_recipient = EXCLUDED.nostr_recipient
+RETURNING id;
+
+-- name: UpsertEntityVtxo :exec
+INSERT INTO entity_vtxo (entity_id, vtxo_txid, vtxo_vout)
+VALUES (?, ?, ?)
+ON CONFLICT(entity_id, vtxo_txid, vtxo_vout) DO UPDATE SET
+    entity_id = EXCLUDED.entity_id;
+
+-- name: SelectEntitiesByVtxo :many
+SELECT sqlc.embed(entity_vw) FROM entity_vw
+WHERE vtxo_txid = ? AND vtxo_vout = ?;
+
+-- name: DeleteEntityVtxo :exec
+DELETE FROM entity_vtxo WHERE entity_id = ?;
+
+-- name: DeleteEntity :exec
+DELETE FROM entity WHERE id = ?;
+
+-- name: InsertNote :exec
+INSERT INTO note (id) VALUES (?);
+
+-- name: ContainsNote :one
+SELECT EXISTS(SELECT 1 FROM note WHERE id = ?);
+
 -- name: InsertMarketHour :one
 INSERT INTO market_hour (
     start_time,
@@ -168,7 +196,7 @@
 RETURNING *;
 
 -- name: UpdateMarketHour :one
-UPDATE market_hour 
+UPDATE market_hour
 SET start_time = ?,
     period = ?,
     round_interval = ?,
@@ -177,34 +205,4 @@
 RETURNING *;
 
 -- name: GetLatestMarketHour :one
-SELECT * FROM market_hour ORDER BY created_at DESC LIMIT 1;
-=======
--- name: UpsertEntity :one
-INSERT INTO entity (nostr_recipient) 
-VALUES (?) 
-ON CONFLICT(nostr_recipient) DO UPDATE SET 
-    nostr_recipient = EXCLUDED.nostr_recipient
-RETURNING id;
-
--- name: UpsertEntityVtxo :exec
-INSERT INTO entity_vtxo (entity_id, vtxo_txid, vtxo_vout) 
-VALUES (?, ?, ?) 
-ON CONFLICT(entity_id, vtxo_txid, vtxo_vout) DO UPDATE SET 
-    entity_id = EXCLUDED.entity_id;
-
--- name: SelectEntitiesByVtxo :many
-SELECT sqlc.embed(entity_vw) FROM entity_vw
-WHERE vtxo_txid = ? AND vtxo_vout = ?;
-
--- name: DeleteEntityVtxo :exec
-DELETE FROM entity_vtxo WHERE entity_id = ?;
-
--- name: DeleteEntity :exec
-DELETE FROM entity WHERE id = ?;
-
--- name: InsertNote :exec
-INSERT INTO note (id) VALUES (?);
-
--- name: ContainsNote :one
-SELECT EXISTS(SELECT 1 FROM note WHERE id = ?);
->>>>>>> 0d2db921
+SELECT * FROM market_hour ORDER BY updated_at DESC LIMIT 1;