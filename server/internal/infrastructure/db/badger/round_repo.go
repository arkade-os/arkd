package badgerdb

import (
	"context"
	"errors"
	"fmt"
	"github.com/btcsuite/btcd/btcutil/psbt"
	"path/filepath"
<<<<<<< HEAD
	"strings"
=======
	"time"
>>>>>>> 2b380451

	"github.com/ark-network/ark/common/tree"
	"github.com/ark-network/ark/server/internal/core/domain"
	"github.com/dgraph-io/badger/v4"
	"github.com/timshannon/badgerhold/v4"
)

const roundStoreDir = "rounds"

type roundRepository struct {
	store *badgerhold.Store
}

func NewRoundRepository(config ...interface{}) (domain.RoundRepository, error) {
	if len(config) != 2 {
		return nil, fmt.Errorf("invalid config")
	}
	baseDir, ok := config[0].(string)
	if !ok {
		return nil, fmt.Errorf("invalid base directory")
	}
	var logger badger.Logger
	if config[1] != nil {
		logger, ok = config[1].(badger.Logger)
		if !ok {
			return nil, fmt.Errorf("invalid logger")
		}
	}

	var dir string
	if len(baseDir) > 0 {
		dir = filepath.Join(baseDir, roundStoreDir)
	}
	store, err := createDB(dir, logger)
	if err != nil {
		return nil, fmt.Errorf("failed to open round events store: %s", err)
	}

	return &roundRepository{store}, nil
}

func (r *roundRepository) AddOrUpdateRound(
	ctx context.Context, round domain.Round,
) error {
	if err := r.addOrUpdateRound(ctx, round); err != nil {
		return err
	}

	return r.addTxs(ctx, round)
}

func (r *roundRepository) GetRoundWithId(
	ctx context.Context, id string,
) (*domain.Round, error) {
	query := badgerhold.Where("Id").Eq(id)
	rounds, err := r.findRound(ctx, query)
	if err != nil {
		return nil, err
	}
	if len(rounds) <= 0 {
		return nil, fmt.Errorf("round with id %s not found", id)
	}
	round := &rounds[0]
	return round, nil
}

func (r *roundRepository) GetRoundWithTxid(
	ctx context.Context, txid string,
) (*domain.Round, error) {
	query := badgerhold.Where("Txid").Eq(txid)
	rounds, err := r.findRound(ctx, query)
	if err != nil {
		return nil, err
	}
	if len(rounds) <= 0 {
		return nil, fmt.Errorf("round with txid %s not found", txid)
	}
	round := &rounds[0]
	return round, nil
}

func (r *roundRepository) GetExpiredRoundsTxid(
	ctx context.Context,
) ([]string, error) {
	query := badgerhold.Where("Stage.Code").Eq(domain.FinalizationStage).
		And("Stage.Ended").Eq(true).And("Swept").Eq(false)
	rounds, err := r.findRound(ctx, query)
	if err != nil {
		return nil, err
	}

	txids := make([]string, 0, len(rounds))
	for _, r := range rounds {
		txids = append(txids, r.Txid)
	}
	return txids, nil
}

func (r *roundRepository) GetSweptRoundsConnectorAddress(
	ctx context.Context,
) ([]string, error) {
	query := badgerhold.Where("Stage.Code").Eq(domain.FinalizationStage).
		And("Stage.Ended").Eq(true).And("Swept").Eq(true).And("ConnectorAddress").Ne("")
	rounds, err := r.findRound(ctx, query)
	if err != nil {
		return nil, err
	}

	txids := make([]string, 0, len(rounds))
	for _, r := range rounds {
		txids = append(txids, r.Txid)
	}
	return txids, nil
}

func (r *roundRepository) GetRoundsIds(ctx context.Context, startedAfter int64, startedBefore int64) ([]string, error) {
	query := badgerhold.Where("Stage.Ended").Eq(true)

	if startedAfter > 0 {
		query = query.And("StartingTimestamp").Gt(startedAfter)
	}

	if startedBefore > 0 {
		query = query.And("StartingTimestamp").Lt(startedBefore)
	}

	rounds, err := r.findRound(ctx, query)
	if err != nil {
		return nil, err
	}

	ids := make([]string, 0, len(rounds))
	for _, round := range rounds {
		ids = append(ids, round.Id)
	}

	return ids, nil
}

func (r *roundRepository) GetVtxoTreeWithTxid(
	ctx context.Context, txid string,
) (tree.TxTree, error) {
	round, err := r.GetRoundWithTxid(ctx, txid)
	if err != nil {
		return nil, err
	}
	return round.VtxoTree, nil
}

func (r *roundRepository) Close() {
	r.store.Close()
}

func (r *roundRepository) GetTxsWithTxids(ctx context.Context, txids []string) ([]string, error) {
	return r.findTxs(ctx, txids)
}

func (r *roundRepository) findRound(
	ctx context.Context, query *badgerhold.Query,
) ([]domain.Round, error) {
	var rounds []domain.Round
	var err error

	if ctx.Value("tx") != nil {
		tx := ctx.Value("tx").(*badger.Txn)
		err = r.store.TxFind(tx, &rounds, query)
	} else {
		err = r.store.Find(&rounds, query)
	}

	return rounds, err
}

func (r *roundRepository) addOrUpdateRound(
	ctx context.Context, round domain.Round,
) error {
	var upsertFn func() error
	if ctx.Value("tx") != nil {
		tx := ctx.Value("tx").(*badger.Txn)
		upsertFn = func() error {
			return r.store.TxUpsert(tx, round.Id, round)
		}
	} else {
		upsertFn = func() error {
			return r.store.Upsert(round.Id, round)
		}
	}
	if err := upsertFn(); err != nil {
		if errors.Is(err, badger.ErrConflict) {
			attempts := 1
			for errors.Is(err, badger.ErrConflict) && attempts <= maxRetries {
				time.Sleep(100 * time.Millisecond)
				err = upsertFn()
				attempts++
			}
		}
		return err
	}
<<<<<<< HEAD
	return
}

type Tx struct {
	Txid string
	Tx   string
}

func (r *roundRepository) addTxs(
	ctx context.Context, round domain.Round,
) (err error) {
	txs := make(map[string]Tx)
	if len(round.ForfeitTxs) > 0 || len(round.Connectors) > 0 || len(round.VtxoTree) > 0 {
		for _, tx := range round.ForfeitTxs {
			forfeitTx, err := psbt.NewFromRawBytes(strings.NewReader(tx), true)
			if err != nil {
				return err
			}

			txid := forfeitTx.UnsignedTx.TxHash().String()
			txs[txid] = Tx{
				Txid: txid,
				Tx:   tx,
			}
		}

		for _, levelTxs := range round.Connectors {
			for _, tx := range levelTxs {
				txs[tx.Txid] = Tx{
					Txid: tx.Txid,
					Tx:   tx.Tx,
				}
			}
		}

		for _, levelTxs := range round.VtxoTree {
			for _, tx := range levelTxs {
				txs[tx.Txid] = Tx{
					Txid: tx.Txid,
					Tx:   tx.Tx,
				}
			}
		}
	}

	if ctx.Value("tx") != nil {
		tx := ctx.Value("tx").(*badger.Txn)
		for k, v := range txs {
			if err = r.store.TxUpsert(tx, k, v); err != nil {
				return
			}
		}
	} else {
		for k, v := range txs {
			if err = r.store.Upsert(k, v); err != nil {
				return
			}
		}
	}
	return
}

func (r *roundRepository) findTxs(
	ctx context.Context, txids []string,
) ([]string, error) {
	resp := make([]string, 0)
	txs := make([]Tx, 0)

	var ids []interface{}
	for _, s := range txids {
		ids = append(ids, s)
	}
	query := badgerhold.Where(badgerhold.Key).In(ids...)
	if ctx.Value("tx") != nil {
		tx := ctx.Value("tx").(*badger.Txn)
		if err := r.store.TxFind(tx, &txs, query); err != nil {
			return nil, err
		}
	} else {
		if err := r.store.Find(&txs, query); err != nil {
			return nil, err
		}
	}

	for _, tx := range txs {
		resp = append(resp, tx.Tx)
	}

	return resp, nil
=======
	return nil
>>>>>>> 2b380451
}<|MERGE_RESOLUTION|>--- conflicted
+++ resolved
@@ -4,13 +4,8 @@
 	"context"
 	"errors"
 	"fmt"
-	"github.com/btcsuite/btcd/btcutil/psbt"
 	"path/filepath"
-<<<<<<< HEAD
-	"strings"
-=======
 	"time"
->>>>>>> 2b380451
 
 	"github.com/ark-network/ark/common/tree"
 	"github.com/ark-network/ark/server/internal/core/domain"
@@ -209,8 +204,7 @@
 		}
 		return err
 	}
-<<<<<<< HEAD
-	return
+	return nil
 }
 
 type Tx struct {
@@ -224,15 +218,9 @@
 	txs := make(map[string]Tx)
 	if len(round.ForfeitTxs) > 0 || len(round.Connectors) > 0 || len(round.VtxoTree) > 0 {
 		for _, tx := range round.ForfeitTxs {
-			forfeitTx, err := psbt.NewFromRawBytes(strings.NewReader(tx), true)
-			if err != nil {
-				return err
-			}
-
-			txid := forfeitTx.UnsignedTx.TxHash().String()
-			txs[txid] = Tx{
-				Txid: txid,
-				Tx:   tx,
+			txs[tx.Txid] = Tx{
+				Txid: tx.Txid,
+				Tx:   tx.Tx,
 			}
 		}
 
@@ -299,7 +287,4 @@
 	}
 
 	return resp, nil
-=======
-	return nil
->>>>>>> 2b380451
 }