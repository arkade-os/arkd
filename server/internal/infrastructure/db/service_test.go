--- conflicted
+++ resolved
@@ -542,8 +542,7 @@
 		})
 		require.NoError(t, err)
 		require.NotNil(t, txs)
-<<<<<<< HEAD
-		require.Equal(t, 2, len(txs))
+		require.Equal(t, 3, len(txs))
 
 		newEvents = []domain.Event{
 			domain.BatchSwept{
@@ -564,10 +563,7 @@
 		roundById, err = svc.Rounds().GetRoundWithId(ctx, roundId)
 		require.NoError(t, err)
 		require.NotNil(t, roundById)
-		require.Condition(t, roundsMatch(*sweptRound, *roundById))
-=======
-		require.Equal(t, 3, len(txs))
->>>>>>> b8315aec
+		roundsMatch(t, *sweptRound, *roundById)
 	})
 }
 
@@ -860,30 +856,19 @@
 		require.Exactly(t, expected.ForfeitTxs, got.ForfeitTxs)
 	}
 
-<<<<<<< HEAD
-		if len(expected.Connectors) > 0 {
-			if !reflect.DeepEqual(expected.Connectors, got.Connectors) {
-				return false
-			}
-		}
-
-		if expected.Swept != got.Swept {
-			return false
-		}
-		for k, v := range expected.SweepTxs {
-			gotValue, ok := got.SweepTxs[k]
-			if !ok {
-				return false
-			}
-			if v != gotValue {
-				return false
-			}
-		}
-		return true
-=======
 	if len(expected.Connectors) > 0 {
 		require.Exactly(t, expected.Connectors, got.Connectors)
->>>>>>> b8315aec
+	}
+
+	if len(expected.VtxoTree) > 0 {
+		require.Exactly(t, expected.VtxoTree, got.VtxoTree)
+	}
+
+	require.Equal(t, expected.Swept, got.Swept)
+	for k, v := range expected.SweepTxs {
+		gotValue, ok := got.SweepTxs[k]
+		require.True(t, ok)
+		require.Equal(t, v, gotValue)
 	}
 }
 
