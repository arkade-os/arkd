package btcwallet

import (
	"bytes"
	"context"
	"encoding/hex"
	"errors"
	"fmt"
	"strings"
	"sync"
	"time"

	"github.com/ark-network/ark/common"
	"github.com/ark-network/ark/internal/core/domain"
	"github.com/ark-network/ark/internal/core/ports"
	"github.com/btcsuite/btcd/btcutil"
	"github.com/btcsuite/btcd/btcutil/psbt"
	"github.com/btcsuite/btcd/chaincfg"
	"github.com/btcsuite/btcd/chaincfg/chainhash"
	"github.com/btcsuite/btcd/txscript"
	"github.com/btcsuite/btcd/wire"
	"github.com/btcsuite/btclog"
	"github.com/btcsuite/btcwallet/chain"
	"github.com/btcsuite/btcwallet/waddrmgr"
	"github.com/btcsuite/btcwallet/wallet"
	"github.com/btcsuite/btcwallet/walletdb"
	_ "github.com/btcsuite/btcwallet/walletdb/bdb"
	"github.com/btcsuite/btcwallet/wtxmgr"
	"github.com/decred/dcrd/dcrec/secp256k1/v4"
	"github.com/lightninglabs/neutrino"
	"github.com/lightningnetwork/lnd/blockcache"
	"github.com/lightningnetwork/lnd/lnwallet"
	"github.com/lightningnetwork/lnd/lnwallet/btcwallet"
	log "github.com/sirupsen/logrus"
	"github.com/vulpemventures/go-bip39"
)

type WalletOption func(*service) error

type WalletConfig struct {
	Datadir    string
	Network    common.Network
	EsploraURL string
}

func (c WalletConfig) chainParams() *chaincfg.Params {
	switch c.Network.Name {
	case common.Bitcoin.Name:
		return &chaincfg.MainNetParams
	case common.BitcoinTestNet.Name:
		return &chaincfg.TestNet3Params
	case common.BitcoinRegTest.Name:
		return &chaincfg.RegressionNetParams
	default:
		return &chaincfg.MainNetParams
	}
}

type accountName string

const (
	mainAccount      accountName = "main"
	connectorAccount accountName = "connector"
	aspKeyAccount    accountName = "aspkey"
)

var (
	p2wpkhKeyScope     = waddrmgr.KeyScopeBIP0084
	p2trKeyScope       = waddrmgr.KeyScopeBIP0086
	outputLockDuration = time.Minute
)

type service struct {
	wallet *btcwallet.BtcWallet
	cfg    WalletConfig

	chainSource chain.Interface
	scanner     chain.Interface

	esploraClient *esploraClient

	watchedScriptsLock sync.RWMutex
	watchedScripts     map[string]struct{}

	aspTaprootAddr waddrmgr.ManagedPubKeyAddress
}

// WithNeutrino creates a start a neutrino node using the provided service datadir
func WithNeutrino(initialPeer string) WalletOption {
	return func(s *service) error {
		if s.cfg.Network.Name == common.BitcoinRegTest.Name && len(initialPeer) == 0 {
			return errors.New("initial neutrino peer required for regtest network, set NEUTRINO_PEER env var")
		}

		db, err := walletdb.Create(
			"bdb", s.cfg.Datadir+"/neutrino.db", true, 60*time.Second,
		)
		if err != nil {
			return err
		}

		netParams := s.cfg.chainParams()

		config := neutrino.Config{
			DataDir:     s.cfg.Datadir,
			ChainParams: *netParams,
			Database:    db,
		}

		if len(initialPeer) > 0 {
			config.AddPeers = []string{initialPeer}
		}

		neutrino.UseLogger(logger("neutrino"))
		btcwallet.UseLogger(logger("btcwallet"))

		neutrinoSvc, err := neutrino.NewChainService(config)
		if err != nil {
			return err
		}

		if err := neutrinoSvc.Start(); err != nil {
			return err
		}

		// wait for neutrino to sync
		for !neutrinoSvc.IsCurrent() {
			time.Sleep(1 * time.Second)
		}

		chainSrc := chain.NewNeutrinoClient(netParams, neutrinoSvc)
		scanner := chain.NewNeutrinoClient(netParams, neutrinoSvc)
		if err := withChainSource(chainSrc)(s); err != nil {
			return err
		}
		return withScanner(scanner)(s)
	}
}

// NewService creates the wallet service, an option must be set to configure the chain source.
func NewService(cfg WalletConfig, options ...WalletOption) (ports.WalletService, error) {
	wallet.UseLogger(logger("wallet"))

	svc := &service{
		cfg:                cfg,
		esploraClient:      &esploraClient{url: cfg.EsploraURL},
		watchedScriptsLock: sync.RWMutex{},
		watchedScripts:     make(map[string]struct{}),
	}

	for _, option := range options {
		if err := option(svc); err != nil {
			return nil, err
		}
	}

	return svc, nil
}

func (s *service) Close() {
	if err := s.wallet.Stop(); err != nil {
		log.WithError(err).Warn("failed to gracefully stop the wallet, forcing shutdown")
	}
}

func (s *service) GenSeed(_ context.Context) (string, error) {
	entropy, err := bip39.NewEntropy(256)
	if err != nil {
		return "", err
	}
	return bip39.NewMnemonic(entropy)
}

<<<<<<< HEAD
	if len(addrs) == 0 {
		aspKeyAddr, err := s.wallet.NewAddress(lnwallet.TaprootPubkey, false, string(aspKeyAccount))
		if err != nil {
			return err
		}

		addrInfos, err := s.wallet.AddressInfo(aspKeyAddr)
		if err != nil {
			return err
		}

		managedAddr, ok := addrInfos.(waddrmgr.ManagedPubKeyAddress)
		if !ok {
			return errors.New("failed to cast address to managed pubkey address")
		}

		s.aspTaprootAddr = managedAddr
	} else {
		for info, addrs := range addrs {
			if info.AccountName != string(aspKeyAccount) {
				continue
			}

			for _, addr := range addrs {
				if addr.Internal {
					continue
				}

				splittedPath := strings.Split(addr.DerivationPath, "/")
				last := splittedPath[len(splittedPath)-1]
				if last == "0" {
					decoded, err := btcutil.DecodeAddress(addr.Address, s.cfg.chainParams())
					if err != nil {
						return err
					}

					infos, err := s.wallet.AddressInfo(decoded)
					if err != nil {
						return err
					}

					managedPubkeyAddr, ok := infos.(waddrmgr.ManagedPubKeyAddress)
					if !ok {
						return errors.New("failed to cast address to managed pubkey address")
					}
=======
func (s *service) Create(_ context.Context, seed, password string) error {
	return s.create(seed, password, 0)
}
>>>>>>> 1c67c56d

func (s *service) Restore(_ context.Context, seed, password string) error {
	return s.create(seed, password, 100)
}

func (s *service) Unlock(_ context.Context, password string) error {
	return s.wallet.InternalWallet().Unlock([]byte(password), nil)
}

func (s *service) Lock(_ context.Context, _ string) error {
	s.wallet.InternalWallet().Lock()
	return nil
}

func (s *service) BroadcastTransaction(ctx context.Context, txHex string) (string, error) {
	if err := s.esploraClient.broadcast(txHex); err != nil {
		return "", err
	}

	var tx wire.MsgTx
	if err := tx.Deserialize(hex.NewDecoder(strings.NewReader(txHex))); err != nil {
		return "", err
	}
	if err := s.wallet.PublishTransaction(&tx, ""); err != nil {
		return "", err
	}

	return tx.TxHash().String(), nil
}

func (s *service) ConnectorsAccountBalance(ctx context.Context) (uint64, uint64, error) {
	amount, err := s.getBalance(connectorAccount)
	if err != nil {
		return 0, 0, err
	}

	return amount, 0, nil
}

func (s *service) MainAccountBalance(ctx context.Context) (uint64, uint64, error) {
	amount, err := s.getBalance(mainAccount)
	if err != nil {
		return 0, 0, err
	}

	return amount, 0, nil
}

func (s *service) DeriveAddresses(ctx context.Context, num int) ([]string, error) {
	addresses := make([]string, 0, num)

	for i := 0; i < num; i++ {
		addr, err := s.deriveNextAddress(mainAccount)
		if err != nil {
			return nil, err
		}

		addresses = append(addresses, addr.EncodeAddress())
	}

	if len(addresses) == 0 {
		return nil, errors.New("no addresses derived")
	}

	return addresses, nil
}

func (s *service) DeriveConnectorAddress(ctx context.Context) (string, error) {
	addr, err := s.deriveNextAddress(connectorAccount)
	if err != nil {
		return "", err
	}

	return addr.EncodeAddress(), nil
}

func (s *service) GetPubkey(ctx context.Context) (*secp256k1.PublicKey, error) {
	return s.aspTaprootAddr.PubKey(), nil
}

func (s *service) ListConnectorUtxos(ctx context.Context, connectorAddress string) ([]ports.TxInput, error) {
	w := s.wallet.InternalWallet()

	addr, err := btcutil.DecodeAddress(connectorAddress, w.ChainParams())
	if err != nil {
		return nil, err
	}

	script, err := txscript.PayToAddrScript(addr)
	if err != nil {
		return nil, err
	}

	connectorAccountNumber, err := w.AccountNumber(p2wpkhKeyScope, string(connectorAccount))
	if err != nil {
		return nil, err
	}

	utxos, err := w.UnspentOutputs(wallet.OutputSelectionPolicy{
		Account:               connectorAccountNumber,
		RequiredConfirmations: 0,
	})
	if err != nil {
		return nil, err
	}

	txInputs := make([]ports.TxInput, 0, len(utxos))
	for _, utxo := range utxos {
		if !bytes.Equal(utxo.Output.PkScript, script) {
			continue
		}

		txInputs = append(txInputs, transactionOutputTxInput{utxo})
	}

	return txInputs, nil
}

func (s *service) LockConnectorUtxos(ctx context.Context, utxos []ports.TxOutpoint) error {
	w := s.wallet.InternalWallet()

	for _, utxo := range utxos {
		id, _ := chainhash.NewHashFromStr(utxo.GetTxid())
		if _, err := w.LeaseOutput(
			wtxmgr.LockID(id[:]),
			wire.OutPoint{
				Hash:  *id,
				Index: utxo.GetIndex(),
			},
			outputLockDuration,
		); err != nil {
			return err
		}
	}

	return nil
}

func (s *service) SelectUtxos(ctx context.Context, _ string, amount uint64) ([]ports.TxInput, uint64, error) {
	w := s.wallet.InternalWallet()

	mainAccountNumber, err := w.AccountNumber(p2wpkhKeyScope, string(mainAccount))
	if err != nil {
		return nil, 0, err
	}

	utxos, err := w.UnspentOutputs(wallet.OutputSelectionPolicy{
		Account:               mainAccountNumber,
		RequiredConfirmations: 0, // allow uncomfirmed utxos
	})
	if err != nil {
		return nil, 0, err
	}

	coins := make([]wallet.Coin, 0, len(utxos))
	for _, utxo := range utxos {
		coins = append(coins, wallet.Coin{
			OutPoint: *wire.NewOutPoint(&utxo.OutPoint.Hash, utxo.OutPoint.Index),
			TxOut:    utxo.Output,
		})
	}

	arranged, err := wallet.CoinSelectionLargest.ArrangeCoins(
		coins,
		btcutil.Amount(0), // unused by CoinSelectionLargest strategy
	)
	if err != nil {
		return nil, 0, err
	}

	selectedAmount := uint64(0)
	selectedUtxos := make([]ports.TxInput, 0, len(arranged))

	for _, coin := range arranged {
		if selectedAmount >= amount {
			break
		}
		selectedAmount += uint64(coin.Value)
		selectedUtxos = append(selectedUtxos, coinTxInput{coin})
	}

	change := selectedAmount - amount

	return selectedUtxos, change, nil
}

func (s *service) SignTransaction(ctx context.Context, partialTx string, extractRawTx bool) (string, error) {
	ptx, err := psbt.NewFromRawBytes(
		strings.NewReader(partialTx),
		true,
	)
	if err != nil {
		return "", err
	}

	signedInputs, err := s.signPsbt(ptx)
	if err != nil {
		return "", err
	}
	if extractRawTx {
		// verify that all inputs are signed
		if len(signedInputs) != len(ptx.Inputs) {
			return "", errors.New("not all inputs are signed, unable to finalize the psbt")
		}

		if err := psbt.MaybeFinalizeAll(ptx); err != nil {
			return "", err
		}

		extracted, err := psbt.Extract(ptx)
		if err != nil {
			return "", err
		}

		var buf bytes.Buffer
		if err := extracted.Serialize(&buf); err != nil {
			return "", err
		}

		return hex.EncodeToString(buf.Bytes()), nil
	}

	return ptx.B64Encode()
}

func (s *service) SignTransactionTapscript(ctx context.Context, partialTx string, inputIndexes []int) (string, error) {
	partial, err := psbt.NewFromRawBytes(
		strings.NewReader(partialTx),
		true,
	)
	if err != nil {
		return "", err
	}

	if len(inputIndexes) == 0 {
		inputIndexes = make([]int, len(partial.Inputs))
		for i := range partial.Inputs {
			inputIndexes[i] = i
		}
	}

	signedInputs, err := s.signPsbt(partial)
	if err != nil {
		return "", err
	}

	for _, index := range inputIndexes {
		hasBeenSigned := false
		for _, signedIndex := range signedInputs {
			if signedIndex == uint32(index) {
				hasBeenSigned = true
				break
			}
		}

		if !hasBeenSigned {
			return "", fmt.Errorf("input %d has not been signed", index)
		}
	}

	return partial.B64Encode()
}

func (s *service) Status(ctx context.Context) (ports.WalletStatus, error) {
	if s.wallet == nil {
		return status{}, nil
	}

	w := s.wallet.InternalWallet()
	return status{
		true,
		!w.Manager.IsLocked(),
		w.ChainSynced(),
	}, nil
}

func (s *service) WaitForSync(ctx context.Context, txid string) error {
	w := s.wallet.InternalWallet()

	txhash, err := chainhash.NewHashFromStr(txid)
	if err != nil {
		return err
	}

	ticker := time.NewTicker(5 * time.Second)

	for {
		select {
		case <-ctx.Done():
			return ctx.Err()
		case <-ticker.C:
			_, err := w.GetTransaction(*txhash)
			if err != nil {
				if strings.Contains(err.Error(), wallet.ErrNoTx.Error()) {
					continue
				}
				return err
			} else {
				ticker.Stop()
				return nil
			}
		}
	}
}

func (s *service) EstimateFees(ctx context.Context, partialTx string) (uint64, error) {
	feeRate, err := s.esploraClient.getFeeRate()
	if err != nil {
		return 0, err
	}

	partial, err := psbt.NewFromRawBytes(
		strings.NewReader(partialTx),
		true,
	)
	if err != nil {
		return 0, err
	}

	fee := feeRate * btcutil.Amount(partial.UnsignedTx.SerializeSize())
	return uint64(fee.ToUnit(btcutil.AmountSatoshi)), nil
}

func (s *service) WatchScripts(ctx context.Context, scripts []string) error {
	addresses := make([]btcutil.Address, 0, len(scripts))

	for _, script := range scripts {
		scriptBytes, err := hex.DecodeString(script)
		if err != nil {
			return err
		}

		addr, err := fromOutputScript(scriptBytes, s.cfg.chainParams())
		if err != nil {
			return err
		}

		addresses = append(addresses, addr)
	}

	if err := s.scanner.NotifyReceived(addresses); err != nil {
		if err := s.UnwatchScripts(ctx, scripts); err != nil {
			return fmt.Errorf("error while unwatching scripts: %w", err)
		}

		return err
	}

	s.watchedScriptsLock.Lock()
	defer s.watchedScriptsLock.Unlock()

	for _, script := range scripts {
		s.watchedScripts[script] = struct{}{}
	}

	return nil
}

func (s *service) UnwatchScripts(ctx context.Context, scripts []string) error {
	s.watchedScriptsLock.Lock()
	defer s.watchedScriptsLock.Unlock()
	for _, script := range scripts {
		delete(s.watchedScripts, script)
	}

	return nil
}

func (s *service) GetNotificationChannel(
	ctx context.Context,
) <-chan map[string]ports.VtxoWithValue {
	ch := make(chan map[string]ports.VtxoWithValue)

	go func() {
		for n := range s.scanner.Notifications() {
			switch m := n.(type) {
			case chain.RelevantTx:
				notification := s.castNotification(m.TxRecord)
				ch <- notification
			case chain.FilteredBlockConnected:
				for _, tx := range m.RelevantTxs {
					notification := s.castNotification(tx)
					ch <- notification
				}
			}
		}
	}()

	return ch
}

func (s *service) IsTransactionConfirmed(
	ctx context.Context, txid string,
) (isConfirmed bool, blocktime int64, err error) {
	return s.esploraClient.getTxStatus(txid)
}

func (s *service) castNotification(tx *wtxmgr.TxRecord) map[string]ports.VtxoWithValue {
	vtxos := make(map[string]ports.VtxoWithValue)

	s.watchedScriptsLock.RLock()
	defer s.watchedScriptsLock.RUnlock()

	for outputIndex, txout := range tx.MsgTx.TxOut {
		script := hex.EncodeToString(txout.PkScript)
		if _, ok := s.watchedScripts[script]; !ok {
			continue
		}

		vtxos[script] = ports.VtxoWithValue{
			VtxoKey: domain.VtxoKey{
				Txid: tx.Hash.String(),
				VOut: uint32(outputIndex),
			},
			Value: uint64(txout.Value),
		}
	}

	return vtxos
}

func (s *service) create(mnemonic, password string, addrGap uint32) error {
	if len(mnemonic) <= 0 {
		return fmt.Errorf("missing hd seed")
	}
	if len(password) <= 0 {
		return fmt.Errorf("missing password")
	}
	pwd := []byte(password)
	seed := bip39.NewSeed(mnemonic, password)
	opt := btcwallet.LoaderWithLocalWalletDB(s.cfg.Datadir, false, time.Minute)
	config := btcwallet.Config{
		LogDir:                s.cfg.Datadir,
		PrivatePass:           pwd,
		PublicPass:            pwd,
		Birthday:              time.Now(),
		RecoveryWindow:        addrGap,
		HdSeed:                seed,
		NetParams:             s.cfg.chainParams(),
		LoaderOptions:         []btcwallet.LoaderOption{opt},
		CoinSelectionStrategy: wallet.CoinSelectionLargest,
		ChainSource:           s.chainSource,
	}
	blockCache := blockcache.NewBlockCache(20 * 1024 * 1024)
	wallet, err := btcwallet.New(config, blockCache)
	if err != nil {
		return fmt.Errorf("failed to setup wallet loader: %s", err)
	}
	if err := wallet.Start(); err != nil {
		return fmt.Errorf("failed to start wallet: %s", err)
	}
	if err := s.initWallet(wallet); err != nil {
		return err
	}

	for {
		if !wallet.InternalWallet().ChainSynced() {
			log.Debug("waiting sync....")
			time.Sleep(3 * time.Second)
			continue
		}
		break
	}
	log.Debugf("chain synced")

	wallet.InternalWallet().Lock()
	s.wallet = wallet
	return nil
}

func (s *service) initWallet(wallet *btcwallet.BtcWallet) error {
	w := wallet.InternalWallet()

	walletAccounts, err := w.Accounts(p2wpkhKeyScope)
	if err != nil {
		return fmt.Errorf("failed to list wallet accounts: %s", err)
	}
	var mainAccountNumber, connectorAccountNumber, aspKeyAccountNumber uint32
	if walletAccounts != nil {
		for _, account := range walletAccounts.Accounts {
			switch account.AccountName {
			case string(mainAccount):
				mainAccountNumber = account.AccountNumber
			case string(connectorAccount):
				connectorAccountNumber = account.AccountNumber
			case string(aspKeyAccount):
				aspKeyAccountNumber = account.AccountNumber
			default:
				continue
			}
		}
	}

	if mainAccountNumber == 0 && connectorAccountNumber == 0 && aspKeyAccountNumber == 0 {
		log.Debug("creating default accounts for ark wallet...")
		mainAccountNumber, err = w.NextAccount(p2wpkhKeyScope, string(mainAccount))
		if err != nil {
			return fmt.Errorf("failed to create %s: %s", mainAccount, err)
		}

		connectorAccountNumber, err = w.NextAccount(p2wpkhKeyScope, string(connectorAccount))
		if err != nil {
			return fmt.Errorf("failed to create %s: %s", connectorAccount, err)
		}

		aspKeyAccountNumber, err = w.NextAccount(p2trKeyScope, string(aspKeyAccount))
		if err != nil {
			return fmt.Errorf("failed to create %s: %s", aspKeyAccount, err)
		}
	}

	log.Debugf("main account number: %d", mainAccountNumber)
	log.Debugf("connector account number: %d", connectorAccountNumber)
	log.Debugf("asp key account number: %d", aspKeyAccountNumber)

	addrs, err := wallet.ListAddresses(string(aspKeyAccount), false)
	if err != nil {
		return err
	}

	if len(addrs) == 0 {
		aspKeyAddr, err := wallet.NewAddress(lnwallet.TaprootPubkey, false, string(aspKeyAccount))
		if err != nil {
			return err
		}

		addrInfos, err := wallet.AddressInfo(aspKeyAddr)
		if err != nil {
			return err
		}

		managedAddr, ok := addrInfos.(waddrmgr.ManagedPubKeyAddress)
		if !ok {
			return errors.New("failed to cast address to managed pubkey address")
		}

		s.aspTaprootAddr = managedAddr
	} else {
		for info, addrs := range addrs {
			if info.AccountName != string(aspKeyAccount) {
				continue
			}

			for _, addr := range addrs {
				if addr.Internal {
					continue
				}

				splittedPath := strings.Split(addr.DerivationPath, "/")
				last := splittedPath[len(splittedPath)-1]
				if last == "0" {
					decoded, err := btcutil.DecodeAddress(addr.Address, s.cfg.chainParams())
					if err != nil {
						return err
					}

					infos, err := s.wallet.AddressInfo(decoded)
					if err != nil {
						return err
					}

					managedPubkeyAddr, ok := infos.(waddrmgr.ManagedPubKeyAddress)
					if !ok {
						return errors.New("failed to cast address to managed pubkey address")
					}

					s.aspTaprootAddr = managedPubkeyAddr
					break
				}
			}
		}
	}

	return nil
}

func (s *service) getBalance(account accountName) (uint64, error) {
	balance, err := s.wallet.ConfirmedBalance(0, string(account))
	if err != nil {
		return 0, err
	}

	return uint64(balance), nil
}

// this only supports deriving segwit v0 accounts
func (s *service) deriveNextAddress(account accountName) (btcutil.Address, error) {
	return s.wallet.NewAddress(lnwallet.WitnessPubKey, false, string(account))
}

func withChainSource(chainSource chain.Interface) WalletOption {
	return func(s *service) error {
		if s.chainSource != nil {
			return errors.New("chain source already set")
		}

		s.chainSource = chainSource
		return nil
	}
}

func withScanner(chainSource chain.Interface) WalletOption {
	return func(s *service) error {
		if s.scanner != nil {
			return errors.New("scanner already set")
		}
		if err := chainSource.Start(); err != nil {
			return fmt.Errorf("failed to start scanner: %s", err)
		}

		s.scanner = chainSource
		return nil
	}
}

// status implements ports.WalletStatus interface
type status struct {
	initialized bool
	unlocked    bool
	synced      bool
}

func (s status) IsInitialized() bool {
	return s.initialized
}

func (s status) IsUnlocked() bool {
	return s.unlocked
}

func (s status) IsSynced() bool {
	return s.synced
}

func fromOutputScript(script []byte, netParams *chaincfg.Params) (btcutil.Address, error) {
	return btcutil.NewAddressTaproot(script[2:], netParams)
}

func logger(subsystem string) btclog.Logger {
	return btclog.NewBackend(log.StandardLogger().Writer()).Logger(subsystem)
}<|MERGE_RESOLUTION|>--- conflicted
+++ resolved
@@ -171,57 +171,9 @@
 	return bip39.NewMnemonic(entropy)
 }
 
-<<<<<<< HEAD
-	if len(addrs) == 0 {
-		aspKeyAddr, err := s.wallet.NewAddress(lnwallet.TaprootPubkey, false, string(aspKeyAccount))
-		if err != nil {
-			return err
-		}
-
-		addrInfos, err := s.wallet.AddressInfo(aspKeyAddr)
-		if err != nil {
-			return err
-		}
-
-		managedAddr, ok := addrInfos.(waddrmgr.ManagedPubKeyAddress)
-		if !ok {
-			return errors.New("failed to cast address to managed pubkey address")
-		}
-
-		s.aspTaprootAddr = managedAddr
-	} else {
-		for info, addrs := range addrs {
-			if info.AccountName != string(aspKeyAccount) {
-				continue
-			}
-
-			for _, addr := range addrs {
-				if addr.Internal {
-					continue
-				}
-
-				splittedPath := strings.Split(addr.DerivationPath, "/")
-				last := splittedPath[len(splittedPath)-1]
-				if last == "0" {
-					decoded, err := btcutil.DecodeAddress(addr.Address, s.cfg.chainParams())
-					if err != nil {
-						return err
-					}
-
-					infos, err := s.wallet.AddressInfo(decoded)
-					if err != nil {
-						return err
-					}
-
-					managedPubkeyAddr, ok := infos.(waddrmgr.ManagedPubKeyAddress)
-					if !ok {
-						return errors.New("failed to cast address to managed pubkey address")
-					}
-=======
 func (s *service) Create(_ context.Context, seed, password string) error {
 	return s.create(seed, password, 0)
 }
->>>>>>> 1c67c56d
 
 func (s *service) Restore(_ context.Context, seed, password string) error {
 	return s.create(seed, password, 100)
