--- conflicted
+++ resolved
@@ -703,22 +703,10 @@
 				}
 				args := make(map[string]any)
 
-<<<<<<< HEAD
 				switch closure.(type) {
 				case *tree.ConditionMultisigClosure:
-					witness, err := bitcointree.GetConditionWitness(in)
+					witness, err := tree.GetConditionWitness(in)
 					if err != nil {
-=======
-				conditionWitness, err := tree.GetConditionWitness(in)
-				if err != nil {
-					return "", err
-				}
-
-				args := make(map[string][]byte)
-				if len(conditionWitness) > 0 {
-					var conditionWitnessBytes bytes.Buffer
-					if err := psbt.WriteTxWitness(&conditionWitnessBytes, conditionWitness); err != nil {
->>>>>>> 7b49c03c
 						return "", err
 					}
 
