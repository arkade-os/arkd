package txbuilder

import (
	"bytes"
	"context"
	"encoding/hex"
	"fmt"
	"math"
	"strings"

	"github.com/ark-network/ark/common"
	"github.com/ark-network/ark/common/bitcointree"
	"github.com/ark-network/ark/common/tree"
	"github.com/ark-network/ark/server/internal/core/domain"
	"github.com/ark-network/ark/server/internal/core/ports"
	"github.com/btcsuite/btcd/btcec/v2/schnorr"
	"github.com/btcsuite/btcd/btcutil"
	"github.com/btcsuite/btcd/btcutil/psbt"
	"github.com/btcsuite/btcd/chaincfg"
	"github.com/btcsuite/btcd/chaincfg/chainhash"
	"github.com/btcsuite/btcd/txscript"
	"github.com/btcsuite/btcd/wire"
	"github.com/btcsuite/btcwallet/waddrmgr"
	"github.com/decred/dcrd/dcrec/secp256k1/v4"
)

type txBuilder struct {
	wallet            ports.WalletService
	net               common.Network
	roundLifetime     int64 // in seconds
	boardingExitDelay int64 // in seconds
}

func NewTxBuilder(
	wallet ports.WalletService, net common.Network, roundLifetime, boardingExitDelay int64,
) ports.TxBuilder {
	return &txBuilder{wallet, net, roundLifetime, boardingExitDelay}
}

func (b *txBuilder) GetTxID(tx string) (string, error) {
	ptx, err := psbt.NewFromRawBytes(strings.NewReader(tx), true)
	if err != nil {
		return "", err
	}

	return ptx.UnsignedTx.TxHash().String(), nil
}

func (b *txBuilder) VerifyTapscriptPartialSigs(tx string) (bool, error) {
	ptx, err := psbt.NewFromRawBytes(strings.NewReader(tx), true)
	if err != nil {
		return false, err
	}

	return b.verifyTapscriptPartialSigs(ptx)
}

func (b *txBuilder) verifyTapscriptPartialSigs(ptx *psbt.Packet) (bool, error) {
	txid := ptx.UnsignedTx.TxID()

	serverPubkey, err := b.wallet.GetPubkey(context.Background())
	if err != nil {
		return false, err
	}

	for index, input := range ptx.Inputs {
		if len(input.TaprootLeafScript) == 0 {
			continue
		}

		if input.WitnessUtxo == nil {
			return false, fmt.Errorf("missing witness utxo for input %d, cannot verify signature", index)
		}

		// verify taproot leaf script
		tapLeaf := input.TaprootLeafScript[0]

		closure, err := tree.DecodeClosure(tapLeaf.Script)
		if err != nil {
			return false, err
		}

		keys := make(map[string]bool)

		switch c := closure.(type) {
		case *tree.MultisigClosure:
			for _, key := range c.PubKeys {
				keys[hex.EncodeToString(schnorr.SerializePubKey(key))] = false
			}
		case *tree.CSVSigClosure:
			for _, key := range c.PubKeys {
				keys[hex.EncodeToString(schnorr.SerializePubKey(key))] = false
			}
		}

		// we don't need to check if server signed
		keys[hex.EncodeToString(schnorr.SerializePubKey(serverPubkey))] = true

		if len(tapLeaf.ControlBlock) == 0 {
			return false, fmt.Errorf("missing control block for input %d", index)
		}

		controlBlock, err := txscript.ParseControlBlock(tapLeaf.ControlBlock)
		if err != nil {
			return false, err
		}

		rootHash := controlBlock.RootHash(tapLeaf.Script)
		tapKeyFromControlBlock := txscript.ComputeTaprootOutputKey(bitcointree.UnspendableKey(), rootHash[:])
		pkscript, err := common.P2TRScript(tapKeyFromControlBlock)
		if err != nil {
			return false, err
		}

		if !bytes.Equal(pkscript, input.WitnessUtxo.PkScript) {
			return false, fmt.Errorf("invalid control block for input %d", index)
		}

		preimage, err := b.getTaprootPreimage(
			ptx,
			index,
			tapLeaf.Script,
		)
		if err != nil {
			return false, err
		}

		for _, tapScriptSig := range input.TaprootScriptSpendSig {
			sig, err := schnorr.ParseSignature(tapScriptSig.Signature)
			if err != nil {
				return false, err
			}

			pubkey, err := schnorr.ParsePubKey(tapScriptSig.XOnlyPubKey)
			if err != nil {
				return false, err
			}

			if !sig.Verify(preimage, pubkey) {
				return false, fmt.Errorf("invalid signature for tx %s", txid)
			}

			keys[hex.EncodeToString(schnorr.SerializePubKey(pubkey))] = true
		}

		missingSigs := 0
		for key := range keys {
			if !keys[key] {
				missingSigs++
			}
		}

		if missingSigs > 0 {
			return false, fmt.Errorf("missing %d signatures", missingSigs)
		}
	}

	return true, nil
}

func (b *txBuilder) FinalizeAndExtract(tx string) (string, error) {
	ptx, err := psbt.NewFromRawBytes(strings.NewReader(tx), true)
	if err != nil {
		return "", err
	}

	for i, in := range ptx.Inputs {
		isTaproot := txscript.IsPayToTaproot(in.WitnessUtxo.PkScript)
		if isTaproot && len(in.TaprootLeafScript) > 0 {
			closure, err := tree.DecodeClosure(in.TaprootLeafScript[0].Script)
			if err != nil {
				return "", err
			}

			signatures := make(map[string][]byte)

			for _, sig := range in.TaprootScriptSpendSig {
				signatures[hex.EncodeToString(sig.XOnlyPubKey)] = sig.Signature
			}

			witness, err := closure.Witness(in.TaprootLeafScript[0].ControlBlock, signatures)
			if err != nil {
				return "", err
			}

			var witnessBuf bytes.Buffer
			if err := psbt.WriteTxWitness(&witnessBuf, witness); err != nil {
				return "", err
			}

			ptx.Inputs[i].FinalScriptWitness = witnessBuf.Bytes()
			continue

		}

		if err := psbt.Finalize(ptx, i); err != nil {
			return "", fmt.Errorf("failed to finalize input %d: %w", i, err)
		}
	}

	signed, err := psbt.Extract(ptx)
	if err != nil {
		return "", err
	}

	var serialized bytes.Buffer

	if err := signed.Serialize(&serialized); err != nil {
		return "", err
	}

	return hex.EncodeToString(serialized.Bytes()), nil
}

func (b *txBuilder) BuildSweepTx(inputs []ports.SweepInput) (signedSweepTx string, err error) {
	sweepPsbt, err := sweepTransaction(
		b.wallet,
		inputs,
	)
	if err != nil {
		return "", err
	}

	sweepPsbtBase64, err := sweepPsbt.B64Encode()
	if err != nil {
		return "", err
	}

	ctx := context.Background()
	signedSweepPsbtB64, err := b.wallet.SignTransactionTapscript(ctx, sweepPsbtBase64, nil)
	if err != nil {
		return "", err
	}

	signedPsbt, err := psbt.NewFromRawBytes(strings.NewReader(signedSweepPsbtB64), true)
	if err != nil {
		return "", err
	}

	for i := range inputs {
		if err := psbt.Finalize(signedPsbt, i); err != nil {
			return "", err
		}
	}

	tx, err := psbt.Extract(signedPsbt)
	if err != nil {
		return "", err
	}

	buf := new(bytes.Buffer)

	if err := tx.Serialize(buf); err != nil {
		return "", err
	}

	return hex.EncodeToString(buf.Bytes()), nil
}

func (b *txBuilder) VerifyForfeitTxs(vtxos []domain.Vtxo, connectors []string, forfeitTxs []string) (map[domain.VtxoKey][]string, error) {
	connectorsPtxs := make([]*psbt.Packet, 0, len(connectors))
	var connectorAmount uint64

	for i, connector := range connectors {
		ptx, err := psbt.NewFromRawBytes(strings.NewReader(connector), true)
		if err != nil {
			return nil, err
		}

		if i == len(connectors)-1 {
			lastOutput := ptx.UnsignedTx.TxOut[len(ptx.UnsignedTx.TxOut)-1]
			connectorAmount = uint64(lastOutput.Value)
		}

		connectorsPtxs = append(connectorsPtxs, ptx)
	}

	// decode forfeit txs, map by vtxo key
	forfeitTxsPtxs := make(map[domain.VtxoKey][]*psbt.Packet)
	for _, forfeitTx := range forfeitTxs {
		ptx, err := psbt.NewFromRawBytes(strings.NewReader(forfeitTx), true)
		if err != nil {
			return nil, err
		}

		if len(ptx.Inputs) != 2 {
			return nil, fmt.Errorf("invalid forfeit tx, expect 2 inputs, got %d", len(ptx.Inputs))
		}

		valid, err := b.verifyTapscriptPartialSigs(ptx)
		if err != nil {
			return nil, err
		}
		if !valid {
			return nil, fmt.Errorf("invalid forfeit tx signature")
		}

		vtxoInput := ptx.UnsignedTx.TxIn[1]

		vtxoKey := domain.VtxoKey{
			Txid: vtxoInput.PreviousOutPoint.Hash.String(),
			VOut: vtxoInput.PreviousOutPoint.Index,
		}
		if _, ok := forfeitTxsPtxs[vtxoKey]; !ok {
			forfeitTxsPtxs[vtxoKey] = make([]*psbt.Packet, 0)
		}
		forfeitTxsPtxs[vtxoKey] = append(forfeitTxsPtxs[vtxoKey], ptx)
	}

	forfeitAddress, err := b.wallet.GetForfeitAddress(context.Background())
	if err != nil {
		return nil, err
	}

	addr, err := btcutil.DecodeAddress(forfeitAddress, nil)
	if err != nil {
		return nil, err
	}

	forfeitScript, err := txscript.PayToAddrScript(addr)
	if err != nil {
		return nil, err
	}

	minRate := b.wallet.MinRelayFeeRate(context.Background())

	validForfeitTxs := make(map[domain.VtxoKey][]string)

	for vtxoKey, ptxs := range forfeitTxsPtxs {
		if len(ptxs) == 0 {
			continue
		}

		var vtxo *domain.Vtxo
		for _, v := range vtxos {
			if v.VtxoKey == vtxoKey {
				vtxo = &v
				break
			}
		}

		if vtxo == nil {
			return nil, fmt.Errorf("missing vtxo %s", vtxoKey)
		}

		outputAmount := uint64(0)

		// only take the first forfeit tx, as all forfeit must have the same output
		firstForfeit := ptxs[0]
		for _, output := range firstForfeit.UnsignedTx.TxOut {
			outputAmount += uint64(output.Value)
		}

		inputAmount := vtxo.Amount + connectorAmount
		feeAmount := inputAmount - outputAmount

		if len(firstForfeit.Inputs[1].TaprootLeafScript) <= 0 {
			return nil, fmt.Errorf("missing taproot leaf script for vtxo input, invalid forfeit tx")
		}

		vtxoTapscript := firstForfeit.Inputs[1].TaprootLeafScript[0]
		ctrlBlock, err := txscript.ParseControlBlock(vtxoTapscript.ControlBlock)
		if err != nil {
			return nil, err
		}

		minFee, err := common.ComputeForfeitTxFee(
			minRate,
			&waddrmgr.Tapscript{
				RevealedScript: vtxoTapscript.Script,
				ControlBlock:   ctrlBlock,
			},
			64*2,
			txscript.GetScriptClass(forfeitScript),
		)
		if err != nil {
			return nil, err
		}

		dustAmount, err := b.wallet.GetDustAmount(context.Background())
		if err != nil {
			return nil, err
		}

		if inputAmount-feeAmount < dustAmount {
			return nil, fmt.Errorf("forfeit tx output amount is dust, %d < %d", inputAmount-feeAmount, dustAmount)
		}

		if feeAmount < uint64(minFee) {
			return nil, fmt.Errorf("forfeit tx fee is lower than the min relay fee, %d < %d", feeAmount, minFee)
		}

		feeThreshold := uint64(math.Ceil(float64(minFee) * 1.05))

		if feeAmount > feeThreshold {
			return nil, fmt.Errorf("forfeit tx fee is higher than 5%% of the min relay fee, %d > %d", feeAmount, feeThreshold)
		}

		vtxoChainhash, err := chainhash.NewHashFromStr(vtxoKey.Txid)
		if err != nil {
			return nil, err
		}

		vtxoInput := &wire.OutPoint{
			Hash:  *vtxoChainhash,
			Index: vtxoKey.VOut,
		}

		vtxoTapKey, err := vtxo.TapKey()
		if err != nil {
			return nil, err
		}

		vtxoScript, err := common.P2TRScript(vtxoTapKey)
		if err != nil {
			return nil, err
		}

		rebuiltForfeits := make([]*psbt.Packet, 0)

		for _, connector := range connectorsPtxs {
			forfeits, err := bitcointree.BuildForfeitTxs(
				connector,
				vtxoInput,
				vtxo.Amount,
				connectorAmount,
				feeAmount,
				vtxoScript,
				forfeitScript,
			)
			if err != nil {
				return nil, err
			}

			rebuiltForfeits = append(rebuiltForfeits, forfeits...)
		}

		if len(rebuiltForfeits) != len(ptxs) {
			return nil, fmt.Errorf("missing forfeits, expect %d, got %d", len(ptxs), len(rebuiltForfeits))
		}

		for _, forfeit := range rebuiltForfeits {
			found := false
			txid := forfeit.UnsignedTx.TxHash().String()
			for _, ptx := range ptxs {
				if txid == ptx.UnsignedTx.TxHash().String() {
					found = true
					break
				}
			}

			if !found {
				return nil, fmt.Errorf("missing forfeit tx %s", txid)
			}
		}

		b64Txs := make([]string, 0, len(ptxs))
		for _, forfeit := range ptxs {
			b64, err := forfeit.B64Encode()
			if err != nil {
				return nil, err
			}

			b64Txs = append(b64Txs, b64)
		}

		validForfeitTxs[vtxoKey] = b64Txs
	}

	return validForfeitTxs, nil
}

func (b *txBuilder) BuildRoundTx(
	serverPubkey *secp256k1.PublicKey,
	payments []domain.Payment,
	boardingInputs []ports.BoardingInput,
	sweptRounds []domain.Round,
	cosigners ...*secp256k1.PublicKey,
) (roundTx string, vtxoTree tree.VtxoTree, connectorAddress string, connectors []string, err error) {
	var sharedOutputScript []byte
	var sharedOutputAmount int64

	if len(cosigners) == 0 {
		return "", nil, "", nil, fmt.Errorf("missing cosigners")
	}

	receivers, err := getOutputVtxosLeaves(payments)
	if err != nil {
		return "", nil, "", nil, err
	}

	feeAmount, err := b.minRelayFeeTreeTx()
	if err != nil {
		return
	}

	if !isOnchainOnly(payments) {
		sharedOutputScript, sharedOutputAmount, err = bitcointree.CraftSharedOutput(
			cosigners, serverPubkey, receivers, feeAmount, b.roundLifetime,
		)
		if err != nil {
			return
		}
	}

	connectorAddress, err = b.wallet.DeriveConnectorAddress(context.Background())
	if err != nil {
		return
	}

	ptx, err := b.createRoundTx(
		sharedOutputAmount, sharedOutputScript, payments, boardingInputs, connectorAddress, sweptRounds,
	)
	if err != nil {
		return
	}

	roundTx, err = ptx.B64Encode()
	if err != nil {
		return
	}

	if !isOnchainOnly(payments) {
		initialOutpoint := &wire.OutPoint{
			Hash:  ptx.UnsignedTx.TxHash(),
			Index: 0,
		}

		vtxoTree, err = bitcointree.CraftCongestionTree(
			initialOutpoint, cosigners, serverPubkey, receivers, feeAmount, b.roundLifetime,
		)
		if err != nil {
			return "", nil, "", nil, err
		}
	}

	if countSpentVtxos(payments) <= 0 {
		return
	}

	connectorAddr, err := btcutil.DecodeAddress(connectorAddress, b.onchainNetwork())
	if err != nil {
		return "", nil, "", nil, err
	}

	connectorPkScript, err := txscript.PayToAddrScript(connectorAddr)
	if err != nil {
		return "", nil, "", nil, err
	}

	minRelayFeeConnectorTx, err := b.minRelayFeeConnectorTx()
	if err != nil {
		return "", nil, "", nil, err
	}

	connectorsPsbts, err := b.createConnectors(roundTx, payments, connectorPkScript, minRelayFeeConnectorTx)
	if err != nil {
		return "", nil, "", nil, err
	}

	for _, ptx := range connectorsPsbts {
		b64, err := ptx.B64Encode()
		if err != nil {
			return "", nil, "", nil, err
		}
		connectors = append(connectors, b64)
	}

	return roundTx, vtxoTree, connectorAddress, connectors, nil
}

func (b *txBuilder) GetSweepInput(node tree.Node) (lifetime int64, sweepInput ports.SweepInput, err error) {
	partialTx, err := psbt.NewFromRawBytes(strings.NewReader(node.Tx), true)
	if err != nil {
		return -1, nil, err
	}

	if len(partialTx.Inputs) != 1 {
		return -1, nil, fmt.Errorf("invalid node pset, expect 1 input, got %d", len(partialTx.Inputs))
	}

	input := partialTx.UnsignedTx.TxIn[0]
	txid := input.PreviousOutPoint.Hash
	index := input.PreviousOutPoint.Index

	sweepLeaf, internalKey, lifetime, err := extractSweepLeaf(partialTx.Inputs[0])
	if err != nil {
		return -1, nil, err
	}

	txhex, err := b.wallet.GetTransaction(context.Background(), txid.String())
	if err != nil {
		return -1, nil, err
	}

	var tx wire.MsgTx
	if err := tx.Deserialize(hex.NewDecoder(strings.NewReader(txhex))); err != nil {
		return -1, nil, err
	}

	sweepInput = &sweepBitcoinInput{
		inputArgs: wire.OutPoint{
			Hash:  txid,
			Index: index,
		},
		internalPubkey: internalKey,
		sweepLeaf:      sweepLeaf,
		amount:         tx.TxOut[index].Value,
	}

	return lifetime, sweepInput, nil
}

func (b *txBuilder) FindLeaves(vtxoTree tree.VtxoTree, fromtxid string, vout uint32) ([]tree.Node, error) {
	allLeaves := vtxoTree.Leaves()
	foundLeaves := make([]tree.Node, 0)

	for _, leaf := range allLeaves {
		branch, err := vtxoTree.Branch(leaf.Txid)
		if err != nil {
			return nil, err
		}

		for _, node := range branch {
			ptx, err := psbt.NewFromRawBytes(strings.NewReader(node.Tx), true)
			if err != nil {
				return nil, err
			}

			if len(ptx.Inputs) <= 0 {
				return nil, fmt.Errorf("no input in the pset")
			}

			parentInput := ptx.UnsignedTx.TxIn[0].PreviousOutPoint

			if parentInput.Hash.String() == fromtxid && parentInput.Index == vout {
				foundLeaves = append(foundLeaves, leaf)
				break
			}
		}
	}

	return foundLeaves, nil
}

<<<<<<< HEAD
func (b *txBuilder) BuildAsyncPaymentTransactions(
	vtxos []domain.Vtxo,
	scripts map[domain.VtxoKey][]string,
	forfeitsLeaves map[domain.VtxoKey]chainhash.Hash,
	receivers []domain.Receiver,
) (string, error) {
	if len(vtxos) <= 0 {
		return "", fmt.Errorf("missing vtxos")
	}

	ins := make([]*wire.OutPoint, 0, len(vtxos))
	outs := make([]*wire.TxOut, 0, len(receivers))
	witnessUtxos := make(map[int]*wire.TxOut)
	tapscripts := make(map[int]*psbt.TaprootTapLeafScript)

	redeemTxWeightEstimator := &input.TxWeightEstimator{}
	for index, vtxo := range vtxos {
		vtxoTapscripts, ok := scripts[vtxo.VtxoKey]
		if !ok {
			return "", fmt.Errorf("missing scripts for vtxo %s", vtxo.VtxoKey)
		}

		forfeitLeafHash, ok := forfeitsLeaves[vtxo.VtxoKey]
		if !ok {
			return "", fmt.Errorf("missing forfeit leaf hash for vtxo %s", vtxo.VtxoKey)
		}

		if vtxo.Spent || vtxo.Redeemed || vtxo.Swept {
			return "", fmt.Errorf("all vtxos must be unspent")
		}

		vtxoTxID, err := chainhash.NewHashFromStr(vtxo.Txid)
		if err != nil {
			return "", err
		}

		vtxoOutpoint := &wire.OutPoint{
			Hash:  *vtxoTxID,
			Index: vtxo.VOut,
		}

		vtxoScript, err := bitcointree.ParseVtxoScript(vtxoTapscripts)
		if err != nil {
			return "", err
		}

		vtxoTapKey, vtxoTree, err := vtxoScript.TapTree()
		if err != nil {
			return "", err
		}

		vtxoOutputScript, err := common.P2TRScript(vtxoTapKey)
		if err != nil {
			return "", err
		}

		witnessUtxos[index] = &wire.TxOut{
			Value:    int64(vtxo.Amount),
			PkScript: vtxoOutputScript,
		}

		leafProof, err := vtxoTree.GetTaprootMerkleProof(forfeitLeafHash)
		if err != nil {
			return "", err
		}

		tapscripts[index] = &psbt.TaprootTapLeafScript{
			ControlBlock: leafProof.ControlBlock,
			Script:       leafProof.Script,
			LeafVersion:  txscript.BaseLeafVersion,
		}

		ctrlBlock, err := txscript.ParseControlBlock(leafProof.ControlBlock)
		if err != nil {
			return "", err
		}

		closure, err := tree.DecodeClosure(leafProof.Script)
		if err != nil {
			return "", err
		}

		redeemTxWeightEstimator.AddTapscriptInput(lntypes.WeightUnit(closure.WitnessSize()), &waddrmgr.Tapscript{
			RevealedScript: leafProof.Script,
			ControlBlock:   ctrlBlock,
		})

		ins = append(ins, vtxoOutpoint)
	}

	for range receivers {
		redeemTxWeightEstimator.AddP2TROutput()
	}

	redeemTxMinRelayFee, err := b.wallet.MinRelayFee(context.Background(), uint64(redeemTxWeightEstimator.VSize()))
	if err != nil {
		return "", err
	}

	if redeemTxMinRelayFee >= receivers[len(receivers)-1].Amount {
		return "", fmt.Errorf("redeem tx fee is higher than the amount of the change receiver")
	}

	for i, receiver := range receivers {
		if receiver.IsOnchain() {
			return "", fmt.Errorf("receiver %d is onchain", i)
		}

		pubkeyBytes, err := hex.DecodeString(receiver.PubKey)
		if err != nil {
			return "", err
		}

		pubkey, err := schnorr.ParsePubKey(pubkeyBytes)
		if err != nil {
			return "", err
		}

		newVtxoScript, err := common.P2TRScript(pubkey)
		if err != nil {
			return "", err
		}

		// Deduct the min relay fee from the very last receiver which is supposed
		// to be the change in case it's not a send-all.
		value := receiver.Amount
		if i == len(receivers)-1 {
			value -= redeemTxMinRelayFee
		}
		outs = append(outs, &wire.TxOut{
			Value:    int64(value),
			PkScript: newVtxoScript,
		})
	}

	sequences := make([]uint32, len(ins))
	for i := range sequences {
		sequences[i] = wire.MaxTxInSequenceNum
	}

	redeemPtx, err := psbt.New(
		ins, outs, 2, 0, sequences,
	)
	if err != nil {
		return "", err
	}

	for i := range redeemPtx.Inputs {
		redeemPtx.Inputs[i].WitnessUtxo = witnessUtxos[i]
		redeemPtx.Inputs[i].TaprootLeafScript = []*psbt.TaprootTapLeafScript{tapscripts[i]}
	}

	redeemTx, err := redeemPtx.B64Encode()
	if err != nil {
		return "", err
	}

	signedRedeemTx, err := b.wallet.SignTransactionTapscript(
		context.Background(), redeemTx, nil,
	)
	if err != nil {
		return "", err
	}

	return signedRedeemTx, nil
}

// TODO use lnd CoinSelect to craft the round tx
=======
// TODO use lnd CoinSelect to craft the pool tx
>>>>>>> 12d666bf
func (b *txBuilder) createRoundTx(
	sharedOutputAmount int64,
	sharedOutputScript []byte,
	payments []domain.Payment,
	boardingInputs []ports.BoardingInput,
	connectorAddress string,
	sweptRounds []domain.Round,
) (*psbt.Packet, error) {
	connectorAddr, err := btcutil.DecodeAddress(connectorAddress, b.onchainNetwork())
	if err != nil {
		return nil, err
	}

	connectorScript, err := txscript.PayToAddrScript(connectorAddr)
	if err != nil {
		return nil, err
	}

	connectorMinRelayFee, err := b.minRelayFeeConnectorTx()
	if err != nil {
		return nil, err
	}

	dustLimit, err := b.wallet.GetDustAmount(context.Background())
	if err != nil {
		return nil, err
	}

	connectorAmount := dustLimit

	nbOfInputs := countSpentVtxos(payments)
	connectorsAmount := (connectorAmount + connectorMinRelayFee) * nbOfInputs
	if nbOfInputs > 1 {
		connectorsAmount -= connectorMinRelayFee
	}
	targetAmount := connectorsAmount

	outputs := make([]*wire.TxOut, 0)

	if sharedOutputScript != nil && sharedOutputAmount > 0 {
		targetAmount += uint64(sharedOutputAmount)

		outputs = append(outputs, &wire.TxOut{
			Value:    sharedOutputAmount,
			PkScript: sharedOutputScript,
		})
	}

	if connectorsAmount > 0 {
		outputs = append(outputs, &wire.TxOut{
			Value:    int64(connectorsAmount),
			PkScript: connectorScript,
		})
	}

	onchainOutputs, err := getOnchainOutputs(payments, b.onchainNetwork())
	if err != nil {
		return nil, err
	}

	for _, output := range onchainOutputs {
		targetAmount += uint64(output.Value)
	}

	outputs = append(outputs, onchainOutputs...)

	for _, input := range boardingInputs {
		targetAmount -= input.Amount
	}

	ctx := context.Background()
	utxos, change, err := b.selectUtxos(ctx, sweptRounds, targetAmount)
	if err != nil {
		return nil, err
	}

	var cacheChangeScript []byte
	// avoid derivation of several change addresses
	getChange := func() ([]byte, error) {
		if len(cacheChangeScript) > 0 {
			return cacheChangeScript, nil
		}

		changeAddresses, err := b.wallet.DeriveAddresses(ctx, 1)
		if err != nil {
			return nil, err
		}

		changeAddress, err := btcutil.DecodeAddress(changeAddresses[0], b.onchainNetwork())
		if err != nil {
			return nil, err
		}

		return txscript.PayToAddrScript(changeAddress)
	}

	exceedingValue := uint64(0)
	if change > 0 {
		if change <= dustLimit {
			exceedingValue = change
			change = 0
		} else {
			changeScript, err := getChange()
			if err != nil {
				return nil, err
			}

			outputs = append(outputs, &wire.TxOut{
				Value:    int64(change),
				PkScript: changeScript,
			})
		}
	}

	ins := make([]*wire.OutPoint, 0)
	nSequences := make([]uint32, 0)
	witnessUtxos := make(map[int]*wire.TxOut)
	tapLeaves := make(map[int]*psbt.TaprootTapLeafScript)
	nextIndex := 0

	for _, utxo := range utxos {
		txhash, err := chainhash.NewHashFromStr(utxo.GetTxid())
		if err != nil {
			return nil, err
		}

		ins = append(ins, &wire.OutPoint{
			Hash:  *txhash,
			Index: utxo.GetIndex(),
		})
		nSequences = append(nSequences, wire.MaxTxInSequenceNum)

		script, err := hex.DecodeString(utxo.GetScript())
		if err != nil {
			return nil, err
		}

		witnessUtxos[nextIndex] = &wire.TxOut{
			Value:    int64(utxo.GetValue()),
			PkScript: script,
		}
		nextIndex++
	}

	for _, boardingInput := range boardingInputs {
		txHash, err := chainhash.NewHashFromStr(boardingInput.Txid)
		if err != nil {
			return nil, err
		}

		ins = append(ins, &wire.OutPoint{
			Hash:  *txHash,
			Index: boardingInput.VtxoKey.VOut,
		})
		nSequences = append(nSequences, wire.MaxTxInSequenceNum)

		boardingVtxoScript, err := bitcointree.ParseVtxoScript(boardingInput.Tapscripts)
		if err != nil {
			return nil, err
		}

		boardingTapKey, boardingTapTree, err := boardingVtxoScript.TapTree()
		if err != nil {
			return nil, err
		}

		boardingOutputScript, err := common.P2TRScript(boardingTapKey)
		if err != nil {
			return nil, err
		}

		witnessUtxos[nextIndex] = &wire.TxOut{
			Value:    int64(boardingInput.Amount),
			PkScript: boardingOutputScript,
		}

		biggestProof, err := common.BiggestLeafMerkleProof(boardingTapTree)
		if err != nil {
			return nil, err
		}

		tapLeaves[nextIndex] = &psbt.TaprootTapLeafScript{
			Script:       biggestProof.Script,
			ControlBlock: biggestProof.ControlBlock,
		}

		nextIndex++
	}

	ptx, err := psbt.New(ins, outputs, 2, 0, nSequences)
	if err != nil {
		return nil, err
	}

	updater, err := psbt.NewUpdater(ptx)
	if err != nil {
		return nil, err
	}

	for inIndex, utxo := range witnessUtxos {
		if err := updater.AddInWitnessUtxo(utxo, inIndex); err != nil {
			return nil, err
		}
	}

	for inIndex, tapLeaf := range tapLeaves {
		updater.Upsbt.Inputs[inIndex].TaprootLeafScript = []*psbt.TaprootTapLeafScript{tapLeaf}
	}

	b64, err := ptx.B64Encode()
	if err != nil {
		return nil, err
	}

	feeAmount, err := b.wallet.EstimateFees(ctx, b64)
	if err != nil {
		return nil, err
	}

	for feeAmount > exceedingValue {
		feesToPay := feeAmount - exceedingValue

		// change is able to cover the remaining fees
		if change > feesToPay {
			newChange := change - (feeAmount - exceedingValue)
			// new change amount is less than dust limit, let's remove it
			if newChange <= dustLimit {
				ptx.UnsignedTx.TxOut = ptx.UnsignedTx.TxOut[:len(ptx.UnsignedTx.TxOut)-1]
				ptx.Outputs = ptx.Outputs[:len(ptx.Outputs)-1]
			} else {
				ptx.UnsignedTx.TxOut[len(ptx.Outputs)-1].Value = int64(newChange)
			}

			break
		}

		// change is not enough to cover the remaining fees, let's re-select utxos
		newUtxos, newChange, err := b.wallet.SelectUtxos(ctx, "", feeAmount-exceedingValue)
		if err != nil {
			return nil, err
		}

		// add new inputs
		for _, utxo := range newUtxos {
			txhash, err := chainhash.NewHashFromStr(utxo.GetTxid())
			if err != nil {
				return nil, err
			}

			outpoint := &wire.OutPoint{
				Hash:  *txhash,
				Index: utxo.GetIndex(),
			}

			ptx.UnsignedTx.AddTxIn(wire.NewTxIn(outpoint, nil, nil))
			ptx.Inputs = append(ptx.Inputs, psbt.PInput{})

			scriptBytes, err := hex.DecodeString(utxo.GetScript())
			if err != nil {
				return nil, err
			}

			if err := updater.AddInWitnessUtxo(
				&wire.TxOut{
					Value:    int64(utxo.GetValue()),
					PkScript: scriptBytes,
				},
				len(ptx.UnsignedTx.TxIn)-1,
			); err != nil {
				return nil, err
			}
		}

		// add new change output if necessary
		if newChange > 0 {
			if newChange <= dustLimit {
				newChange = 0
				exceedingValue += newChange
			} else {
				changeScript, err := getChange()
				if err != nil {
					return nil, err
				}

				ptx.UnsignedTx.AddTxOut(&wire.TxOut{
					Value:    int64(newChange),
					PkScript: changeScript,
				})
				ptx.Outputs = append(ptx.Outputs, psbt.POutput{})
			}
		}

		b64, err = ptx.B64Encode()
		if err != nil {
			return nil, err
		}

		newFeeAmount, err := b.wallet.EstimateFees(ctx, b64)
		if err != nil {
			return nil, err
		}

		feeAmount = newFeeAmount
		change = newChange
	}

	// remove input taproot leaf script
	// used only to compute an accurate fee estimation
	for i := range ptx.Inputs {
		ptx.Inputs[i].TaprootLeafScript = nil
	}

	return ptx, nil
}

func (b *txBuilder) minRelayFeeConnectorTx() (uint64, error) {
	return b.wallet.MinRelayFee(context.Background(), uint64(common.ConnectorTxSize))
}

func (b *txBuilder) VerifyAndCombinePartialTx(dest string, src string) (string, error) {
	roundTx, err := psbt.NewFromRawBytes(strings.NewReader(dest), true)
	if err != nil {
		return "", err
	}

	sourceTx, err := psbt.NewFromRawBytes(strings.NewReader(src), true)
	if err != nil {
		return "", err
	}

	if sourceTx.UnsignedTx.TxHash().String() != roundTx.UnsignedTx.TxHash().String() {
		return "", fmt.Errorf("txids do not match")
	}

	for i, in := range sourceTx.Inputs {
		isMultisigTaproot := len(in.TaprootLeafScript) > 0
		if isMultisigTaproot {
			// check if the source tx signs the leaf
			sourceInput := sourceTx.Inputs[i]

			if len(sourceInput.TaprootScriptSpendSig) == 0 {
				continue
			}

			partialSig := sourceInput.TaprootScriptSpendSig[0]
			preimage, err := b.getTaprootPreimage(sourceTx, i, sourceInput.TaprootLeafScript[0].Script)
			if err != nil {
				return "", err
			}

			sig, err := schnorr.ParseSignature(partialSig.Signature)
			if err != nil {
				return "", err
			}

			pubkey, err := schnorr.ParsePubKey(partialSig.XOnlyPubKey)
			if err != nil {
				return "", err
			}

			if !sig.Verify(preimage, pubkey) {
				return "", fmt.Errorf(
					"invalid signature for input %s:%d",
					sourceTx.UnsignedTx.TxIn[i].PreviousOutPoint.Hash.String(),
					sourceTx.UnsignedTx.TxIn[i].PreviousOutPoint.Index,
				)
			}

			roundTx.Inputs[i].TaprootScriptSpendSig = sourceInput.TaprootScriptSpendSig
			roundTx.Inputs[i].TaprootLeafScript = sourceInput.TaprootLeafScript
		}
	}

	return roundTx.B64Encode()
}

func (b *txBuilder) createConnectors(
	roundTx string, payments []domain.Payment, connectorScript []byte, feeAmount uint64,
) ([]*psbt.Packet, error) {
	partialTx, err := psbt.NewFromRawBytes(strings.NewReader(roundTx), true)
	if err != nil {
		return nil, err
	}

	connectorAmount, err := b.wallet.GetDustAmount(context.Background())
	if err != nil {
		return nil, err
	}

	connectorOutput := &wire.TxOut{
		PkScript: connectorScript,
		Value:    int64(connectorAmount),
	}

	numberOfConnectors := countSpentVtxos(payments)

	previousInput := &wire.OutPoint{
		Hash:  partialTx.UnsignedTx.TxHash(),
		Index: 1,
	}
	if numberOfConnectors == 1 {
		outputs := []*wire.TxOut{connectorOutput}
		connectorTx, err := craftConnectorTx(previousInput, connectorScript, outputs, feeAmount)
		if err != nil {
			return nil, err
		}

		return []*psbt.Packet{connectorTx}, nil
	}

	totalConnectorAmount := (connectorAmount + feeAmount) * numberOfConnectors
	if numberOfConnectors > 1 {
		totalConnectorAmount -= feeAmount
	}

	connectors := make([]*psbt.Packet, 0, numberOfConnectors-1)
	for i := uint64(0); i < numberOfConnectors-1; i++ {
		outputs := []*wire.TxOut{connectorOutput}
		totalConnectorAmount -= connectorAmount
		totalConnectorAmount -= feeAmount
		if totalConnectorAmount > 0 {
			outputs = append(outputs, &wire.TxOut{
				PkScript: connectorScript,
				Value:    int64(totalConnectorAmount),
			})
		}
		connectorTx, err := craftConnectorTx(previousInput, connectorScript, outputs, feeAmount)
		if err != nil {
			return nil, err
		}

		previousInput = &wire.OutPoint{
			Hash:  connectorTx.UnsignedTx.TxHash(),
			Index: 1,
		}

		connectors = append(connectors, connectorTx)
	}

	return connectors, nil
}

func (b *txBuilder) minRelayFeeTreeTx() (uint64, error) {
	return b.wallet.MinRelayFee(context.Background(), uint64(common.TreeTxSize))
}

func (b *txBuilder) selectUtxos(ctx context.Context, sweptRounds []domain.Round, amount uint64) ([]ports.TxInput, uint64, error) {
	selectedConnectorsUtxos := make([]ports.TxInput, 0)
	selectedConnectorsAmount := uint64(0)

	for _, round := range sweptRounds {
		if selectedConnectorsAmount >= amount {
			break
		}
		connectors, err := b.wallet.ListConnectorUtxos(ctx, round.ConnectorAddress)
		if err != nil {
			return nil, 0, err
		}

		for _, connector := range connectors {
			if selectedConnectorsAmount >= amount {
				break
			}

			selectedConnectorsUtxos = append(selectedConnectorsUtxos, connector)
			selectedConnectorsAmount += connector.GetValue()
		}
	}

	if len(selectedConnectorsUtxos) > 0 {
		if err := b.wallet.LockConnectorUtxos(ctx, castToOutpoints(selectedConnectorsUtxos)); err != nil {
			return nil, 0, err
		}
	}

	if selectedConnectorsAmount >= amount {
		return selectedConnectorsUtxos, selectedConnectorsAmount - amount, nil
	}

	utxos, change, err := b.wallet.SelectUtxos(ctx, "", amount-selectedConnectorsAmount)
	if err != nil {
		return nil, 0, err
	}

	return append(selectedConnectorsUtxos, utxos...), change, nil
}

func (b *txBuilder) getTaprootPreimage(partial *psbt.Packet, inputIndex int, leafScript []byte) ([]byte, error) {
	prevouts := make(map[wire.OutPoint]*wire.TxOut)

	for i, input := range partial.Inputs {
		if input.WitnessUtxo == nil {
			return nil, fmt.Errorf("missing witness utxo on input #%d", i)
		}

		outpoint := partial.UnsignedTx.TxIn[i].PreviousOutPoint
		prevouts[outpoint] = input.WitnessUtxo
	}

	prevoutFetcher := txscript.NewMultiPrevOutFetcher(prevouts)

	return txscript.CalcTapscriptSignaturehash(
		txscript.NewTxSigHashes(partial.UnsignedTx, prevoutFetcher),
		txscript.SigHashDefault,
		partial.UnsignedTx,
		inputIndex,
		prevoutFetcher,
		txscript.NewBaseTapLeaf(leafScript),
	)
}

func (b *txBuilder) onchainNetwork() *chaincfg.Params {
	mutinyNetSigNetParams := chaincfg.CustomSignetParams(common.MutinyNetChallenge, nil)
	mutinyNetSigNetParams.TargetTimePerBlock = common.MutinyNetBlockTime
	switch b.net.Name {
	case common.Bitcoin.Name:
		return &chaincfg.MainNetParams
	case common.BitcoinTestNet.Name:
		return &chaincfg.TestNet3Params
	case common.BitcoinRegTest.Name:
		return &chaincfg.RegressionNetParams
	case common.BitcoinSigNet.Name:
		return &mutinyNetSigNetParams
	default:
		return nil
	}
}

func castToOutpoints(inputs []ports.TxInput) []ports.TxOutpoint {
	outpoints := make([]ports.TxOutpoint, 0, len(inputs))
	for _, input := range inputs {
		outpoints = append(outpoints, input)
	}
	return outpoints
}

func extractSweepLeaf(input psbt.PInput) (sweepLeaf *psbt.TaprootTapLeafScript, internalKey *secp256k1.PublicKey, lifetime int64, err error) {
	for _, leaf := range input.TaprootLeafScript {
		closure := &tree.CSVSigClosure{}
		valid, err := closure.Decode(leaf.Script)
		if err != nil {
			return nil, nil, 0, err
		}

		if valid && closure.Seconds > 0 {
			sweepLeaf = leaf
			lifetime = int64(closure.Seconds)
		}
	}

	internalKey, err = schnorr.ParsePubKey(input.TaprootInternalKey)
	if err != nil {
		return nil, nil, 0, err
	}

	if sweepLeaf == nil {
		return nil, nil, 0, fmt.Errorf("sweep leaf not found")
	}

	return sweepLeaf, internalKey, lifetime, nil
}

type sweepBitcoinInput struct {
	inputArgs      wire.OutPoint
	sweepLeaf      *psbt.TaprootTapLeafScript
	internalPubkey *secp256k1.PublicKey
	amount         int64
}

func (s *sweepBitcoinInput) GetAmount() uint64 {
	return uint64(s.amount)
}

func (s *sweepBitcoinInput) GetControlBlock() []byte {
	return s.sweepLeaf.ControlBlock
}

func (s *sweepBitcoinInput) GetHash() chainhash.Hash {
	return s.inputArgs.Hash
}

func (s *sweepBitcoinInput) GetIndex() uint32 {
	return s.inputArgs.Index
}

func (s *sweepBitcoinInput) GetInternalKey() *secp256k1.PublicKey {
	return s.internalPubkey
}

func (s *sweepBitcoinInput) GetLeafScript() []byte {
	return s.sweepLeaf.Script
}<|MERGE_RESOLUTION|>--- conflicted
+++ resolved
@@ -643,178 +643,7 @@
 	return foundLeaves, nil
 }
 
-<<<<<<< HEAD
-func (b *txBuilder) BuildAsyncPaymentTransactions(
-	vtxos []domain.Vtxo,
-	scripts map[domain.VtxoKey][]string,
-	forfeitsLeaves map[domain.VtxoKey]chainhash.Hash,
-	receivers []domain.Receiver,
-) (string, error) {
-	if len(vtxos) <= 0 {
-		return "", fmt.Errorf("missing vtxos")
-	}
-
-	ins := make([]*wire.OutPoint, 0, len(vtxos))
-	outs := make([]*wire.TxOut, 0, len(receivers))
-	witnessUtxos := make(map[int]*wire.TxOut)
-	tapscripts := make(map[int]*psbt.TaprootTapLeafScript)
-
-	redeemTxWeightEstimator := &input.TxWeightEstimator{}
-	for index, vtxo := range vtxos {
-		vtxoTapscripts, ok := scripts[vtxo.VtxoKey]
-		if !ok {
-			return "", fmt.Errorf("missing scripts for vtxo %s", vtxo.VtxoKey)
-		}
-
-		forfeitLeafHash, ok := forfeitsLeaves[vtxo.VtxoKey]
-		if !ok {
-			return "", fmt.Errorf("missing forfeit leaf hash for vtxo %s", vtxo.VtxoKey)
-		}
-
-		if vtxo.Spent || vtxo.Redeemed || vtxo.Swept {
-			return "", fmt.Errorf("all vtxos must be unspent")
-		}
-
-		vtxoTxID, err := chainhash.NewHashFromStr(vtxo.Txid)
-		if err != nil {
-			return "", err
-		}
-
-		vtxoOutpoint := &wire.OutPoint{
-			Hash:  *vtxoTxID,
-			Index: vtxo.VOut,
-		}
-
-		vtxoScript, err := bitcointree.ParseVtxoScript(vtxoTapscripts)
-		if err != nil {
-			return "", err
-		}
-
-		vtxoTapKey, vtxoTree, err := vtxoScript.TapTree()
-		if err != nil {
-			return "", err
-		}
-
-		vtxoOutputScript, err := common.P2TRScript(vtxoTapKey)
-		if err != nil {
-			return "", err
-		}
-
-		witnessUtxos[index] = &wire.TxOut{
-			Value:    int64(vtxo.Amount),
-			PkScript: vtxoOutputScript,
-		}
-
-		leafProof, err := vtxoTree.GetTaprootMerkleProof(forfeitLeafHash)
-		if err != nil {
-			return "", err
-		}
-
-		tapscripts[index] = &psbt.TaprootTapLeafScript{
-			ControlBlock: leafProof.ControlBlock,
-			Script:       leafProof.Script,
-			LeafVersion:  txscript.BaseLeafVersion,
-		}
-
-		ctrlBlock, err := txscript.ParseControlBlock(leafProof.ControlBlock)
-		if err != nil {
-			return "", err
-		}
-
-		closure, err := tree.DecodeClosure(leafProof.Script)
-		if err != nil {
-			return "", err
-		}
-
-		redeemTxWeightEstimator.AddTapscriptInput(lntypes.WeightUnit(closure.WitnessSize()), &waddrmgr.Tapscript{
-			RevealedScript: leafProof.Script,
-			ControlBlock:   ctrlBlock,
-		})
-
-		ins = append(ins, vtxoOutpoint)
-	}
-
-	for range receivers {
-		redeemTxWeightEstimator.AddP2TROutput()
-	}
-
-	redeemTxMinRelayFee, err := b.wallet.MinRelayFee(context.Background(), uint64(redeemTxWeightEstimator.VSize()))
-	if err != nil {
-		return "", err
-	}
-
-	if redeemTxMinRelayFee >= receivers[len(receivers)-1].Amount {
-		return "", fmt.Errorf("redeem tx fee is higher than the amount of the change receiver")
-	}
-
-	for i, receiver := range receivers {
-		if receiver.IsOnchain() {
-			return "", fmt.Errorf("receiver %d is onchain", i)
-		}
-
-		pubkeyBytes, err := hex.DecodeString(receiver.PubKey)
-		if err != nil {
-			return "", err
-		}
-
-		pubkey, err := schnorr.ParsePubKey(pubkeyBytes)
-		if err != nil {
-			return "", err
-		}
-
-		newVtxoScript, err := common.P2TRScript(pubkey)
-		if err != nil {
-			return "", err
-		}
-
-		// Deduct the min relay fee from the very last receiver which is supposed
-		// to be the change in case it's not a send-all.
-		value := receiver.Amount
-		if i == len(receivers)-1 {
-			value -= redeemTxMinRelayFee
-		}
-		outs = append(outs, &wire.TxOut{
-			Value:    int64(value),
-			PkScript: newVtxoScript,
-		})
-	}
-
-	sequences := make([]uint32, len(ins))
-	for i := range sequences {
-		sequences[i] = wire.MaxTxInSequenceNum
-	}
-
-	redeemPtx, err := psbt.New(
-		ins, outs, 2, 0, sequences,
-	)
-	if err != nil {
-		return "", err
-	}
-
-	for i := range redeemPtx.Inputs {
-		redeemPtx.Inputs[i].WitnessUtxo = witnessUtxos[i]
-		redeemPtx.Inputs[i].TaprootLeafScript = []*psbt.TaprootTapLeafScript{tapscripts[i]}
-	}
-
-	redeemTx, err := redeemPtx.B64Encode()
-	if err != nil {
-		return "", err
-	}
-
-	signedRedeemTx, err := b.wallet.SignTransactionTapscript(
-		context.Background(), redeemTx, nil,
-	)
-	if err != nil {
-		return "", err
-	}
-
-	return signedRedeemTx, nil
-}
-
-// TODO use lnd CoinSelect to craft the round tx
-=======
 // TODO use lnd CoinSelect to craft the pool tx
->>>>>>> 12d666bf
 func (b *txBuilder) createRoundTx(
 	sharedOutputAmount int64,
 	sharedOutputScript []byte,
