package txbuilder

import (
	"bytes"
	"context"
	"encoding/hex"
	"fmt"
	"math"
	"strings"

	"github.com/ark-network/ark/common"
	"github.com/ark-network/ark/common/bitcointree"
	"github.com/ark-network/ark/common/tree"
	"github.com/ark-network/ark/server/internal/core/domain"
	"github.com/ark-network/ark/server/internal/core/ports"
	"github.com/btcsuite/btcd/btcec/v2/schnorr"
	"github.com/btcsuite/btcd/btcutil"
	"github.com/btcsuite/btcd/btcutil/psbt"
	"github.com/btcsuite/btcd/chaincfg"
	"github.com/btcsuite/btcd/chaincfg/chainhash"
	"github.com/btcsuite/btcd/txscript"
	"github.com/btcsuite/btcd/wire"
	"github.com/btcsuite/btcwallet/waddrmgr"
	"github.com/decred/dcrd/dcrec/secp256k1/v4"
)

type txBuilder struct {
	wallet            ports.WalletService
	net               common.Network
	vtxoTreeExpiry    common.RelativeLocktime
	boardingExitDelay common.RelativeLocktime
}

func NewTxBuilder(
<<<<<<< HEAD
	wallet ports.WalletService,
	net common.Network,
	roundLifetime, boardingExitDelay common.RelativeLocktime,
=======
	wallet ports.WalletService, net common.Network, vtxoTreeExpiry, boardingExitDelay common.RelativeLocktime,
>>>>>>> 179b5146
) ports.TxBuilder {
	return &txBuilder{wallet, net, vtxoTreeExpiry, boardingExitDelay}
}

func (b *txBuilder) GetTxID(tx string) (string, error) {
	ptx, err := psbt.NewFromRawBytes(strings.NewReader(tx), true)
	if err != nil {
		return "", err
	}

	return ptx.UnsignedTx.TxHash().String(), nil
}

func (b *txBuilder) VerifyTapscriptPartialSigs(tx string) (bool, error) {
	ptx, err := psbt.NewFromRawBytes(strings.NewReader(tx), true)
	if err != nil {
		return false, err
	}

	return b.verifyTapscriptPartialSigs(ptx)
}

func (b *txBuilder) verifyTapscriptPartialSigs(ptx *psbt.Packet) (bool, error) {
	txid := ptx.UnsignedTx.TxID()

	serverPubkey, err := b.wallet.GetPubkey(context.Background())
	if err != nil {
		return false, err
	}

	for index, input := range ptx.Inputs {
		if len(input.TaprootLeafScript) == 0 {
			continue
		}

		if input.WitnessUtxo == nil {
			return false, fmt.Errorf("missing witness utxo for input %d, cannot verify signature", index)
		}

		// verify taproot leaf script
		tapLeaf := input.TaprootLeafScript[0]

		closure, err := tree.DecodeClosure(tapLeaf.Script)
		if err != nil {
			return false, err
		}

		keys := make(map[string]bool)

		switch c := closure.(type) {
		case *tree.MultisigClosure:
			for _, key := range c.PubKeys {
				keys[hex.EncodeToString(schnorr.SerializePubKey(key))] = false
			}
		case *tree.CSVMultisigClosure:
			for _, key := range c.PubKeys {
				keys[hex.EncodeToString(schnorr.SerializePubKey(key))] = false
			}
		case *tree.CLTVMultisigClosure:
			for _, key := range c.PubKeys {
				keys[hex.EncodeToString(schnorr.SerializePubKey(key))] = false
			}
		case *tree.ConditionMultisigClosure:
			witness, err := bitcointree.GetConditionWitness(input)
			if err != nil {
				return false, err
			}

			result, err := tree.ExecuteBoolScript(c.Condition, witness)
			if err != nil {
				return false, err
			}

			if !result {
				return false, fmt.Errorf("condition not met for input %d", index)
			}

			for _, key := range c.PubKeys {
				keys[hex.EncodeToString(schnorr.SerializePubKey(key))] = false
			}
		}

		// we don't need to check if server signed
		keys[hex.EncodeToString(schnorr.SerializePubKey(serverPubkey))] = true

		if len(tapLeaf.ControlBlock) == 0 {
			return false, fmt.Errorf("missing control block for input %d", index)
		}

		controlBlock, err := txscript.ParseControlBlock(tapLeaf.ControlBlock)
		if err != nil {
			return false, err
		}

		rootHash := controlBlock.RootHash(tapLeaf.Script)
		tapKeyFromControlBlock := txscript.ComputeTaprootOutputKey(bitcointree.UnspendableKey(), rootHash[:])
		pkscript, err := common.P2TRScript(tapKeyFromControlBlock)
		if err != nil {
			return false, err
		}

		if !bytes.Equal(pkscript, input.WitnessUtxo.PkScript) {
			return false, fmt.Errorf("invalid control block for input %d", index)
		}

		preimage, err := b.getTaprootPreimage(
			ptx,
			index,
			tapLeaf.Script,
		)
		if err != nil {
			return false, err
		}

		for _, tapScriptSig := range input.TaprootScriptSpendSig {
			sig, err := schnorr.ParseSignature(tapScriptSig.Signature)
			if err != nil {
				return false, err
			}

			pubkey, err := schnorr.ParsePubKey(tapScriptSig.XOnlyPubKey)
			if err != nil {
				return false, err
			}

			if !sig.Verify(preimage, pubkey) {
				return false, fmt.Errorf("invalid signature for tx %s", txid)
			}

			keys[hex.EncodeToString(schnorr.SerializePubKey(pubkey))] = true
		}

		missingSigs := 0
		for key := range keys {
			if !keys[key] {
				missingSigs++
			}
		}

		if missingSigs > 0 {
			return false, fmt.Errorf("missing %d signatures", missingSigs)
		}
	}

	return true, nil
}

func (b *txBuilder) FinalizeAndExtract(tx string) (string, error) {
	ptx, err := psbt.NewFromRawBytes(strings.NewReader(tx), true)
	if err != nil {
		return "", err
	}

	for i, in := range ptx.Inputs {
		isTaproot := txscript.IsPayToTaproot(in.WitnessUtxo.PkScript)
		if isTaproot && len(in.TaprootLeafScript) > 0 {
			closure, err := tree.DecodeClosure(in.TaprootLeafScript[0].Script)
			if err != nil {
				return "", err
			}

			conditionWitness, err := bitcointree.GetConditionWitness(in)
			if err != nil {
				return "", err
			}

			args := make(map[string][]byte)
			if len(conditionWitness) > 0 {
				var conditionWitnessBytes bytes.Buffer
				if err := psbt.WriteTxWitness(&conditionWitnessBytes, conditionWitness); err != nil {
					return "", err
				}
				args[tree.ConditionWitnessKey] = conditionWitnessBytes.Bytes()
			}

			for _, sig := range in.TaprootScriptSpendSig {
				args[hex.EncodeToString(sig.XOnlyPubKey)] = sig.Signature
			}

			witness, err := closure.Witness(in.TaprootLeafScript[0].ControlBlock, args)
			if err != nil {
				return "", err
			}

			var witnessBuf bytes.Buffer
			if err := psbt.WriteTxWitness(&witnessBuf, witness); err != nil {
				return "", err
			}

			ptx.Inputs[i].FinalScriptWitness = witnessBuf.Bytes()
			continue

		}

		if err := psbt.Finalize(ptx, i); err != nil {
			return "", fmt.Errorf("failed to finalize input %d: %w", i, err)
		}
	}

	signed, err := psbt.Extract(ptx)
	if err != nil {
		return "", err
	}

	var serialized bytes.Buffer

	if err := signed.Serialize(&serialized); err != nil {
		return "", err
	}

	return hex.EncodeToString(serialized.Bytes()), nil
}

func (b *txBuilder) BuildSweepTx(inputs []ports.SweepInput) (signedSweepTx string, err error) {
	sweepPsbt, err := sweepTransaction(
		b.wallet,
		inputs,
	)
	if err != nil {
		return "", err
	}

	sweepPsbtBase64, err := sweepPsbt.B64Encode()
	if err != nil {
		return "", err
	}

	ctx := context.Background()
	signedSweepPsbtB64, err := b.wallet.SignTransactionTapscript(ctx, sweepPsbtBase64, nil)
	if err != nil {
		return "", err
	}

	signedPsbt, err := psbt.NewFromRawBytes(strings.NewReader(signedSweepPsbtB64), true)
	if err != nil {
		return "", err
	}

	for i := range inputs {
		if err := psbt.Finalize(signedPsbt, i); err != nil {
			return "", err
		}
	}

	tx, err := psbt.Extract(signedPsbt)
	if err != nil {
		return "", err
	}

	buf := new(bytes.Buffer)

	if err := tx.Serialize(buf); err != nil {
		return "", err
	}

	return hex.EncodeToString(buf.Bytes()), nil
}

func (b *txBuilder) VerifyForfeitTxs(vtxos []domain.Vtxo, connectors []string, forfeitTxs []string) (map[domain.VtxoKey][]string, error) {
	connectorsPtxs := make([]*psbt.Packet, 0, len(connectors))
	var connectorAmount uint64

	for i, connector := range connectors {
		ptx, err := psbt.NewFromRawBytes(strings.NewReader(connector), true)
		if err != nil {
			return nil, err
		}

		if i == len(connectors)-1 {
			lastOutput := ptx.UnsignedTx.TxOut[len(ptx.UnsignedTx.TxOut)-1]
			connectorAmount = uint64(lastOutput.Value)
		}

		connectorsPtxs = append(connectorsPtxs, ptx)
	}

	// decode forfeit txs, map by vtxo key
	forfeitTxsPtxs := make(map[domain.VtxoKey][]*psbt.Packet)
	for _, forfeitTx := range forfeitTxs {
		ptx, err := psbt.NewFromRawBytes(strings.NewReader(forfeitTx), true)
		if err != nil {
			return nil, err
		}

		if len(ptx.Inputs) != 2 {
			return nil, fmt.Errorf("invalid forfeit tx, expect 2 inputs, got %d", len(ptx.Inputs))
		}

		valid, err := b.verifyTapscriptPartialSigs(ptx)
		if err != nil {
			return nil, err
		}
		if !valid {
			return nil, fmt.Errorf("invalid forfeit tx signature")
		}

		vtxoInput := ptx.UnsignedTx.TxIn[1]

		vtxoKey := domain.VtxoKey{
			Txid: vtxoInput.PreviousOutPoint.Hash.String(),
			VOut: vtxoInput.PreviousOutPoint.Index,
		}
		if _, ok := forfeitTxsPtxs[vtxoKey]; !ok {
			forfeitTxsPtxs[vtxoKey] = make([]*psbt.Packet, 0)
		}
		forfeitTxsPtxs[vtxoKey] = append(forfeitTxsPtxs[vtxoKey], ptx)
	}

	forfeitAddress, err := b.wallet.GetForfeitAddress(context.Background())
	if err != nil {
		return nil, err
	}

	addr, err := btcutil.DecodeAddress(forfeitAddress, nil)
	if err != nil {
		return nil, err
	}

	forfeitScript, err := txscript.PayToAddrScript(addr)
	if err != nil {
		return nil, err
	}

	minRate := b.wallet.MinRelayFeeRate(context.Background())

	validForfeitTxs := make(map[domain.VtxoKey][]string)

	blocktimestamp, err := b.wallet.GetCurrentBlockTime(context.Background())
	if err != nil {
		return nil, err
	}

	for vtxoKey, ptxs := range forfeitTxsPtxs {
		if len(ptxs) == 0 {
			continue
		}

		var vtxo *domain.Vtxo
		for _, v := range vtxos {
			if v.VtxoKey == vtxoKey {
				vtxo = &v
				break
			}
		}

		if vtxo == nil {
			return nil, fmt.Errorf("missing vtxo %s", vtxoKey)
		}

		outputAmount := uint64(0)

		// only take the first forfeit tx, as all forfeit must have the same output
		firstForfeit := ptxs[0]
		for _, output := range firstForfeit.UnsignedTx.TxOut {
			outputAmount += uint64(output.Value)
		}

		inputAmount := vtxo.Amount + connectorAmount
		feeAmount := inputAmount - outputAmount

		if len(firstForfeit.Inputs[1].TaprootLeafScript) <= 0 {
			return nil, fmt.Errorf("missing taproot leaf script for vtxo input, invalid forfeit tx")
		}

		vtxoTapscript := firstForfeit.Inputs[1].TaprootLeafScript[0]
		conditionWitness, err := bitcointree.GetConditionWitness(firstForfeit.Inputs[1])
		if err != nil {
			return nil, err
		}
		conditionWitnessSize := 0
		for _, witness := range conditionWitness {
			conditionWitnessSize += len(witness)
		}

		// verify the forfeit closure script
		closure, err := tree.DecodeClosure(vtxoTapscript.Script)
		if err != nil {
			return nil, err
		}

		locktime := common.AbsoluteLocktime(0)

		switch c := closure.(type) {
		case *tree.CLTVMultisigClosure:
			locktime = c.Locktime
		case *tree.MultisigClosure, *tree.ConditionMultisigClosure:
		default:
			return nil, fmt.Errorf("invalid forfeit closure script")
		}

		if locktime != 0 {
			if !locktime.IsSeconds() {
				if locktime > common.AbsoluteLocktime(blocktimestamp.Height) {
					return nil, fmt.Errorf("forfeit closure is CLTV locked, %d > %d (block height)", locktime, blocktimestamp.Height)
				}
			} else {
				if locktime > common.AbsoluteLocktime(blocktimestamp.Time) {
					return nil, fmt.Errorf("forfeit closure is CLTV locked, %d > %d (block time)", locktime, blocktimestamp.Time)
				}
			}
		}

		ctrlBlock, err := txscript.ParseControlBlock(vtxoTapscript.ControlBlock)
		if err != nil {
			return nil, err
		}

		minFee, err := common.ComputeForfeitTxFee(
			minRate,
			&waddrmgr.Tapscript{
				RevealedScript: vtxoTapscript.Script,
				ControlBlock:   ctrlBlock,
			},
			closure.WitnessSize(conditionWitnessSize),
			txscript.GetScriptClass(forfeitScript),
		)
		if err != nil {
			return nil, err
		}

		dustAmount, err := b.wallet.GetDustAmount(context.Background())
		if err != nil {
			return nil, err
		}

		if inputAmount-feeAmount < dustAmount {
			return nil, fmt.Errorf("forfeit tx output amount is dust, %d < %d", inputAmount-feeAmount, dustAmount)
		}

		if feeAmount < uint64(minFee) {
			return nil, fmt.Errorf("forfeit tx fee is lower than the min relay fee, %d < %d", feeAmount, minFee)
		}

		feeThreshold := uint64(math.Ceil(float64(minFee) * 1.05))

		if feeAmount > feeThreshold {
			return nil, fmt.Errorf("forfeit tx fee is higher than 5%% of the min relay fee, %d > %d", feeAmount, feeThreshold)
		}

		vtxoChainhash, err := chainhash.NewHashFromStr(vtxoKey.Txid)
		if err != nil {
			return nil, err
		}

		vtxoInput := &wire.OutPoint{
			Hash:  *vtxoChainhash,
			Index: vtxoKey.VOut,
		}

		vtxoTapKey, err := vtxo.TapKey()
		if err != nil {
			return nil, err
		}

		vtxoScript, err := common.P2TRScript(vtxoTapKey)
		if err != nil {
			return nil, err
		}

		rebuiltForfeits := make([]*psbt.Packet, 0)

		for _, connector := range connectorsPtxs {
			forfeits, err := bitcointree.BuildForfeitTxs(
				connector,
				vtxoInput,
				vtxo.Amount,
				connectorAmount,
				feeAmount,
				vtxoScript,
				forfeitScript,
				uint32(locktime),
			)
			if err != nil {
				return nil, err
			}

			rebuiltForfeits = append(rebuiltForfeits, forfeits...)
		}

		if len(rebuiltForfeits) != len(ptxs) {
			return nil, fmt.Errorf("missing forfeits, expect %d, got %d", len(ptxs), len(rebuiltForfeits))
		}

		for _, forfeit := range rebuiltForfeits {
			found := false
			txid := forfeit.UnsignedTx.TxHash().String()
			for _, ptx := range ptxs {
				if txid == ptx.UnsignedTx.TxHash().String() {
					found = true
					break
				}
			}

			if !found {
				return nil, fmt.Errorf("missing forfeit tx %s", txid)
			}
		}

		b64Txs := make([]string, 0, len(ptxs))
		for _, forfeit := range ptxs {
			b64, err := forfeit.B64Encode()
			if err != nil {
				return nil, err
			}

			b64Txs = append(b64Txs, b64)
		}

		validForfeitTxs[vtxoKey] = b64Txs
	}

	return validForfeitTxs, nil
}

func (b *txBuilder) BuildRoundTx(
	serverPubkey *secp256k1.PublicKey,
	requests []domain.TxRequest,
	boardingInputs []ports.BoardingInput,
	connectorAddresses []string,
	musig2Data []*tree.Musig2,
) (roundTx string, vtxoTree tree.VtxoTree, nextConnectorAddress string, connectors []string, err error) {
	var sharedOutputScript []byte
	var sharedOutputAmount int64

	receivers, err := getOutputVtxosLeaves(requests, musig2Data)
	if err != nil {
		return "", nil, "", nil, err
	}

	feeAmount, err := b.minRelayFeeTreeTx()
	if err != nil {
		return
	}

	var sweepScript []byte
	sweepScript, err = (&tree.CSVMultisigClosure{
		MultisigClosure: tree.MultisigClosure{
			PubKeys: []*secp256k1.PublicKey{serverPubkey},
		},
		Locktime: b.roundLifetime,
	}).Script()
	if err != nil {
		return
	}

	tree := txscript.AssembleTaprootScriptTree(txscript.NewBaseTapLeaf(sweepScript))
	root := tree.RootNode.TapHash()

	if !isOnchainOnly(requests) {
		sharedOutputScript, sharedOutputAmount, err = bitcointree.CraftSharedOutput(
<<<<<<< HEAD
			receivers, feeAmount, root[:],
=======
			cosigners, serverPubkey, receivers, feeAmount, b.vtxoTreeExpiry,
>>>>>>> 179b5146
		)
		if err != nil {
			return
		}
	}

	nextConnectorAddress, err = b.wallet.DeriveConnectorAddress(context.Background())
	if err != nil {
		return
	}

	ptx, err := b.createRoundTx(
		sharedOutputAmount, sharedOutputScript, requests,
		boardingInputs, nextConnectorAddress, connectorAddresses,
	)
	if err != nil {
		return
	}

	roundTx, err = ptx.B64Encode()
	if err != nil {
		return
	}

	if !isOnchainOnly(requests) {
		initialOutpoint := &wire.OutPoint{
			Hash:  ptx.UnsignedTx.TxHash(),
			Index: 0,
		}

		vtxoTree, err = bitcointree.BuildVtxoTree(
<<<<<<< HEAD
			initialOutpoint, receivers, feeAmount, root[:], b.roundLifetime,
=======
			initialOutpoint, cosigners, serverPubkey, receivers, feeAmount, b.vtxoTreeExpiry,
>>>>>>> 179b5146
		)
		if err != nil {
			return "", nil, "", nil, err
		}
	}

	if countSpentVtxos(requests) <= 0 {
		return
	}

	connectorAddr, err := btcutil.DecodeAddress(nextConnectorAddress, b.onchainNetwork())
	if err != nil {
		return "", nil, "", nil, err
	}

	connectorPkScript, err := txscript.PayToAddrScript(connectorAddr)
	if err != nil {
		return "", nil, "", nil, err
	}

	minRelayFeeConnectorTx, err := b.minRelayFeeConnectorTx()
	if err != nil {
		return "", nil, "", nil, err
	}

	connectorsPsbts, err := b.createConnectors(roundTx, requests, connectorPkScript, minRelayFeeConnectorTx)
	if err != nil {
		return "", nil, "", nil, err
	}

	for _, ptx := range connectorsPsbts {
		b64, err := ptx.B64Encode()
		if err != nil {
			return "", nil, "", nil, err
		}
		connectors = append(connectors, b64)
	}

	return roundTx, vtxoTree, nextConnectorAddress, connectors, nil
}

func (b *txBuilder) GetSweepInput(node tree.Node) (vtxoTreeExpiry *common.RelativeLocktime, sweepInput ports.SweepInput, err error) {
	partialTx, err := psbt.NewFromRawBytes(strings.NewReader(node.Tx), true)
	if err != nil {
		return nil, nil, err
	}

	if len(partialTx.Inputs) != 1 {
		return nil, nil, fmt.Errorf("invalid node pset, expect 1 input, got %d", len(partialTx.Inputs))
	}

	input := partialTx.UnsignedTx.TxIn[0]
	txid := input.PreviousOutPoint.Hash
	index := input.PreviousOutPoint.Index

<<<<<<< HEAD
	sweepLeaf, internalKey, lifetime, err := b.extractSweepLeaf(partialTx.Inputs[0])
=======
	sweepLeaf, internalKey, vtxoTreeExpiry, err := extractSweepLeaf(partialTx.Inputs[0])
>>>>>>> 179b5146
	if err != nil {
		return nil, nil, err
	}

	txhex, err := b.wallet.GetTransaction(context.Background(), txid.String())
	if err != nil {
		return nil, nil, err
	}

	var tx wire.MsgTx
	if err := tx.Deserialize(hex.NewDecoder(strings.NewReader(txhex))); err != nil {
		return nil, nil, err
	}

	sweepInput = &sweepBitcoinInput{
		inputArgs: wire.OutPoint{
			Hash:  txid,
			Index: index,
		},
		internalPubkey: internalKey,
		sweepLeaf:      sweepLeaf,
		amount:         tx.TxOut[index].Value,
	}

	return vtxoTreeExpiry, sweepInput, nil
}

func (b *txBuilder) FindLeaves(vtxoTree tree.VtxoTree, fromtxid string, vout uint32) ([]tree.Node, error) {
	allLeaves := vtxoTree.Leaves()
	foundLeaves := make([]tree.Node, 0)

	for _, leaf := range allLeaves {
		branch, err := vtxoTree.Branch(leaf.Txid)
		if err != nil {
			return nil, err
		}

		for _, node := range branch {
			ptx, err := psbt.NewFromRawBytes(strings.NewReader(node.Tx), true)
			if err != nil {
				return nil, err
			}

			if len(ptx.Inputs) <= 0 {
				return nil, fmt.Errorf("no input in the pset")
			}

			parentInput := ptx.UnsignedTx.TxIn[0].PreviousOutPoint

			if parentInput.Hash.String() == fromtxid && parentInput.Index == vout {
				foundLeaves = append(foundLeaves, leaf)
				break
			}
		}
	}

	return foundLeaves, nil
}

// TODO use lnd CoinSelect to craft the pool tx
func (b *txBuilder) createRoundTx(
	sharedOutputAmount int64,
	sharedOutputScript []byte,
	requests []domain.TxRequest,
	boardingInputs []ports.BoardingInput,
	nextConnectorAddress string,
	connectorAddresses []string,
) (*psbt.Packet, error) {
	nextConnectorAddr, err := btcutil.DecodeAddress(nextConnectorAddress, b.onchainNetwork())
	if err != nil {
		return nil, err
	}

	nextConnectorScript, err := txscript.PayToAddrScript(nextConnectorAddr)
	if err != nil {
		return nil, err
	}

	connectorMinRelayFee, err := b.minRelayFeeConnectorTx()
	if err != nil {
		return nil, err
	}

	dustLimit, err := b.wallet.GetDustAmount(context.Background())
	if err != nil {
		return nil, err
	}

	connectorAmount := dustLimit

	nbOfInputs := countSpentVtxos(requests)
	connectorsAmount := (connectorAmount + connectorMinRelayFee) * nbOfInputs
	if nbOfInputs > 1 {
		connectorsAmount -= connectorMinRelayFee
	}
	targetAmount := connectorsAmount

	outputs := make([]*wire.TxOut, 0)

	if sharedOutputScript != nil && sharedOutputAmount > 0 {
		targetAmount += uint64(sharedOutputAmount)

		outputs = append(outputs, &wire.TxOut{
			Value:    sharedOutputAmount,
			PkScript: sharedOutputScript,
		})
	}

	if connectorsAmount > 0 {
		outputs = append(outputs, &wire.TxOut{
			Value:    int64(connectorsAmount),
			PkScript: nextConnectorScript,
		})
	}

	onchainOutputs, err := getOnchainOutputs(requests, b.onchainNetwork())
	if err != nil {
		return nil, err
	}

	for _, output := range onchainOutputs {
		targetAmount += uint64(output.Value)
	}

	outputs = append(outputs, onchainOutputs...)

	for _, input := range boardingInputs {
		targetAmount -= input.Amount
	}

	ctx := context.Background()
	utxos, change, err := b.selectUtxos(ctx, connectorAddresses, targetAmount)
	if err != nil {
		return nil, err
	}

	var cacheChangeScript []byte
	// avoid derivation of several change addresses
	getChange := func() ([]byte, error) {
		if len(cacheChangeScript) > 0 {
			return cacheChangeScript, nil
		}

		changeAddresses, err := b.wallet.DeriveAddresses(ctx, 1)
		if err != nil {
			return nil, err
		}

		changeAddress, err := btcutil.DecodeAddress(changeAddresses[0], b.onchainNetwork())
		if err != nil {
			return nil, err
		}

		return txscript.PayToAddrScript(changeAddress)
	}

	exceedingValue := uint64(0)
	if change > 0 {
		if change <= dustLimit {
			exceedingValue = change
			change = 0
		} else {
			changeScript, err := getChange()
			if err != nil {
				return nil, err
			}

			outputs = append(outputs, &wire.TxOut{
				Value:    int64(change),
				PkScript: changeScript,
			})
		}
	}

	ins := make([]*wire.OutPoint, 0)
	nSequences := make([]uint32, 0)
	witnessUtxos := make(map[int]*wire.TxOut)
	tapLeaves := make(map[int]*psbt.TaprootTapLeafScript)
	nextIndex := 0

	for _, utxo := range utxos {
		txhash, err := chainhash.NewHashFromStr(utxo.GetTxid())
		if err != nil {
			return nil, err
		}

		ins = append(ins, &wire.OutPoint{
			Hash:  *txhash,
			Index: utxo.GetIndex(),
		})
		nSequences = append(nSequences, wire.MaxTxInSequenceNum)

		script, err := hex.DecodeString(utxo.GetScript())
		if err != nil {
			return nil, err
		}

		witnessUtxos[nextIndex] = &wire.TxOut{
			Value:    int64(utxo.GetValue()),
			PkScript: script,
		}
		nextIndex++
	}

	for _, boardingInput := range boardingInputs {
		txHash, err := chainhash.NewHashFromStr(boardingInput.Txid)
		if err != nil {
			return nil, err
		}

		ins = append(ins, &wire.OutPoint{
			Hash:  *txHash,
			Index: boardingInput.VtxoKey.VOut,
		})
		nSequences = append(nSequences, wire.MaxTxInSequenceNum)

		boardingVtxoScript, err := bitcointree.ParseVtxoScript(boardingInput.Tapscripts)
		if err != nil {
			return nil, err
		}

		boardingTapKey, boardingTapTree, err := boardingVtxoScript.TapTree()
		if err != nil {
			return nil, err
		}

		boardingOutputScript, err := common.P2TRScript(boardingTapKey)
		if err != nil {
			return nil, err
		}

		witnessUtxos[nextIndex] = &wire.TxOut{
			Value:    int64(boardingInput.Amount),
			PkScript: boardingOutputScript,
		}

		biggestProof, err := common.BiggestLeafMerkleProof(boardingTapTree)
		if err != nil {
			return nil, err
		}

		tapLeaves[nextIndex] = &psbt.TaprootTapLeafScript{
			Script:       biggestProof.Script,
			ControlBlock: biggestProof.ControlBlock,
		}

		nextIndex++
	}

	ptx, err := psbt.New(ins, outputs, 2, 0, nSequences)
	if err != nil {
		return nil, err
	}

	updater, err := psbt.NewUpdater(ptx)
	if err != nil {
		return nil, err
	}

	for inIndex, utxo := range witnessUtxos {
		if err := updater.AddInWitnessUtxo(utxo, inIndex); err != nil {
			return nil, err
		}
	}

	for inIndex, tapLeaf := range tapLeaves {
		updater.Upsbt.Inputs[inIndex].TaprootLeafScript = []*psbt.TaprootTapLeafScript{tapLeaf}
	}

	b64, err := ptx.B64Encode()
	if err != nil {
		return nil, err
	}

	feeAmount, err := b.wallet.EstimateFees(ctx, b64)
	if err != nil {
		return nil, err
	}

	for feeAmount > exceedingValue {
		feesToPay := feeAmount - exceedingValue

		// change is able to cover the remaining fees
		if change > feesToPay {
			newChange := change - (feeAmount - exceedingValue)
			// new change amount is less than dust limit, let's remove it
			if newChange <= dustLimit {
				ptx.UnsignedTx.TxOut = ptx.UnsignedTx.TxOut[:len(ptx.UnsignedTx.TxOut)-1]
				ptx.Outputs = ptx.Outputs[:len(ptx.Outputs)-1]
			} else {
				ptx.UnsignedTx.TxOut[len(ptx.Outputs)-1].Value = int64(newChange)
			}

			break
		}

		// change is not enough to cover the remaining fees, let's re-select utxos
		newUtxos, newChange, err := b.wallet.SelectUtxos(ctx, "", feeAmount-exceedingValue)
		if err != nil {
			return nil, err
		}

		// add new inputs
		for _, utxo := range newUtxos {
			txhash, err := chainhash.NewHashFromStr(utxo.GetTxid())
			if err != nil {
				return nil, err
			}

			outpoint := &wire.OutPoint{
				Hash:  *txhash,
				Index: utxo.GetIndex(),
			}

			ptx.UnsignedTx.AddTxIn(wire.NewTxIn(outpoint, nil, nil))
			ptx.Inputs = append(ptx.Inputs, psbt.PInput{})

			scriptBytes, err := hex.DecodeString(utxo.GetScript())
			if err != nil {
				return nil, err
			}

			if err := updater.AddInWitnessUtxo(
				&wire.TxOut{
					Value:    int64(utxo.GetValue()),
					PkScript: scriptBytes,
				},
				len(ptx.UnsignedTx.TxIn)-1,
			); err != nil {
				return nil, err
			}
		}

		// add new change output if necessary
		if newChange > 0 {
			if newChange <= dustLimit {
				newChange = 0
				exceedingValue += newChange
			} else {
				changeScript, err := getChange()
				if err != nil {
					return nil, err
				}

				ptx.UnsignedTx.AddTxOut(&wire.TxOut{
					Value:    int64(newChange),
					PkScript: changeScript,
				})
				ptx.Outputs = append(ptx.Outputs, psbt.POutput{})
			}
		}

		b64, err = ptx.B64Encode()
		if err != nil {
			return nil, err
		}

		newFeeAmount, err := b.wallet.EstimateFees(ctx, b64)
		if err != nil {
			return nil, err
		}

		feeAmount = newFeeAmount
		change = newChange
	}

	// remove input taproot leaf script
	// used only to compute an accurate fee estimation
	for i := range ptx.Inputs {
		ptx.Inputs[i].TaprootLeafScript = nil
	}

	return ptx, nil
}

func (b *txBuilder) minRelayFeeConnectorTx() (uint64, error) {
	return b.wallet.MinRelayFee(context.Background(), uint64(common.ConnectorTxSize))
}

func (b *txBuilder) VerifyAndCombinePartialTx(dest string, src string) (string, error) {
	roundTx, err := psbt.NewFromRawBytes(strings.NewReader(dest), true)
	if err != nil {
		return "", err
	}

	sourceTx, err := psbt.NewFromRawBytes(strings.NewReader(src), true)
	if err != nil {
		return "", err
	}

	if sourceTx.UnsignedTx.TxHash().String() != roundTx.UnsignedTx.TxHash().String() {
		return "", fmt.Errorf("txids do not match")
	}

	for i, in := range sourceTx.Inputs {
		isMultisigTaproot := len(in.TaprootLeafScript) > 0
		if isMultisigTaproot {
			// check if the source tx signs the leaf
			sourceInput := sourceTx.Inputs[i]

			if len(sourceInput.TaprootScriptSpendSig) == 0 {
				continue
			}

			partialSig := sourceInput.TaprootScriptSpendSig[0]
			preimage, err := b.getTaprootPreimage(sourceTx, i, sourceInput.TaprootLeafScript[0].Script)
			if err != nil {
				return "", err
			}

			sig, err := schnorr.ParseSignature(partialSig.Signature)
			if err != nil {
				return "", err
			}

			pubkey, err := schnorr.ParsePubKey(partialSig.XOnlyPubKey)
			if err != nil {
				return "", err
			}

			if !sig.Verify(preimage, pubkey) {
				return "", fmt.Errorf(
					"invalid signature for input %s:%d",
					sourceTx.UnsignedTx.TxIn[i].PreviousOutPoint.Hash.String(),
					sourceTx.UnsignedTx.TxIn[i].PreviousOutPoint.Index,
				)
			}

			roundTx.Inputs[i].TaprootScriptSpendSig = sourceInput.TaprootScriptSpendSig
			roundTx.Inputs[i].TaprootLeafScript = sourceInput.TaprootLeafScript
		}
	}

	return roundTx.B64Encode()
}

func (b *txBuilder) createConnectors(
	roundTx string, requests []domain.TxRequest, connectorScript []byte, feeAmount uint64,
) ([]*psbt.Packet, error) {
	partialTx, err := psbt.NewFromRawBytes(strings.NewReader(roundTx), true)
	if err != nil {
		return nil, err
	}

	connectorAmount, err := b.wallet.GetDustAmount(context.Background())
	if err != nil {
		return nil, err
	}

	connectorOutput := &wire.TxOut{
		PkScript: connectorScript,
		Value:    int64(connectorAmount),
	}

	numberOfConnectors := countSpentVtxos(requests)

	previousInput := &wire.OutPoint{
		Hash:  partialTx.UnsignedTx.TxHash(),
		Index: 1,
	}
	if numberOfConnectors == 1 {
		outputs := []*wire.TxOut{connectorOutput}
		connectorTx, err := craftConnectorTx(previousInput, connectorScript, outputs, feeAmount)
		if err != nil {
			return nil, err
		}

		return []*psbt.Packet{connectorTx}, nil
	}

	totalConnectorAmount := (connectorAmount + feeAmount) * numberOfConnectors
	if numberOfConnectors > 1 {
		totalConnectorAmount -= feeAmount
	}

	connectors := make([]*psbt.Packet, 0, numberOfConnectors-1)
	for i := uint64(0); i < numberOfConnectors-1; i++ {
		outputs := []*wire.TxOut{connectorOutput}
		totalConnectorAmount -= connectorAmount
		totalConnectorAmount -= feeAmount
		if totalConnectorAmount > 0 {
			outputs = append(outputs, &wire.TxOut{
				PkScript: connectorScript,
				Value:    int64(totalConnectorAmount),
			})
		}
		connectorTx, err := craftConnectorTx(previousInput, connectorScript, outputs, feeAmount)
		if err != nil {
			return nil, err
		}

		previousInput = &wire.OutPoint{
			Hash:  connectorTx.UnsignedTx.TxHash(),
			Index: 1,
		}

		connectors = append(connectors, connectorTx)
	}

	return connectors, nil
}

func (b *txBuilder) minRelayFeeTreeTx() (uint64, error) {
	return b.wallet.MinRelayFee(context.Background(), uint64(common.TreeTxSize))
}

func (b *txBuilder) selectUtxos(
	ctx context.Context, connectorAddresses []string, amount uint64,
) ([]ports.TxInput, uint64, error) {
	selectedConnectorsUtxos := make([]ports.TxInput, 0)
	selectedConnectorsAmount := uint64(0)

	for _, addr := range connectorAddresses {
		if selectedConnectorsAmount >= amount {
			break
		}
		connectors, err := b.wallet.ListConnectorUtxos(ctx, addr)
		if err != nil {
			return nil, 0, err
		}

		for _, connector := range connectors {
			if selectedConnectorsAmount >= amount {
				break
			}

			selectedConnectorsUtxos = append(selectedConnectorsUtxos, connector)
			selectedConnectorsAmount += connector.GetValue()
		}
	}

	if len(selectedConnectorsUtxos) > 0 {
		if err := b.wallet.LockConnectorUtxos(ctx, castToOutpoints(selectedConnectorsUtxos)); err != nil {
			return nil, 0, err
		}
	}

	if selectedConnectorsAmount >= amount {
		return selectedConnectorsUtxos, selectedConnectorsAmount - amount, nil
	}

	utxos, change, err := b.wallet.SelectUtxos(ctx, "", amount-selectedConnectorsAmount)
	if err != nil {
		return nil, 0, err
	}

	return append(selectedConnectorsUtxos, utxos...), change, nil
}

func (b *txBuilder) getTaprootPreimage(partial *psbt.Packet, inputIndex int, leafScript []byte) ([]byte, error) {
	prevouts := make(map[wire.OutPoint]*wire.TxOut)

	for i, input := range partial.Inputs {
		if input.WitnessUtxo == nil {
			return nil, fmt.Errorf("missing witness utxo on input #%d", i)
		}

		outpoint := partial.UnsignedTx.TxIn[i].PreviousOutPoint
		prevouts[outpoint] = input.WitnessUtxo
	}

	prevoutFetcher := txscript.NewMultiPrevOutFetcher(prevouts)

	return txscript.CalcTapscriptSignaturehash(
		txscript.NewTxSigHashes(partial.UnsignedTx, prevoutFetcher),
		txscript.SigHashDefault,
		partial.UnsignedTx,
		inputIndex,
		prevoutFetcher,
		txscript.NewBaseTapLeaf(leafScript),
	)
}

func (b *txBuilder) onchainNetwork() *chaincfg.Params {
	switch b.net.Name {
	case common.Bitcoin.Name:
		return &chaincfg.MainNetParams
	//case common.BitcoinTestNet4.Name: //TODO uncomment once supported
	//return common.TestNet4Params
	case common.BitcoinTestNet.Name:
		return &chaincfg.TestNet3Params
	case common.BitcoinSigNet.Name:
		return &chaincfg.SigNetParams
	case common.BitcoinMutinyNet.Name:
		return &common.MutinyNetSigNetParams
	case common.BitcoinRegTest.Name:
		return &chaincfg.RegressionNetParams
	default:
		return nil
	}
}

func castToOutpoints(inputs []ports.TxInput) []ports.TxOutpoint {
	outpoints := make([]ports.TxOutpoint, 0, len(inputs))
	for _, input := range inputs {
		outpoints = append(outpoints, input)
	}
	return outpoints
}

<<<<<<< HEAD
func (b *txBuilder) extractSweepLeaf(input psbt.PInput) (sweepLeaf *psbt.TaprootTapLeafScript, internalKey *secp256k1.PublicKey, lifetime *common.RelativeLocktime, err error) {
	// this if case is here to handle previous version of the tree
	if len(input.TaprootLeafScript) > 0 {
		for _, leaf := range input.TaprootLeafScript {
			closure := &tree.CSVMultisigClosure{}
			valid, err := closure.Decode(leaf.Script)
			if err != nil {
				return nil, nil, nil, err
			}

			if valid && (lifetime == nil || closure.Locktime.LessThan(*lifetime)) {
				sweepLeaf = leaf
				lifetime = &closure.Locktime
			}
		}

		internalKey, err = schnorr.ParsePubKey(input.TaprootInternalKey)
=======
func extractSweepLeaf(input psbt.PInput) (sweepLeaf *psbt.TaprootTapLeafScript, internalKey *secp256k1.PublicKey, vtxoTreeExpiry *common.RelativeLocktime, err error) {
	for _, leaf := range input.TaprootLeafScript {
		closure := &tree.CSVMultisigClosure{}
		valid, err := closure.Decode(leaf.Script)
>>>>>>> 179b5146
		if err != nil {
			return nil, nil, nil, err
		}

<<<<<<< HEAD
		if sweepLeaf == nil {
			return nil, nil, nil, fmt.Errorf("sweep leaf not found")
=======
		if valid && (vtxoTreeExpiry == nil || closure.Locktime.LessThan(*vtxoTreeExpiry)) {
			sweepLeaf = leaf
			vtxoTreeExpiry = &closure.Locktime
>>>>>>> 179b5146
		}
		return sweepLeaf, internalKey, lifetime, nil
	}

	serverPubKey, err := b.wallet.GetPubkey(context.Background())
	if err != nil {
		return nil, nil, nil, err
	}

	cosignerPubKeys, err := bitcointree.GetCosignerKeys(input)
	if err != nil {
		return nil, nil, nil, err
	}

	if len(cosignerPubKeys) == 0 {
		return nil, nil, nil, fmt.Errorf("no cosigner pubkeys found")
	}

	lifetime, err = bitcointree.GetLifetime(input)
	if err != nil {
		return nil, nil, nil, err
	}

	sweepClosure := &tree.CSVMultisigClosure{
		Locktime: *lifetime,
		MultisigClosure: tree.MultisigClosure{
			PubKeys: []*secp256k1.PublicKey{serverPubKey},
		},
	}

	sweepScript, err := sweepClosure.Script()
	if err != nil {
		return nil, nil, nil, err
	}

	sweepTapTree := txscript.AssembleTaprootScriptTree(txscript.NewBaseTapLeaf(sweepScript))
	sweepRoot := sweepTapTree.RootNode.TapHash()

	aggregatedKey, err := bitcointree.AggregateKeys(cosignerPubKeys, sweepRoot[:])
	if err != nil {
		return nil, nil, nil, err
	}
	internalKey = aggregatedKey.PreTweakedKey

	sweepLeafMerkleProof := sweepTapTree.LeafMerkleProofs[0]
	sweepLeafControlBlock := sweepLeafMerkleProof.ToControlBlock(internalKey)
	sweepLeafControlBlockBytes, err := sweepLeafControlBlock.ToBytes()
	if err != nil {
		return nil, nil, nil, err
	}

	sweepLeaf = &psbt.TaprootTapLeafScript{
		Script:       sweepScript,
		ControlBlock: sweepLeafControlBlockBytes,
		LeafVersion:  txscript.BaseLeafVersion,
	}

	return sweepLeaf, internalKey, vtxoTreeExpiry, nil
}

type sweepBitcoinInput struct {
	inputArgs      wire.OutPoint
	sweepLeaf      *psbt.TaprootTapLeafScript
	internalPubkey *secp256k1.PublicKey
	amount         int64
}

func (s *sweepBitcoinInput) GetAmount() uint64 {
	return uint64(s.amount)
}

func (s *sweepBitcoinInput) GetControlBlock() []byte {
	return s.sweepLeaf.ControlBlock
}

func (s *sweepBitcoinInput) GetHash() chainhash.Hash {
	return s.inputArgs.Hash
}

func (s *sweepBitcoinInput) GetIndex() uint32 {
	return s.inputArgs.Index
}

func (s *sweepBitcoinInput) GetInternalKey() *secp256k1.PublicKey {
	return s.internalPubkey
}

func (s *sweepBitcoinInput) GetLeafScript() []byte {
	return s.sweepLeaf.Script
}<|MERGE_RESOLUTION|>--- conflicted
+++ resolved
@@ -32,13 +32,9 @@
 }
 
 func NewTxBuilder(
-<<<<<<< HEAD
 	wallet ports.WalletService,
 	net common.Network,
-	roundLifetime, boardingExitDelay common.RelativeLocktime,
-=======
-	wallet ports.WalletService, net common.Network, vtxoTreeExpiry, boardingExitDelay common.RelativeLocktime,
->>>>>>> 179b5146
+	vtxoTreeExpiry, boardingExitDelay common.RelativeLocktime,
 ) ports.TxBuilder {
 	return &txBuilder{wallet, net, vtxoTreeExpiry, boardingExitDelay}
 }
@@ -578,7 +574,7 @@
 		MultisigClosure: tree.MultisigClosure{
 			PubKeys: []*secp256k1.PublicKey{serverPubkey},
 		},
-		Locktime: b.roundLifetime,
+		Locktime: b.vtxoTreeExpiry,
 	}).Script()
 	if err != nil {
 		return
@@ -589,11 +585,7 @@
 
 	if !isOnchainOnly(requests) {
 		sharedOutputScript, sharedOutputAmount, err = bitcointree.CraftSharedOutput(
-<<<<<<< HEAD
 			receivers, feeAmount, root[:],
-=======
-			cosigners, serverPubkey, receivers, feeAmount, b.vtxoTreeExpiry,
->>>>>>> 179b5146
 		)
 		if err != nil {
 			return
@@ -625,11 +617,7 @@
 		}
 
 		vtxoTree, err = bitcointree.BuildVtxoTree(
-<<<<<<< HEAD
-			initialOutpoint, receivers, feeAmount, root[:], b.roundLifetime,
-=======
-			initialOutpoint, cosigners, serverPubkey, receivers, feeAmount, b.vtxoTreeExpiry,
->>>>>>> 179b5146
+			initialOutpoint, receivers, feeAmount, root[:], b.vtxoTreeExpiry,
 		)
 		if err != nil {
 			return "", nil, "", nil, err
@@ -685,11 +673,7 @@
 	txid := input.PreviousOutPoint.Hash
 	index := input.PreviousOutPoint.Index
 
-<<<<<<< HEAD
-	sweepLeaf, internalKey, lifetime, err := b.extractSweepLeaf(partialTx.Inputs[0])
-=======
-	sweepLeaf, internalKey, vtxoTreeExpiry, err := extractSweepLeaf(partialTx.Inputs[0])
->>>>>>> 179b5146
+	sweepLeaf, internalKey, vtxoTreeExpiry, err := b.extractSweepLeaf(partialTx.Inputs[0])
 	if err != nil {
 		return nil, nil, err
 	}
@@ -1290,8 +1274,7 @@
 	return outpoints
 }
 
-<<<<<<< HEAD
-func (b *txBuilder) extractSweepLeaf(input psbt.PInput) (sweepLeaf *psbt.TaprootTapLeafScript, internalKey *secp256k1.PublicKey, lifetime *common.RelativeLocktime, err error) {
+func (b *txBuilder) extractSweepLeaf(input psbt.PInput) (sweepLeaf *psbt.TaprootTapLeafScript, internalKey *secp256k1.PublicKey, vtxoTreeExpiry *common.RelativeLocktime, err error) {
 	// this if case is here to handle previous version of the tree
 	if len(input.TaprootLeafScript) > 0 {
 		for _, leaf := range input.TaprootLeafScript {
@@ -1301,33 +1284,21 @@
 				return nil, nil, nil, err
 			}
 
-			if valid && (lifetime == nil || closure.Locktime.LessThan(*lifetime)) {
+			if valid && (vtxoTreeExpiry == nil || closure.Locktime.LessThan(*vtxoTreeExpiry)) {
 				sweepLeaf = leaf
-				lifetime = &closure.Locktime
+				vtxoTreeExpiry = &closure.Locktime
 			}
 		}
 
 		internalKey, err = schnorr.ParsePubKey(input.TaprootInternalKey)
-=======
-func extractSweepLeaf(input psbt.PInput) (sweepLeaf *psbt.TaprootTapLeafScript, internalKey *secp256k1.PublicKey, vtxoTreeExpiry *common.RelativeLocktime, err error) {
-	for _, leaf := range input.TaprootLeafScript {
-		closure := &tree.CSVMultisigClosure{}
-		valid, err := closure.Decode(leaf.Script)
->>>>>>> 179b5146
 		if err != nil {
 			return nil, nil, nil, err
 		}
 
-<<<<<<< HEAD
 		if sweepLeaf == nil {
 			return nil, nil, nil, fmt.Errorf("sweep leaf not found")
-=======
-		if valid && (vtxoTreeExpiry == nil || closure.Locktime.LessThan(*vtxoTreeExpiry)) {
-			sweepLeaf = leaf
-			vtxoTreeExpiry = &closure.Locktime
->>>>>>> 179b5146
-		}
-		return sweepLeaf, internalKey, lifetime, nil
+		}
+		return sweepLeaf, internalKey, vtxoTreeExpiry, nil
 	}
 
 	serverPubKey, err := b.wallet.GetPubkey(context.Background())
@@ -1344,13 +1315,13 @@
 		return nil, nil, nil, fmt.Errorf("no cosigner pubkeys found")
 	}
 
-	lifetime, err = bitcointree.GetLifetime(input)
+	vtxoTreeExpiry, err = bitcointree.GetVtxoTreeExpiry(input)
 	if err != nil {
 		return nil, nil, nil, err
 	}
 
 	sweepClosure := &tree.CSVMultisigClosure{
-		Locktime: *lifetime,
+		Locktime: *vtxoTreeExpiry,
 		MultisigClosure: tree.MultisigClosure{
 			PubKeys: []*secp256k1.PublicKey{serverPubKey},
 		},
