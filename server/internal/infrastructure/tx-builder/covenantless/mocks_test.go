package txbuilder_test

import (
	"context"

	"github.com/ark-network/ark/internal/core/ports"
	"github.com/decred/dcrd/dcrec/secp256k1/v4"
	"github.com/stretchr/testify/mock"
)

type mockedWallet struct {
	mock.Mock
}

func (m *mockedWallet) GenSeed(ctx context.Context) (string, error) {
	args := m.Called(ctx)

	var res string
	if a := args.Get(0); a != nil {
		res = a.(string)
	}
	return res, args.Error(1)
}

func (m *mockedWallet) Create(ctx context.Context, seed, password string) error {
	args := m.Called(ctx, seed, password)
	return args.Error(0)
}

func (m *mockedWallet) Restore(ctx context.Context, seed, password string) error {
	args := m.Called(ctx, seed, password)
	return args.Error(0)
}

func (m *mockedWallet) Unlock(ctx context.Context, password string) error {
	args := m.Called(ctx, password)
	return args.Error(0)
}

func (m *mockedWallet) Lock(ctx context.Context, password string) error {
	args := m.Called(ctx, password)
	return args.Error(0)
}

func (m *mockedWallet) BroadcastTransaction(ctx context.Context, txHex string) (string, error) {
	args := m.Called(ctx, txHex)

	var res string
	if a := args.Get(0); a != nil {
		res = a.(string)
	}
	return res, args.Error(1)
}

func (m *mockedWallet) Close() {
	m.Called()
}

func (m *mockedWallet) DeriveAddresses(ctx context.Context, num int) ([]string, error) {
	args := m.Called(ctx, num)

	var res []string
	if a := args.Get(0); a != nil {
		res = a.([]string)
	}
	return res, args.Error(1)
}

func (m *mockedWallet) DeriveConnectorAddress(ctx context.Context) (string, error) {
	args := m.Called(ctx)

	var res string
	if a := args.Get(0); a != nil {
		res = a.(string)
	}
	return res, args.Error(1)
}

func (m *mockedWallet) GetPubkey(ctx context.Context) (*secp256k1.PublicKey, error) {
	args := m.Called(ctx)

	var res *secp256k1.PublicKey
	if a := args.Get(0); a != nil {
		res = a.(*secp256k1.PublicKey)
	}
	return res, args.Error(1)
}

<<<<<<< HEAD
// SignTransaction implements ports.WalletService.
=======
>>>>>>> a8ed0bf6
func (m *mockedWallet) SignTransaction(ctx context.Context, pset string, extractRawTx bool) (string, error) {
	args := m.Called(ctx, pset, extractRawTx)

	var res string
	if a := args.Get(0); a != nil {
		res = a.(string)
	}
	return res, args.Error(1)
}

func (m *mockedWallet) Status(ctx context.Context) (ports.WalletStatus, error) {
	args := m.Called(ctx)

	var res ports.WalletStatus
	if a := args.Get(0); a != nil {
		res = a.(ports.WalletStatus)
	}
	return res, args.Error(1)
}

func (m *mockedWallet) SelectUtxos(ctx context.Context, asset string, amount uint64) ([]ports.TxInput, uint64, error) {
	args := m.Called(ctx, asset, amount)

	var res0 func() []ports.TxInput
	if a := args.Get(0); a != nil {
		res0 = a.(func() []ports.TxInput)
	}
	var res1 uint64
	if a := args.Get(1); a != nil {
		res1 = a.(uint64)
	}
	return res0(), res1, args.Error(2)
}

func (m *mockedWallet) EstimateFees(ctx context.Context, pset string) (uint64, error) {
	args := m.Called(ctx, pset)

	var res uint64
	if a := args.Get(0); a != nil {
		res = a.(uint64)
	}
	return res, args.Error(1)
}

func (m *mockedWallet) IsTransactionConfirmed(ctx context.Context, txid string) (bool, int64, error) {
	args := m.Called(ctx, txid)

	var res bool
	if a := args.Get(0); a != nil {
		res = a.(bool)
	}

	var blocktime int64
	if b := args.Get(1); b != nil {
		blocktime = b.(int64)
	}

	return res, blocktime, args.Error(2)
}

func (m *mockedWallet) SignTransactionTapscript(ctx context.Context, pset string, inputIndexes []int) (string, error) {
	args := m.Called(ctx, pset, inputIndexes)

	var res string
	if a := args.Get(0); a != nil {
		res = a.(string)
	}
	return res, args.Error(1)
}

func (m *mockedWallet) WatchScripts(
	ctx context.Context, scripts []string,
) error {
	args := m.Called(ctx, scripts)
	return args.Error(0)
}

func (m *mockedWallet) UnwatchScripts(
	ctx context.Context, scripts []string,
) error {
	args := m.Called(ctx, scripts)
	return args.Error(0)
}

func (m *mockedWallet) GetNotificationChannel(ctx context.Context) <-chan map[string]ports.VtxoWithValue {
	args := m.Called(ctx)

	var res <-chan map[string]ports.VtxoWithValue
	if a := args.Get(0); a != nil {
		res = a.(<-chan map[string]ports.VtxoWithValue)
	}
	return res
}

func (m *mockedWallet) ListConnectorUtxos(ctx context.Context, addr string) ([]ports.TxInput, error) {
	args := m.Called(ctx, addr)

	var res []ports.TxInput
	if a := args.Get(0); a != nil {
		res = a.([]ports.TxInput)
	}

	return res, args.Error(1)
}

func (m *mockedWallet) LockConnectorUtxos(ctx context.Context, utxos []ports.TxOutpoint) error {
	args := m.Called(ctx, utxos)
	return args.Error(0)
}

func (m *mockedWallet) WaitForSync(ctx context.Context, txid string) error {
	args := m.Called(ctx, txid)
	return args.Error(0)
}

func (m *mockedWallet) ConnectorsAccountBalance(ctx context.Context) (uint64, uint64, error) {
	panic("not implemented")
}

func (m *mockedWallet) MainAccountBalance(ctx context.Context) (uint64, uint64, error) {
	panic("not implemented")
}

type mockedInput struct {
	mock.Mock
}

func (m *mockedInput) GetTxid() string {
	args := m.Called()

	var res string
	if a := args.Get(0); a != nil {
		res = a.(string)
	}

	return res
}

func (m *mockedInput) GetIndex() uint32 {
	args := m.Called()

	var res uint32
	if a := args.Get(0); a != nil {
		res = a.(uint32)
	}
	return res
}

func (m *mockedInput) GetScript() string {
	args := m.Called()

	var res string
	if a := args.Get(0); a != nil {
		res = a.(string)
	}
	return res
}

func (m *mockedInput) GetAsset() string {
	args := m.Called()

	var res string
	if a := args.Get(0); a != nil {
		res = a.(string)
	}
	return res
}

func (m *mockedInput) GetValue() uint64 {
	args := m.Called()

	var res uint64
	if a := args.Get(0); a != nil {
		res = a.(uint64)
	}
	return res
}<|MERGE_RESOLUTION|>--- conflicted
+++ resolved
@@ -86,10 +86,6 @@
 	return res, args.Error(1)
 }
 
-<<<<<<< HEAD
-// SignTransaction implements ports.WalletService.
-=======
->>>>>>> a8ed0bf6
 func (m *mockedWallet) SignTransaction(ctx context.Context, pset string, extractRawTx bool) (string, error) {
 	args := m.Called(ctx, pset, extractRawTx)
 
