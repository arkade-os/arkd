--- conflicted
+++ resolved
@@ -1,10 +1,12 @@
 package e2e_test
 
 import (
+	"bytes"
 	"context"
 	"encoding/hex"
 	"encoding/json"
 	"fmt"
+	"net/http"
 	"os"
 	"strings"
 	"testing"
@@ -55,11 +57,7 @@
 		os.Exit(1)
 	}
 
-<<<<<<< HEAD
 	if err := utils.SetupServerWalletCovenantless(aspUrl, 0.0); err != nil {
-=======
-	if err := setupServerWallet(); err != nil {
->>>>>>> 02542c36
 		fmt.Println(err)
 		os.Exit(1)
 	}
@@ -665,118 +663,7 @@
 	return utils.RunDockerExec("clarkd", args...)
 }
 
-<<<<<<< HEAD
-func setupArkSDK(t *testing.T) (arksdk.ArkClient, client.ASPClient) {
-=======
-func setupServerWallet() error {
-	adminHttpClient := &http.Client{
-		Timeout: 15 * time.Second,
-	}
-
-	req, err := http.NewRequest("GET", "http://localhost:7070/v1/admin/wallet/seed", nil)
-	if err != nil {
-		return fmt.Errorf("failed to prepare generate seed request: %s", err)
-	}
-	req.Header.Set("Authorization", "Basic YWRtaW46YWRtaW4=")
-
-	seedResp, err := adminHttpClient.Do(req)
-	if err != nil {
-		return fmt.Errorf("failed to generate seed: %s", err)
-	}
-
-	var seed struct {
-		Seed string `json:"seed"`
-	}
-
-	if err := json.NewDecoder(seedResp.Body).Decode(&seed); err != nil {
-		return fmt.Errorf("failed to parse response: %s", err)
-	}
-
-	reqBody := bytes.NewReader([]byte(fmt.Sprintf(`{"seed": "%s", "password": "%s"}`, seed.Seed, utils.Password)))
-	req, err = http.NewRequest("POST", "http://localhost:7070/v1/admin/wallet/create", reqBody)
-	if err != nil {
-		return fmt.Errorf("failed to prepare wallet create request: %s", err)
-	}
-	req.Header.Set("Authorization", "Basic YWRtaW46YWRtaW4=")
-	req.Header.Set("Content-Type", "application/json")
-
-	if _, err := adminHttpClient.Do(req); err != nil {
-		return fmt.Errorf("failed to create wallet: %s", err)
-	}
-
-	reqBody = bytes.NewReader([]byte(fmt.Sprintf(`{"password": "%s"}`, utils.Password)))
-	req, err = http.NewRequest("POST", "http://localhost:7070/v1/admin/wallet/unlock", reqBody)
-	if err != nil {
-		return fmt.Errorf("failed to prepare wallet unlock request: %s", err)
-	}
-	req.Header.Set("Authorization", "Basic YWRtaW46YWRtaW4=")
-	req.Header.Set("Content-Type", "application/json")
-
-	if _, err := adminHttpClient.Do(req); err != nil {
-		return fmt.Errorf("failed to unlock wallet: %s", err)
-	}
-
-	var status struct {
-		Initialized bool `json:"initialized"`
-		Unlocked    bool `json:"unlocked"`
-		Synced      bool `json:"synced"`
-	}
-	for {
-		time.Sleep(time.Second)
-
-		req, err := http.NewRequest("GET", "http://localhost:7070/v1/admin/wallet/status", nil)
-		if err != nil {
-			return fmt.Errorf("failed to prepare status request: %s", err)
-		}
-		resp, err := adminHttpClient.Do(req)
-		if err != nil {
-			return fmt.Errorf("failed to get status: %s", err)
-		}
-		if err := json.NewDecoder(resp.Body).Decode(&status); err != nil {
-			return fmt.Errorf("failed to parse status response: %s", err)
-		}
-		if status.Initialized && status.Unlocked && status.Synced {
-			break
-		}
-	}
-
-	var addr struct {
-		Address string `json:"address"`
-	}
-	for addr.Address == "" {
-		time.Sleep(time.Second)
-
-		req, err = http.NewRequest("GET", "http://localhost:7070/v1/admin/wallet/address", nil)
-		if err != nil {
-			return fmt.Errorf("failed to prepare new address request: %s", err)
-		}
-		req.Header.Set("Authorization", "Basic YWRtaW46YWRtaW4=")
-
-		resp, err := adminHttpClient.Do(req)
-		if err != nil {
-			return fmt.Errorf("failed to get new address: %s", err)
-		}
-
-		if err := json.NewDecoder(resp.Body).Decode(&addr); err != nil {
-			return fmt.Errorf("failed to parse response: %s", err)
-		}
-	}
-
-	const numberOfFaucet = 15 // must cover the liquidity needed for all tests
-
-	for i := 0; i < numberOfFaucet; i++ {
-		_, err = utils.RunCommand("nigiri", "faucet", addr.Address)
-		if err != nil {
-			return fmt.Errorf("failed to fund wallet: %s", err)
-		}
-	}
-
-	time.Sleep(5 * time.Second)
-	return nil
-}
-
 func setupArkSDK(t *testing.T) (arksdk.ArkClient, client.TransportClient) {
->>>>>>> 02542c36
 	appDataStore, err := store.NewStore(store.Config{
 		ConfigStoreType:  types.FileStore,
 		AppDataStoreType: types.KVStore,
