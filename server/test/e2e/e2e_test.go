--- conflicted
+++ resolved
@@ -449,15 +449,6 @@
 		}
 	}
 
-<<<<<<< HEAD
-=======
-	vtxoTree, err := indexerSvc.GetFullVtxoTree(ctx, indexer.Outpoint{
-		Txid: vtxo.CommitmentTxids[0],
-		VOut: 0,
-	})
-	require.NoError(t, err)
-
->>>>>>> c4f59114
 	expl := explorer.NewExplorer("http://localhost:3000", common.BitcoinRegTest)
 
 	branch, err := redemption.NewRedeemBranch(ctx, expl, indexerSvc, vtxo)
@@ -548,15 +539,6 @@
 		}
 		require.NotEmpty(t, vtxo)
 
-<<<<<<< HEAD
-=======
-		vtxoTree, err := indexerSvc.GetFullVtxoTree(ctx, indexer.Outpoint{
-			Txid: vtxo.CommitmentTxids[0],
-			VOut: 0,
-		})
-		require.NoError(t, err)
-
->>>>>>> c4f59114
 		expl := explorer.NewExplorer("http://localhost:3000", common.BitcoinRegTest)
 
 		branch, err := redemption.NewRedeemBranch(ctx, expl, indexerSvc, vtxo)
@@ -846,23 +828,7 @@
 		}
 		require.True(t, found)
 
-<<<<<<< HEAD
 		branch, err := redemption.NewRedeemBranch(ctx, explorer, indexerSvc, initialTreeVtxo)
-=======
-		vtxoTree, err := indexerSvc.GetFullVtxoTree(ctx, indexer.Outpoint{
-			Txid: initialTreeVtxo.CommitmentTxids[0],
-			VOut: 0,
-		})
-		require.NoError(t, err)
-
-		graph, err := tree.NewTxGraph(vtxoTree)
-		require.NoError(t, err)
-
-		branch, err := redemption.NewRedeemBranch(explorer, graph, initialTreeVtxo)
-		require.NoError(t, err)
-
-		txs, err := branch.RedeemPath()
->>>>>>> c4f59114
 		require.NoError(t, err)
 
 		for parentTx, err := branch.NextRedeemTx(); err == nil; parentTx, err = branch.NextRedeemTx() {
