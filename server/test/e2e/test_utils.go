--- conflicted
+++ resolved
@@ -137,7 +137,6 @@
 	return cmd
 }
 
-<<<<<<< HEAD
 func SetupServerWalletCovenantless(aspUrl string, initFunding float64) error {
 	adminHttpClient := &http.Client{
 		Timeout: 15 * time.Second,
@@ -254,7 +253,8 @@
 
 	time.Sleep(5 * time.Second)
 	return nil
-=======
+}
+
 // nostr
 // use nak utils https://github.com/fiatjaf/nak
 
@@ -272,5 +272,4 @@
 	}
 
 	return
->>>>>>> 02542c36
 }