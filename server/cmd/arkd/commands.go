package main

import (
	"crypto/tls"
	"crypto/x509"
	"encoding/hex"
	"encoding/json"
	"fmt"
	"io"
	"net/http"
	"os"
	"path/filepath"
	"strings"
	"time"

	"github.com/urfave/cli/v2"
	"gopkg.in/macaroon.v2"
)

// flags
var (
	passwordFlag = &cli.StringFlag{
		Name:     flagPassword,
		Usage:    "wallet password",
		Required: true,
	}
	mnemonicFlag = &cli.StringFlag{
		Name:  flagMnemonic,
		Usage: "mnemonic from which restore the wallet",
	}
	gapLimitFlag = &cli.Uint64Flag{
		Name:  flagGapLimit,
		Usage: "address gap limit for wallet restoration",
		Value: 100,
	}
	amountFlag = &cli.UintFlag{
		Name:     flagAmount,
		Usage:    "amount of the note in satoshis",
		Required: true,
	}
	quantityFlag = &cli.UintFlag{
		Name:  flagQuantity,
		Usage: "quantity of notes to create",
		Value: 1,
	}
<<<<<<< HEAD
	requestIdsFlag = func(required bool) *cli.StringSliceFlag {
		return &cli.StringSliceFlag{
			Name:     flagRequestIds,
			Usage:    "request ids to delete",
			Required: required,
		}
=======
	withdrawAmountFlag = &cli.UintFlag{
		Name:     flagWithdrawAmount,
		Usage:    "amount of the withdraw in satoshis",
		Required: true,
	}
	withdrawAddressFlag = &cli.StringFlag{
		Name:     flagWithdrawAddress,
		Usage:    "address to withdraw to",
		Required: true,
>>>>>>> 3e481d5a
	}
)

// commands
var (
	walletCmd = &cli.Command{
		Name:  "wallet",
		Usage: "Manage the Ark Server wallet",
		Subcommands: append(
			cli.Commands{},
			walletStatusCmd,
			walletCreateOrRestoreCmd,
			walletUnlockCmd,
			walletAddressCmd,
			walletBalanceCmd,
			createNoteCmd,
			walletWithdrawCmd,
		),
	}
	walletStatusCmd = &cli.Command{
		Name:   "status",
		Usage:  "Get info about the status of the wallet",
		Action: walletStatusAction,
	}
	walletCreateOrRestoreCmd = &cli.Command{
		Name:   "create",
		Usage:  "Create or restore the wallet",
		Action: walletCreateOrRestoreAction,
		Flags:  []cli.Flag{passwordFlag, mnemonicFlag, gapLimitFlag},
	}
	walletUnlockCmd = &cli.Command{
		Name:   "unlock",
		Usage:  "Unlock the wallet",
		Action: walletUnlockAction,
		Flags:  []cli.Flag{passwordFlag},
	}
	walletAddressCmd = &cli.Command{
		Name:   "address",
		Usage:  "Generate a receiving address",
		Action: walletAddressAction,
	}
	walletBalanceCmd = &cli.Command{
		Name:   "balance",
		Usage:  "Get the wallet balance",
		Action: walletBalanceAction,
	}
	createNoteCmd = &cli.Command{
		Name:   "note",
		Usage:  "Create a credit note",
		Action: createNoteAction,
		Flags:  []cli.Flag{amountFlag, quantityFlag},
	}
<<<<<<< HEAD
	queueCmd = &cli.Command{
		Name:  "queue",
		Usage: "Manage the tx request queue",
		Subcommands: append(
			cli.Commands{},
			deleteTxRequestsCmd,
			viewTxRequestsCmd,
			clearTxRequestQueueCmd,
		),
	}
	viewTxRequestsCmd = &cli.Command{
		Name:   "view",
		Usage:  "Inspect tx requests in tx request queue",
		Flags:  []cli.Flag{requestIdsFlag(false)},
		Action: viewTxRequestsAction,
	}
	deleteTxRequestsCmd = &cli.Command{
		Name:   "delete",
		Usage:  "Delete tx requests in tx request queue",
		Flags:  []cli.Flag{requestIdsFlag(true)},
		Action: deleteTxRequestsAction,
	}
	clearTxRequestQueueCmd = &cli.Command{
		Name:   "clear",
		Usage:  "Remove all tx requests from tx request queue",
		Action: clearTxRequestQueueAction,
=======
	walletWithdrawCmd = &cli.Command{
		Name:   "withdraw",
		Usage:  "Withdraw funds from the wallet",
		Action: walletWithdrawAction,
		Flags:  []cli.Flag{withdrawAmountFlag, withdrawAddressFlag},
>>>>>>> 3e481d5a
	}
)

var timeout = time.Minute

func walletStatusAction(ctx *cli.Context) error {
	baseURL := ctx.String(flagURL)
	_, tlsCertPath, err := getCredentialPaths(ctx)
	if err != nil {
		return err
	}

	url := fmt.Sprintf("%s/v1/admin/wallet/status", baseURL)
	status, err := getStatus(url, tlsCertPath)
	if err != nil {
		return err
	}

	fmt.Println(status)
	return nil
}

func walletCreateOrRestoreAction(ctx *cli.Context) error {
	baseURL := ctx.String(flagURL)
	_, tlsCertPath, err := getCredentialPaths(ctx)
	if err != nil {
		return err
	}

	password := ctx.String(flagPassword)
	mnemonic := ctx.String(flagMnemonic)
	gapLimit := ctx.Uint64(flagGapLimit)

	if len(mnemonic) > 0 {
		url := fmt.Sprintf("%s/v1/admin/wallet/restore", baseURL)
		body := fmt.Sprintf(
			`{"seed": "%s", "password": "%s", "gap_limit": %d}`,
			mnemonic, password, gapLimit,
		)
		if _, err := post[struct{}](url, body, "", "", tlsCertPath); err != nil {
			return err
		}

		fmt.Println("wallet restored")
		return nil
	}

	url := fmt.Sprintf("%s/v1/admin/wallet/seed", baseURL)
	seed, err := get[string](url, "seed", "", tlsCertPath)
	if err != nil {
		return err
	}

	url = fmt.Sprintf("%s/v1/admin/wallet/create", baseURL)
	body := fmt.Sprintf(
		`{"seed": "%s", "password": "%s"}`, seed, password,
	)
	if _, err := post[struct{}](url, body, "", "", tlsCertPath); err != nil {
		return err
	}

	fmt.Println(seed)
	return nil
}

func walletUnlockAction(ctx *cli.Context) error {
	baseURL := ctx.String(flagURL)
	_, tlsCertPath, err := getCredentialPaths(ctx)
	if err != nil {
		return err
	}

	password := ctx.String(flagPassword)
	url := fmt.Sprintf("%s/v1/admin/wallet/unlock", baseURL)
	body := fmt.Sprintf(`{"password": "%s"}`, password)

	if _, err := post[struct{}](url, body, "", "", tlsCertPath); err != nil {
		return err
	}

	fmt.Println("wallet unlocked")
	return nil
}

func walletAddressAction(ctx *cli.Context) error {
	baseURL := ctx.String(flagURL)
	macaroon, tlsCertPath, err := getCredentialPaths(ctx)
	if err != nil {
		return err
	}

	url := fmt.Sprintf("%s/v1/admin/wallet/address", baseURL)
	addr, err := get[string](url, "address", macaroon, tlsCertPath)
	if err != nil {
		return err
	}

	fmt.Println(addr)
	return nil
}

func walletBalanceAction(ctx *cli.Context) error {
	baseURL := ctx.String(flagURL)
	macaroon, tlsCertPath, err := getCredentialPaths(ctx)
	if err != nil {
		return err
	}

	url := fmt.Sprintf("%s/v1/admin/wallet/balance", baseURL)
	balance, err := getBalance(url, macaroon, tlsCertPath)
	if err != nil {
		return err
	}

	fmt.Println(balance)
	return nil
}

func createNoteAction(ctx *cli.Context) error {
	baseURL := ctx.String(flagURL)
	amount := ctx.Uint(flagAmount)
	quantity := ctx.Uint(flagQuantity)
	macaroon, tlsCertPath, err := getCredentialPaths(ctx)
	if err != nil {
		return err
	}

	url := fmt.Sprintf("%s/v1/admin/note", baseURL)
	body := fmt.Sprintf(`{"amount": %d, "quantity": %d}`, amount, quantity)

	notes, err := post[[]string](url, body, "notes", macaroon, tlsCertPath)
	if err != nil {
		return err
	}

	for _, note := range notes {
		fmt.Println(note)
	}

	return nil
}

func walletWithdrawAction(ctx *cli.Context) error {
	baseURL := ctx.String(flagURL)
	amount := ctx.Uint(flagWithdrawAmount)
	address := ctx.String(flagWithdrawAddress)
	macaroon, tlsCertPath, err := getCredentialPaths(ctx)
	if err != nil {
		return err
	}

	url := fmt.Sprintf("%s/v1/admin/withdraw", baseURL)
	body := fmt.Sprintf(`{"address": "%s", "amount": %d}`, address, amount)

	txid, err := post[string](url, body, "txid", macaroon, tlsCertPath)
	if err != nil {
		return err
	}

	fmt.Println("transaction successfully broadcasted:")
	fmt.Println(txid)
	return nil
}

func getCredentialPaths(ctx *cli.Context) (macaroon string, tlsCertPath string, err error) {
	datadir := ctx.String(flagDatadir)

	macaroonPath := filepath.Join(datadir, macaroonDir, macaroonFile)
	if _, err := os.Stat(macaroonPath); err == nil {
		macaroon, err = getMacaroon(macaroonPath)
		if err != nil {
			return "", "", fmt.Errorf("failed to read macaroon: %w", err)
		}
	}

	tlsCertPath = filepath.Join(datadir, tlsDir, tlsCertFile)
	if strings.Contains(ctx.String(flagURL), "http://") {
		tlsCertPath = ""
	}

	return macaroon, tlsCertPath, nil
}

func post[T any](url, body, key, macaroon, tlsCert string) (result T, err error) {
	tlsConfig, err := getTLSConfig(tlsCert)
	if err != nil {
		return
	}
	req, err := http.NewRequest("POST", url, strings.NewReader(body))
	if err != nil {
		return
	}
	req.Header.Add("Content-Type", "application/json")
	if len(macaroon) > 0 {
		req.Header.Add("X-Macaroon", macaroon)
	}
	client := &http.Client{
		Timeout: timeout,
		Transport: &http.Transport{
			TLSClientConfig: tlsConfig,
		},
	}

	resp, err := client.Do(req)
	if err != nil {
		return
	}
	defer resp.Body.Close()

	buf, err := io.ReadAll(resp.Body)
	if err != nil {
		return
	}
	if resp.StatusCode != http.StatusOK {
		err = fmt.Errorf("failed to post: %s", string(buf))
		return
	}
	if key == "" {
		return
	}
	res := make(map[string]T)
	if err = json.Unmarshal(buf, &res); err != nil {
		return
	}

	result = res[key]
	return
}

func get[T any](url, key, macaroon, tlsCert string) (result T, err error) {
	tlsConfig, err := getTLSConfig(tlsCert)
	if err != nil {
		return
	}
	req, err := http.NewRequest("GET", url, nil)
	if err != nil {
		return
	}
	req.Header.Add("Content-Type", "application/json")
	if len(macaroon) > 0 {
		req.Header.Add("X-Macaroon", macaroon)
	}

	client := &http.Client{
		Timeout: timeout,
		Transport: &http.Transport{
			TLSClientConfig: tlsConfig,
		},
	}
	resp, err := client.Do(req)
	if err != nil {
		return
	}
	defer resp.Body.Close()

	buf, err := io.ReadAll(resp.Body)
	if err != nil {
		return
	}
	if resp.StatusCode != http.StatusOK {
		err = fmt.Errorf("failed to get: %s", string(buf))
		return
	}

	res := make(map[string]T)
	if err = json.Unmarshal(buf, &res); err != nil {
		return
	}

	result = res[key]
	return
}

type accountBalance struct {
	Available string `json:"available"`
	Locked    string `json:"locked"`
}

func (b accountBalance) String() string {
	return fmt.Sprintf("   available: %s\n   locked: %s", b.Available, b.Locked)
}

type balance struct {
	MainAccount       accountBalance `json:"mainAccount"`
	ConnectorsAccount accountBalance `json:"connectorsAccount"`
}

func (b balance) String() string {
	return fmt.Sprintf(
		"main account\n%s\nconnectors account\n%s",
		b.MainAccount, b.ConnectorsAccount,
	)
}

func getBalance(url, macaroon, tlsCert string) (*balance, error) {
	tlsConfig, err := getTLSConfig(tlsCert)
	if err != nil {
		return nil, err
	}
	req, err := http.NewRequest("GET", url, nil)
	if err != nil {
		return nil, err
	}
	req.Header.Add("Content-Type", "application/json")
	if len(macaroon) > 0 {
		req.Header.Add("X-Macaroon", macaroon)
	}
	client := &http.Client{
		Timeout: timeout,
		Transport: &http.Transport{
			TLSClientConfig: tlsConfig,
		},
	}
	resp, err := client.Do(req)
	if err != nil {
		return nil, err
	}
	defer resp.Body.Close()

	buf, err := io.ReadAll(resp.Body)
	if err != nil {
		return nil, err
	}
	if resp.StatusCode != http.StatusOK {
		err = fmt.Errorf("%s", buf)
		return nil, err
	}

	result := &balance{}
	if err := json.Unmarshal(buf, result); err != nil {
		return nil, err
	}
	return result, nil
}

type status struct {
	Initialized bool `json:"initialized"`
	Unlocked    bool `json:"unlocked"`
	Synced      bool `json:"synced"`
}

func (s status) String() string {
	return fmt.Sprintf(
		"initialized: %t\nunlocked: %t\nsynced: %t",
		s.Initialized, s.Unlocked, s.Synced,
	)
}

func getStatus(url, tlsCert string) (*status, error) {
	tlsConfig, err := getTLSConfig(tlsCert)
	if err != nil {
		return nil, err
	}

	req, err := http.NewRequest("GET", url, nil)
	if err != nil {
		return nil, err
	}
	req.Header.Add("Content-Type", "application/json")

	client := &http.Client{
		Timeout: timeout,
		Transport: &http.Transport{
			TLSClientConfig: tlsConfig,
		},
	}
	resp, err := client.Do(req)
	if err != nil {
		return nil, err
	}
	defer resp.Body.Close()

	buf, err := io.ReadAll(resp.Body)
	if err != nil {
		return nil, err
	}

	if resp.StatusCode != http.StatusOK {
		err = fmt.Errorf("failed to get status: %s", string(buf))
		return nil, err
	}

	result := &status{}
	if err := json.Unmarshal(buf, result); err != nil {
		return nil, err
	}
	return result, nil
}

func getMacaroon(path string) (string, error) {
	macBytes, err := os.ReadFile(path)
	if err != nil {
		return "", fmt.Errorf("failed to read macaroon %s: %s", path, err)
	}
	mac := &macaroon.Macaroon{}
	if err := mac.UnmarshalBinary(macBytes); err != nil {
		return "", fmt.Errorf("failed to parse macaroon %s: %s", path, err)
	}

	return hex.EncodeToString(macBytes), nil
}

func getTLSConfig(path string) (*tls.Config, error) {
	if len(path) <= 0 {
		return nil, nil
	}
	var buf []byte
	buf, err := os.ReadFile(path)
	if err != nil {
		return nil, err
	}

	caCertPool := x509.NewCertPool()
	if ok := caCertPool.AppendCertsFromPEM(buf); !ok {
		return nil, fmt.Errorf("failed to parse tls cert")
	}

	return &tls.Config{
		MinVersion: tls.VersionTLS12,
		RootCAs:    caCertPool,
	}, nil
}

func viewTxRequestsAction(ctx *cli.Context) error {
	baseURL := ctx.String(flagURL)
	macaroon, tlsCertPath, err := getCredentialPaths(ctx)
	if err != nil {
		return err
	}

	url := fmt.Sprintf("%s/v1/admin/queue", baseURL)
	requestIds := ctx.StringSlice(flagRequestIds)
	if len(requestIds) > 0 {
		url = fmt.Sprintf("%s?request_ids=%s", url, strings.Join(requestIds, ","))
	}
	response, err := get[[]map[string]interface{}](url, "requests", macaroon, tlsCertPath)
	if err != nil {
		return err
	}

	if len(response) == 0 {
		fmt.Println("No tx requests in queue")
		return nil
	}

	for _, request := range response {
		jsonBytes, err := json.MarshalIndent(request, "", "  ")
		if err != nil {
			return err
		}
		fmt.Println(string(jsonBytes))
	}
	return nil
}

func deleteTxRequestsAction(ctx *cli.Context) error {
	baseURL := ctx.String(flagURL)
	macaroon, tlsCertPath, err := getCredentialPaths(ctx)
	if err != nil {
		return err
	}

	requestIds := ctx.StringSlice(flagRequestIds)
	url := fmt.Sprintf("%s/v1/admin/queue/delete", baseURL)
	body := fmt.Sprintf(`{"request_ids": ["%s"]}`, strings.Join(requestIds, `","`))

	if _, err := post[struct{}](url, body, "", macaroon, tlsCertPath); err != nil {
		return err
	}

	fmt.Printf("Successfully deleted tx requests: %s\n", strings.Join(requestIds, ", "))
	return nil
}

func clearTxRequestQueueAction(ctx *cli.Context) error {
	baseURL := ctx.String(flagURL)
	macaroon, tlsCertPath, err := getCredentialPaths(ctx)
	if err != nil {
		return err
	}

	url := fmt.Sprintf("%s/v1/admin/queue/delete", baseURL)
	body := `{"request_ids": []}`

	if _, err := post[struct{}](url, body, "", macaroon, tlsCertPath); err != nil {
		return err
	}

	fmt.Println("Successfully cleared tx request queue")
	return nil
}<|MERGE_RESOLUTION|>--- conflicted
+++ resolved
@@ -43,14 +43,13 @@
 		Usage: "quantity of notes to create",
 		Value: 1,
 	}
-<<<<<<< HEAD
 	requestIdsFlag = func(required bool) *cli.StringSliceFlag {
 		return &cli.StringSliceFlag{
 			Name:     flagRequestIds,
 			Usage:    "request ids to delete",
 			Required: required,
 		}
-=======
+	}
 	withdrawAmountFlag = &cli.UintFlag{
 		Name:     flagWithdrawAmount,
 		Usage:    "amount of the withdraw in satoshis",
@@ -60,7 +59,6 @@
 		Name:     flagWithdrawAddress,
 		Usage:    "address to withdraw to",
 		Required: true,
->>>>>>> 3e481d5a
 	}
 )
 
@@ -113,7 +111,6 @@
 		Action: createNoteAction,
 		Flags:  []cli.Flag{amountFlag, quantityFlag},
 	}
-<<<<<<< HEAD
 	queueCmd = &cli.Command{
 		Name:  "queue",
 		Usage: "Manage the tx request queue",
@@ -140,13 +137,12 @@
 		Name:   "clear",
 		Usage:  "Remove all tx requests from tx request queue",
 		Action: clearTxRequestQueueAction,
-=======
+	}
 	walletWithdrawCmd = &cli.Command{
 		Name:   "withdraw",
 		Usage:  "Withdraw funds from the wallet",
 		Action: walletWithdrawAction,
 		Flags:  []cli.Flag{withdrawAmountFlag, withdrawAddressFlag},
->>>>>>> 3e481d5a
 	}
 )
 
