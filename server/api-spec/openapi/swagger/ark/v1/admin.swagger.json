{
  "swagger": "2.0",
  "info": {
    "title": "ark/v1/admin.proto",
    "version": "version not set"
  },
  "tags": [
    {
      "name": "AdminService"
    }
  ],
  "consumes": [
    "application/json"
  ],
  "produces": [
    "application/json"
  ],
  "paths": {
<<<<<<< HEAD
    "/v1/admin/address": {
      "get": {
        "operationId": "AdminService_GetWalletAddress",
        "responses": {
          "200": {
            "description": "A successful response.",
            "schema": {
              "$ref": "#/definitions/v1GetWalletAddressResponse"
            }
          },
          "default": {
            "description": "An unexpected error response.",
            "schema": {
              "$ref": "#/definitions/rpcStatus"
            }
          }
        },
        "tags": [
          "AdminService"
        ]
      }
    },
    "/v1/admin/balance": {
      "get": {
        "operationId": "AdminService_GetBalance",
        "responses": {
          "200": {
            "description": "A successful response.",
            "schema": {
              "$ref": "#/definitions/v1GetBalanceResponse"
            }
          },
          "default": {
            "description": "An unexpected error response.",
            "schema": {
              "$ref": "#/definitions/rpcStatus"
            }
          }
        },
        "tags": [
          "AdminService"
        ]
      }
    },
=======
>>>>>>> a8ed0bf6
    "/v1/admin/round/{roundId}": {
      "get": {
        "operationId": "AdminService_GetRoundDetails",
        "responses": {
          "200": {
            "description": "A successful response.",
            "schema": {
              "$ref": "#/definitions/v1GetRoundDetailsResponse"
            }
          },
          "default": {
            "description": "An unexpected error response.",
            "schema": {
              "$ref": "#/definitions/rpcStatus"
            }
          }
        },
        "parameters": [
          {
            "name": "roundId",
            "in": "path",
            "required": true,
            "type": "string"
          }
        ],
        "tags": [
          "AdminService"
        ]
      }
    },
    "/v1/admin/rounds": {
      "post": {
        "operationId": "AdminService_GetRounds",
        "responses": {
          "200": {
            "description": "A successful response.",
            "schema": {
              "$ref": "#/definitions/v1GetRoundsResponse"
            }
          },
          "default": {
            "description": "An unexpected error response.",
            "schema": {
              "$ref": "#/definitions/rpcStatus"
            }
          }
        },
        "parameters": [
          {
            "name": "body",
            "in": "body",
            "required": true,
            "schema": {
              "$ref": "#/definitions/v1GetRoundsRequest"
            }
          }
        ],
        "tags": [
          "AdminService"
        ]
      }
    },
    "/v1/admin/status": {
      "get": {
        "operationId": "AdminService_GetWalletStatus",
        "responses": {
          "200": {
            "description": "A successful response.",
            "schema": {
              "$ref": "#/definitions/v1GetWalletStatusResponse"
            }
          },
          "default": {
            "description": "An unexpected error response.",
            "schema": {
              "$ref": "#/definitions/rpcStatus"
            }
          }
        },
        "tags": [
          "AdminService"
        ]
      }
    },
    "/v1/admin/sweeps": {
      "get": {
        "operationId": "AdminService_GetScheduledSweep",
        "responses": {
          "200": {
            "description": "A successful response.",
            "schema": {
              "$ref": "#/definitions/v1GetScheduledSweepResponse"
            }
          },
          "default": {
            "description": "An unexpected error response.",
            "schema": {
              "$ref": "#/definitions/rpcStatus"
            }
          }
        },
        "tags": [
          "AdminService"
        ]
      }
    }
  },
  "definitions": {
    "protobufAny": {
      "type": "object",
      "properties": {
        "@type": {
          "type": "string"
        }
      },
      "additionalProperties": {}
    },
    "rpcStatus": {
      "type": "object",
      "properties": {
        "code": {
          "type": "integer",
          "format": "int32"
        },
        "message": {
          "type": "string"
        },
        "details": {
          "type": "array",
          "items": {
            "type": "object",
            "$ref": "#/definitions/protobufAny"
          }
        }
      }
    },
    "v1GetRoundDetailsResponse": {
      "type": "object",
      "properties": {
        "roundId": {
          "type": "string"
        },
        "txid": {
          "type": "string"
        },
        "forfeitedAmount": {
          "type": "string"
        },
        "totalVtxosAmount": {
          "type": "string"
        },
        "totalExitAmount": {
          "type": "string"
        },
        "feesAmount": {
          "type": "string"
        },
        "inputsVtxos": {
          "type": "array",
          "items": {
            "type": "string"
          }
        },
        "outputsVtxos": {
          "type": "array",
          "items": {
            "type": "string"
          }
        },
        "exitAddresses": {
          "type": "array",
          "items": {
            "type": "string"
          }
        }
      }
    },
    "v1GetRoundsRequest": {
      "type": "object",
      "properties": {
        "after": {
          "type": "string",
          "format": "int64"
        },
        "before": {
          "type": "string",
          "format": "int64"
        }
      }
    },
    "v1GetRoundsResponse": {
      "type": "object",
      "properties": {
        "rounds": {
          "type": "array",
          "items": {
            "type": "string"
          }
        }
      }
    },
    "v1GetScheduledSweepResponse": {
      "type": "object",
      "properties": {
        "sweeps": {
          "type": "array",
          "items": {
            "type": "object",
            "$ref": "#/definitions/v1ScheduledSweep"
          }
        }
      }
    },
    "v1GetWalletAddressResponse": {
      "type": "object",
      "properties": {
        "address": {
          "type": "string"
        }
      }
    },
    "v1GetWalletStatusResponse": {
      "type": "object",
      "properties": {
        "initialized": {
          "type": "boolean"
        },
        "unlocked": {
          "type": "boolean"
        },
        "synced": {
          "type": "boolean"
        }
      }
    },
    "v1ScheduledSweep": {
      "type": "object",
      "properties": {
        "roundId": {
          "type": "string"
        },
        "outputs": {
          "type": "array",
          "items": {
            "type": "object",
            "$ref": "#/definitions/v1SweepableOutput"
          }
        }
      }
    },
    "v1SweepableOutput": {
      "type": "object",
      "properties": {
        "txid": {
          "type": "string"
        },
        "vout": {
          "type": "integer",
          "format": "int64"
        },
        "amount": {
          "type": "string"
        },
        "scheduledAt": {
          "type": "string",
          "format": "int64"
        }
      }
    }
  }
}<|MERGE_RESOLUTION|>--- conflicted
+++ resolved
@@ -16,53 +16,6 @@
     "application/json"
   ],
   "paths": {
-<<<<<<< HEAD
-    "/v1/admin/address": {
-      "get": {
-        "operationId": "AdminService_GetWalletAddress",
-        "responses": {
-          "200": {
-            "description": "A successful response.",
-            "schema": {
-              "$ref": "#/definitions/v1GetWalletAddressResponse"
-            }
-          },
-          "default": {
-            "description": "An unexpected error response.",
-            "schema": {
-              "$ref": "#/definitions/rpcStatus"
-            }
-          }
-        },
-        "tags": [
-          "AdminService"
-        ]
-      }
-    },
-    "/v1/admin/balance": {
-      "get": {
-        "operationId": "AdminService_GetBalance",
-        "responses": {
-          "200": {
-            "description": "A successful response.",
-            "schema": {
-              "$ref": "#/definitions/v1GetBalanceResponse"
-            }
-          },
-          "default": {
-            "description": "An unexpected error response.",
-            "schema": {
-              "$ref": "#/definitions/rpcStatus"
-            }
-          }
-        },
-        "tags": [
-          "AdminService"
-        ]
-      }
-    },
-=======
->>>>>>> a8ed0bf6
     "/v1/admin/round/{roundId}": {
       "get": {
         "operationId": "AdminService_GetRoundDetails",
@@ -125,28 +78,6 @@
         ]
       }
     },
-    "/v1/admin/status": {
-      "get": {
-        "operationId": "AdminService_GetWalletStatus",
-        "responses": {
-          "200": {
-            "description": "A successful response.",
-            "schema": {
-              "$ref": "#/definitions/v1GetWalletStatusResponse"
-            }
-          },
-          "default": {
-            "description": "An unexpected error response.",
-            "schema": {
-              "$ref": "#/definitions/rpcStatus"
-            }
-          }
-        },
-        "tags": [
-          "AdminService"
-        ]
-      }
-    },
     "/v1/admin/sweeps": {
       "get": {
         "operationId": "AdminService_GetScheduledSweep",
@@ -276,28 +207,6 @@
         }
       }
     },
-    "v1GetWalletAddressResponse": {
-      "type": "object",
-      "properties": {
-        "address": {
-          "type": "string"
-        }
-      }
-    },
-    "v1GetWalletStatusResponse": {
-      "type": "object",
-      "properties": {
-        "initialized": {
-          "type": "boolean"
-        },
-        "unlocked": {
-          "type": "boolean"
-        },
-        "synced": {
-          "type": "boolean"
-        }
-      }
-    },
     "v1ScheduledSweep": {
       "type": "object",
       "properties": {
