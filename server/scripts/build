#!/bin/bash
set -e

# Get the parent directory path
PARENT_PATH=$(dirname $(
  cd $(dirname $0)
  pwd -P
))

# Set VERSION (you can modify this to get the version from a file or environment variable)
VERSION=$(git describe --tags --always --dirty 2>/dev/null || echo "unknown")

# Get OS and ARCH
OS=$(go env GOOS)
ARCH=$(go env GOARCH)

echo "Building arkd for $OS $ARCH"
echo "Version: $VERSION"

# Change to the parent directory
pushd $PARENT_PATH

# Create build directory if it doesn't exist
mkdir -p build
<<<<<<< HEAD

# Build the binary with version information
go build -ldflags="-s -w -X 'main.Version=$VERSION'" -o build/arkd-$OS-$ARCH ./cmd/arkd

echo "Build complete: build/arkd-$OS-$ARCH"

# Return to the original directory
popd
=======
GO111MODULE=on go build -o build/arkd-$OS-$ARCH ./cmd/arkd
popd	
  
>>>>>>> 72a7f29b
<|MERGE_RESOLUTION|>--- conflicted
+++ resolved
@@ -22,7 +22,6 @@
 
 # Create build directory if it doesn't exist
 mkdir -p build
-<<<<<<< HEAD
 
 # Build the binary with version information
 go build -ldflags="-s -w -X 'main.Version=$VERSION'" -o build/arkd-$OS-$ARCH ./cmd/arkd
@@ -30,9 +29,4 @@
 echo "Build complete: build/arkd-$OS-$ARCH"
 
 # Return to the original directory
-popd
-=======
-GO111MODULE=on go build -o build/arkd-$OS-$ARCH ./cmd/arkd
-popd	
-  
->>>>>>> 72a7f29b
+popd