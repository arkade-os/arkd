services:
  ark-db-pg:
    container_name: ark-db-pg
    image: postgres
    restart: unless-stopped
    ports:
      - "5432:5432"
    environment:
      POSTGRES_USER: root
      POSTGRES_PASSWORD: secret
      POSTGRES_DB: ark-db

  arkd-wallet:
    build:
      context: .
      dockerfile: pkg/ark-wallet/Dockerfile
    container_name: arkd-wallet
    ports:
      - "6060:6060"
    environment:
      - ARK_WALLET_ESPLORA_URL=http://chopsticks:3000
      - ARK_WALLET_NEUTRINO_PEER=bitcoin:18444
      - ARK_WALLET_DATADIR=./data/regtest
      - ARK_WALLET_NETWORK=regtest
    volumes:
      - type: tmpfs
        target: /app/data

  arkd:
    build:
      context: .
      dockerfile: Dockerfile
    container_name: arkd
    restart: unless-stopped
    depends_on:
      - arkd-wallet
      - ark-db-pg
    ports:
      - "7070:7070"
    environment:
      - ARK_LOG_LEVEL=5
      - ARK_NO_MACAROONS=true
      - ARK_VTXO_TREE_EXPIRY=20
      - ARK_SCHEDULER_TYPE=block
      - ARK_UNILATERAL_EXIT_DELAY=1024
      - ARK_BOARDING_EXIT_DELAY=604672
      - ARK_NETWORK=regtest
      - ARK_DATADIR=./data/regtest
      - ARK_WALLET_ADDR=arkd-wallet:6060
      - ARK_ESPLORA_URL=http://chopsticks:3000
<<<<<<< HEAD
      - ARK_LIVE_STORE_TYPE=inmemory
=======
      - ARK_DB_URL=postgresql://root:secret@ark-db-pg:5432/ark-db?sslmode=disable
      - ARK_VTXO_MIN_AMOUNT=1
>>>>>>> 0cb6b778
    volumes:
      - type: tmpfs
        target: /app/data

networks:
  default:
    name: nigiri
    external: true<|MERGE_RESOLUTION|>--- conflicted
+++ resolved
@@ -48,12 +48,9 @@
       - ARK_DATADIR=./data/regtest
       - ARK_WALLET_ADDR=arkd-wallet:6060
       - ARK_ESPLORA_URL=http://chopsticks:3000
-<<<<<<< HEAD
-      - ARK_LIVE_STORE_TYPE=inmemory
-=======
       - ARK_DB_URL=postgresql://root:secret@ark-db-pg:5432/ark-db?sslmode=disable
       - ARK_VTXO_MIN_AMOUNT=1
->>>>>>> 0cb6b778
+      - ARK_LIVE_STORE_TYPE=inmemory
     volumes:
       - type: tmpfs
         target: /app/data
