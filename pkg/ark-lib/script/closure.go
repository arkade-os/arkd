package script

import (
	"bytes"
	"encoding/hex"
	"fmt"
	"strings"

	arklib "github.com/arkade-os/arkd/pkg/ark-lib"
	"github.com/arkade-os/arkd/pkg/ark-lib/txutils"
	"github.com/btcsuite/btcd/btcec/v2"
	"github.com/btcsuite/btcd/btcec/v2/schnorr"
	"github.com/btcsuite/btcd/txscript"
	"github.com/btcsuite/btcd/wire"
)

type Closure interface {
	Script() ([]byte, error)
	Decode(script []byte) (bool, error)
	Witness(controlBlock []byte, opts map[string][]byte) (wire.TxWitness, error)
}

// MultisigClosure is a closure that contains a list of public keys and a
// CHECKSIG for each key. The witness size is 64 bytes per key, admitting the
// sighash type is SIGHASH_DEFAULT.
type MultisigClosure struct {
	PubKeys []*btcec.PublicKey
	Type    MultisigType
}

func DecodeClosure(script []byte) (Closure, error) {
	if len(script) == 0 {
		return nil, fmt.Errorf("cannot decode empty script")
	}

	types := []struct {
		closure Closure
		name    string
	}{
		{&CSVMultisigClosure{}, "CSV Multisig"},
		{&CLTVMultisigClosure{}, "CLTV Multisig"},
		{&MultisigClosure{}, "Multisig"},
		{&ConditionMultisigClosure{}, "Condition Multisig"},
		{&ConditionCSVMultisigClosure{}, "Condition CSV Multisig"},
	}

	var decodeErr []string
	for _, t := range types {
		scriptCopy := make([]byte, len(script))
		copy(scriptCopy, script)
		valid, err := t.closure.Decode(scriptCopy)
		if err != nil {
			decodeErr = append(decodeErr, fmt.Sprintf("%s: %v", t.name, err))
			continue
		}
		if valid {
			return t.closure, nil
		}
	}

	if len(decodeErr) > 0 {
		return nil, fmt.Errorf(
			"failed to decode script %x.\n%s", script, strings.Join(decodeErr, "\n"),
		)
	}

	return nil, fmt.Errorf("script does not match any known closure type: %s",
		hex.EncodeToString(script))
}

func (f *MultisigClosure) Script() ([]byte, error) {
	scriptBuilder := txscript.NewScriptBuilder()

	switch f.Type {
	case MultisigTypeChecksig:
		for i, pubkey := range f.PubKeys {
			scriptBuilder.AddData(schnorr.SerializePubKey(pubkey))
			if i == len(f.PubKeys)-1 {
				scriptBuilder.AddOp(txscript.OP_CHECKSIG)
				continue
			}
			scriptBuilder.AddOp(txscript.OP_CHECKSIGVERIFY)
		}
	case MultisigTypeChecksigAdd:
		for i, pubkey := range f.PubKeys {
			scriptBuilder.AddData(schnorr.SerializePubKey(pubkey))
			if i == 0 {
				scriptBuilder.AddOp(txscript.OP_CHECKSIG)
				continue
			}
			scriptBuilder.AddOp(txscript.OP_CHECKSIGADD)
		}
		scriptBuilder.AddInt64(int64(len(f.PubKeys)))
		scriptBuilder.AddOp(txscript.OP_NUMEQUAL)
	}

	return scriptBuilder.Script()
}

func (f *MultisigClosure) Decode(script []byte) (bool, error) {
	if len(script) == 0 {
		return false, fmt.Errorf("failed to decode: script is empty")
	}

	valid, err := f.decodeChecksig(script)

	if err != nil {
		return false, fmt.Errorf("failed to decode checksig: %w", err)
	}

	if valid {
		return true, nil
	}

	valid, err = f.decodeChecksigAdd(script)

	if err != nil {
		return false, fmt.Errorf("failed to decode checksigadd: %w", err)
	}

	if valid {
		return valid, nil
	}

	return false, nil

}

func (f *MultisigClosure) decodeChecksigAdd(script []byte) (bool, error) {
	tokenizer := txscript.MakeScriptTokenizer(0, script)

	pubkeys := make([]*btcec.PublicKey, 0)

	for tokenizer.Next() {
		// Stop processing if a small integer opcode is encountered,
		// indicating the required threshold for signature validation.
		if txscript.IsSmallInt(tokenizer.Opcode()) {
			break
		}

		// Verify we have a 32-byte data push
		if tokenizer.Opcode() != txscript.OP_DATA_32 {
			return false, nil
		}

		// Parse the public key
		pubkey, err := schnorr.ParsePubKey(tokenizer.Data())
		if err != nil {
			return false, err
		}

		pubkeys = append(pubkeys, pubkey)

		// Check if we've reached the end
		if !tokenizer.Next() {
			return false, nil
		}

		if tokenizer.Opcode() == txscript.OP_CHECKSIGADD ||
			tokenizer.Opcode() == txscript.OP_CHECKSIG {
			continue
		} else {
			return false, nil
		}
	}

	// Verify public keys len
	if tokenizer.Err() != nil || len(pubkeys) != txscript.AsSmallInt(tokenizer.Opcode()) {
		return false, nil
	}

	if !tokenizer.Next() || tokenizer.Opcode() != txscript.OP_NUMEQUAL {
		return false, nil
	}

	f.PubKeys = pubkeys
	f.Type = MultisigTypeChecksigAdd

	// Verify the script matches what we would generate
	rebuilt, err := f.Script()
	if err != nil {
		f.PubKeys = nil
		f.Type = 0
		return false, err
	}

	if !bytes.Equal(rebuilt, script) {
		f.PubKeys = nil
		f.Type = 0
		return false, nil
	}

	return true, nil
}

func (f *MultisigClosure) decodeChecksig(script []byte) (bool, error) {
	tokenizer := txscript.MakeScriptTokenizer(0, script)

	pubkeys := make([]*btcec.PublicKey, 0)

	for tokenizer.Next() {
		// Verify we have a 32-byte data push
		if tokenizer.Opcode() != txscript.OP_DATA_32 {
			return false, nil
		}

		// Parse the public key
		pubkey, err := schnorr.ParsePubKey(tokenizer.Data())
		if err != nil {
			return false, err
		}

		pubkeys = append(pubkeys, pubkey)

		// Check if we've reached the end
		if !tokenizer.Next() {
			return false, nil
		}

		if tokenizer.Opcode() == txscript.OP_CHECKSIGVERIFY {
			continue
		} else {
			break
		}
	}

	// This should be the last operation
	if tokenizer.Err() != nil || tokenizer.Opcode() != txscript.OP_CHECKSIG {
		return false, nil
	}

	// Verify we found at least one public key
	if len(pubkeys) == 0 {
		return false, nil
	}

	f.PubKeys = pubkeys
	f.Type = MultisigTypeChecksig

	// Verify the script matches what we would generate
	rebuilt, err := f.Script()
	if err != nil {
		f.PubKeys = nil
		f.Type = 0
		return false, err
	}

	if !bytes.Equal(rebuilt, script) {
		f.PubKeys = nil
		f.Type = 0
		return false, nil
	}

	return true, nil
}

func (f *MultisigClosure) Witness(
	controlBlock []byte, signatures map[string][]byte,
) (wire.TxWitness, error) {
	// Create witness stack with capacity for all signatures plus script and control block
	witness := make(wire.TxWitness, 0, len(f.PubKeys)+2)

	// Add signatures in the reverse order as public keys
	for i := len(f.PubKeys) - 1; i >= 0; i-- {
		pubkey := f.PubKeys[i]
		xOnlyPubkey := schnorr.SerializePubKey(pubkey)
		sig, ok := signatures[hex.EncodeToString(xOnlyPubkey)]
		if !ok {
			return nil, fmt.Errorf("missing signature for pubkey %x", xOnlyPubkey)
		}
		witness = append(witness, sig)
	}

	// Get script
	script, err := f.Script()
	if err != nil {
		return nil, fmt.Errorf("failed to generate script: %w", err)
	}

	// Add script and control block
	witness = append(witness, script)
	witness = append(witness, controlBlock)

	return witness, nil
}

// CSVMultisigClosure is a closure that contains a list of public keys and a
// CHECKSEQUENCEVERIFY. The witness size is 64 bytes per key, admitting
// the sighash type is SIGHASH_DEFAULT.
type CSVMultisigClosure struct {
	MultisigClosure
	Locktime arklib.RelativeLocktime
}

func (f *CSVMultisigClosure) Witness(
	controlBlock []byte, signatures map[string][]byte,
) (wire.TxWitness, error) {
	multisigWitness, err := f.MultisigClosure.Witness(controlBlock, signatures)
	if err != nil {
		return nil, err
	}

	script, err := f.Script()
	if err != nil {
		return nil, fmt.Errorf("failed to generate script: %w", err)
	}

	// replace script with csv script
	multisigWitness[len(multisigWitness)-2] = script

	return multisigWitness, nil
}

func (d *CSVMultisigClosure) Script() ([]byte, error) {
	sequence, err := arklib.BIP68Sequence(d.Locktime)
	if err != nil {
		return nil, err
	}

	csvScript, err := txscript.NewScriptBuilder().
		AddInt64(int64(sequence)).
		AddOps([]byte{
			txscript.OP_CHECKSEQUENCEVERIFY,
			txscript.OP_DROP,
		}).
		Script()
	if err != nil {
		return nil, err
	}

	multisigScript, err := d.MultisigClosure.Script()
	if err != nil {
		return nil, err
	}

	return append(csvScript, multisigScript...), nil
}

func (d *CSVMultisigClosure) Decode(script []byte) (bool, error) {
	if len(script) == 0 {
		return false, fmt.Errorf("empty script")
	}

	tokenizer := txscript.MakeScriptTokenizer(0, script)

	// Advance the tokenizer to the next token and extract the sequence.
	// If the opcode represents a small integer, store it as a single byte in the sequence.
	// Otherwise, extract the data directly from the tokenizer.
	if !tokenizer.Next() {
		return false, nil
	}

	var sequence []byte
	if txscript.IsSmallInt(tokenizer.Opcode()) {
		sequence = []byte{tokenizer.Opcode()}
	} else {
		sequence = tokenizer.Data()
	}

	for _, opCode := range []byte{txscript.OP_CHECKSEQUENCEVERIFY, txscript.OP_DROP} {

		if !tokenizer.Next() || tokenizer.Opcode() != opCode {
			return false, nil
		}

	}

	locktime, err := arklib.BIP68DecodeSequenceFromBytes(sequence)
	if err != nil {
		return false, err
	}

	multisigClosure := &MultisigClosure{}
	subScript := tokenizer.Script()[tokenizer.ByteIndex():]
	valid, err := multisigClosure.Decode(subScript)
	if err != nil {
		return false, err
	}

	if !valid {
		return false, nil
	}

	d.Locktime = *locktime
	d.MultisigClosure = *multisigClosure

	return valid, nil
}

// CLTVMultisigClosure is a closure that contains a list of public keys and a
// CHECKLOCKTIMEVERIFY. The witness size is 64 bytes per key, admitting
// the sighash type is SIGHASH_DEFAULT.
type CLTVMultisigClosure struct {
	MultisigClosure
	Locktime arklib.AbsoluteLocktime
}

func (f *CLTVMultisigClosure) Witness(
	controlBlock []byte, signatures map[string][]byte,
) (wire.TxWitness, error) {
	multisigWitness, err := f.MultisigClosure.Witness(controlBlock, signatures)
	if err != nil {
		return nil, err
	}

	script, err := f.Script()
	if err != nil {
		return nil, fmt.Errorf("failed to generate script: %w", err)
	}

	// replace script with cltv script
	multisigWitness[len(multisigWitness)-2] = script

	return multisigWitness, nil
}

func (d *CLTVMultisigClosure) Script() ([]byte, error) {
	cltvScript, err := txscript.NewScriptBuilder().
		AddInt64(int64(d.Locktime)).
		AddOps([]byte{
			txscript.OP_CHECKLOCKTIMEVERIFY,
			txscript.OP_DROP,
		}).
		Script()
	if err != nil {
		return nil, err
	}

	multisigScript, err := d.MultisigClosure.Script()
	if err != nil {
		return nil, err
	}

	return append(cltvScript, multisigScript...), nil
}

func (d *CLTVMultisigClosure) Decode(script []byte) (bool, error) {
	if len(script) == 0 {
		return false, fmt.Errorf("empty script")
	}

	tokenizer := txscript.MakeScriptTokenizer(0, script)

	// Advance the tokenizer to the next token and extract the locktime.
	// If the opcode represents a small integer, store it as a single byte in the sequence.
	// Otherwise, extract the data directly from the tokenizer.
	if !tokenizer.Next() {
		return false, nil
	}

	var locktime []byte
	isSmallInt := txscript.IsSmallInt(tokenizer.Opcode())
	if isSmallInt {
		locktime = []byte{tokenizer.Opcode()}
	} else {
		locktime = tokenizer.Data()
	}

	for _, opCode := range []byte{txscript.OP_CHECKLOCKTIMEVERIFY, txscript.OP_DROP} {
		if !tokenizer.Next() || tokenizer.Opcode() != opCode {
			return false, nil
		}
	}

	locktimeValue, err := txscript.MakeScriptNum(locktime, true, 6)
	if err != nil {
		return false, err
	}
	locktimeNumber := locktimeValue.Int32()

	if !isSmallInt && locktimeNumber > 0 && locktimeNumber <= 16 {
		return false, fmt.Errorf("expected minimal encoding OP_%d for locktime value %d, got %x", locktimeNumber, locktimeNumber, locktime)
	}

	multisigClosure := &MultisigClosure{}
	subScript := tokenizer.Script()[tokenizer.ByteIndex():]
	valid, err := multisigClosure.Decode(subScript)
	if err != nil {
		return false, err
	}

	if !valid {
		return false, nil
	}

<<<<<<< HEAD
	d.Locktime = arklib.AbsoluteLocktime(locktimeValue)
=======
	d.Locktime = common.AbsoluteLocktime(locktimeValue.Int32())
>>>>>>> 9500ddb8
	d.MultisigClosure = *multisigClosure

	return valid, nil
}

// ConditionMultisigClosure is a closure that contains a condition and a
// multisig closure. The condition is a boolean script that is executed with the
// multisig witness.
type ConditionMultisigClosure struct {
	MultisigClosure
	Condition []byte
}

func (f *ConditionMultisigClosure) Script() ([]byte, error) {
	scriptBuilder := txscript.NewScriptBuilder()

	scriptBuilder.AddOps(f.Condition)
	scriptBuilder.AddOp(txscript.OP_VERIFY)

	// Add the multisig script
	multisigScript, err := f.MultisigClosure.Script()
	if err != nil {
		return nil, fmt.Errorf("failed to generate multisig script: %w", err)
	}
	scriptBuilder.AddOps(multisigScript)

	return scriptBuilder.Script()
}

func (f *ConditionMultisigClosure) Decode(script []byte) (bool, error) {
	tokenizer := txscript.MakeScriptTokenizer(0, script)

	if len(tokenizer.Script()) == 0 {
		return false, fmt.Errorf("empty script")
	}

	condition := make([]byte, 0)
	for tokenizer.Next() {
		if tokenizer.Opcode() == txscript.OP_VERIFY {
			break
		} else {
			condition = append(condition, tokenizer.Opcode())
			if len(tokenizer.Data()) > 0 {
				condition = append(condition, tokenizer.Data()...)
			}
		}
	}

	f.Condition = condition

	// Decode multisig closure
	subScript := tokenizer.Script()[tokenizer.ByteIndex():]
	valid, err := f.MultisigClosure.Decode(subScript)
	if err != nil || !valid {
		return false, err
	}

	// Verify the script matches what we would generate
	rebuilt, err := f.Script()
	if err != nil {
		return false, err
	}

	return bytes.Equal(rebuilt, script), nil
}

func (f *ConditionMultisigClosure) Witness(
	controlBlock []byte, args map[string][]byte,
) (wire.TxWitness, error) {
	script, err := f.Script()
	if err != nil {
		return nil, fmt.Errorf("failed to generate script: %w", err)
	}

	// Read and execute condition witness
	condWitness, err := txutils.ReadTxWitness(args[ConditionWitnessKey])
	if err != nil {
		return nil, fmt.Errorf("failed to read condition witness: %w", err)
	}

	returnValue, err := EvaluateScriptToBool(f.Condition, condWitness)
	if err != nil {
		return nil, fmt.Errorf("failed to execute condition: %w", err)
	}

	if !returnValue {
		return nil, fmt.Errorf("condition evaluated to false")
	}

	// Get multisig witness
	multisigWitness, err := f.MultisigClosure.Witness(controlBlock, args)
	if err != nil {
		return nil, err
	}

	multisigWitness = multisigWitness[:len(multisigWitness)-2] // remove control block and script
	witness := append(multisigWitness, condWitness...)
	witness = append(witness, script)
	witness = append(witness, controlBlock)

	return witness, nil
}

// ConditionCSVMultisigClosure is a closure that contains a condition and a
// CSV multisig closure. The condition is a boolean script that is executed with the
// multisig witness.
type ConditionCSVMultisigClosure struct {
	CSVMultisigClosure
	Condition []byte
}

func (f *ConditionCSVMultisigClosure) Script() ([]byte, error) {
	scriptBuilder := txscript.NewScriptBuilder()

	scriptBuilder.AddOps(f.Condition)
	scriptBuilder.AddOp(txscript.OP_VERIFY)

	// Add the multisig script
	multisigScript, err := f.CSVMultisigClosure.Script()
	if err != nil {
		return nil, fmt.Errorf("failed to generate multisig script: %w", err)
	}
	scriptBuilder.AddOps(multisigScript)

	return scriptBuilder.Script()
}

func (f *ConditionCSVMultisigClosure) Decode(script []byte) (bool, error) {
	tokenizer := txscript.MakeScriptTokenizer(0, script)

	if len(tokenizer.Script()) == 0 {
		return false, fmt.Errorf("empty script")
	}

	condition := make([]byte, 0)
	for tokenizer.Next() {
		if tokenizer.Opcode() == txscript.OP_VERIFY {
			break
		} else {
			condition = append(condition, tokenizer.Opcode())
			if len(tokenizer.Data()) > 0 {
				condition = append(condition, tokenizer.Data()...)
			}
		}
	}

	f.Condition = condition

	// Decode multisig closure
	subScript := tokenizer.Script()[tokenizer.ByteIndex():]
	valid, err := f.CSVMultisigClosure.Decode(subScript)
	if err != nil || !valid {
		return false, err
	}

	// Verify the script matches what we would generate
	rebuilt, err := f.Script()
	if err != nil {
		return false, err
	}

	return bytes.Equal(rebuilt, script), nil
}

func (f *ConditionCSVMultisigClosure) Witness(
	controlBlock []byte, args map[string][]byte,
) (wire.TxWitness, error) {
	script, err := f.Script()
	if err != nil {
		return nil, fmt.Errorf("failed to generate script: %w", err)
	}

	// Read and execute condition witness
	condWitness, err := txutils.ReadTxWitness(args[ConditionWitnessKey])
	if err != nil {
		return nil, fmt.Errorf("failed to read condition witness: %w", err)
	}

	returnValue, err := EvaluateScriptToBool(f.Condition, condWitness)
	if err != nil {
		return nil, fmt.Errorf("failed to execute condition: %w", err)
	}

	if !returnValue {
		return nil, fmt.Errorf("condition evaluated to false")
	}

	// Get multisig witness
	multisigWitness, err := f.CSVMultisigClosure.Witness(controlBlock, args)
	if err != nil {
		return nil, err
	}

	multisigWitness = multisigWitness[:len(multisigWitness)-2] // remove control block and script
	witness := append(multisigWitness, condWitness...)
	witness = append(witness, script)
	witness = append(witness, controlBlock)

	return witness, nil
}<|MERGE_RESOLUTION|>--- conflicted
+++ resolved
@@ -483,11 +483,7 @@
 		return false, nil
 	}
 
-<<<<<<< HEAD
-	d.Locktime = arklib.AbsoluteLocktime(locktimeValue)
-=======
-	d.Locktime = common.AbsoluteLocktime(locktimeValue.Int32())
->>>>>>> 9500ddb8
+	d.Locktime = arklib.AbsoluteLocktime(locktimeValue.Int32())
 	d.MultisigClosure = *multisigClosure
 
 	return valid, nil
