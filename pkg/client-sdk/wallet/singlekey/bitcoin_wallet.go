package singlekeywallet

import (
	"bytes"
	"context"
	"encoding/hex"
	"fmt"
	"strings"

	"github.com/ark-network/ark/common"
	"github.com/ark-network/ark/common/tree"
	"github.com/ark-network/ark/pkg/client-sdk/explorer"
	"github.com/ark-network/ark/pkg/client-sdk/internal/utils"
	"github.com/ark-network/ark/pkg/client-sdk/types"
	"github.com/ark-network/ark/pkg/client-sdk/wallet"
	walletstore "github.com/ark-network/ark/pkg/client-sdk/wallet/singlekey/store"
	"github.com/btcsuite/btcd/btcec/v2/schnorr"
	"github.com/btcsuite/btcd/btcutil"
	"github.com/btcsuite/btcd/btcutil/psbt"
	"github.com/btcsuite/btcd/txscript"
	"github.com/btcsuite/btcd/wire"
	"github.com/decred/dcrd/dcrec/secp256k1/v4"
	"github.com/vulpemventures/go-bip32"
)

type bitcoinWallet struct {
	*singlekeyWallet
}

func NewBitcoinWallet(
	configStore types.ConfigStore, walletStore walletstore.WalletStore,
) (wallet.WalletService, error) {
	walletData, err := walletStore.GetWallet()
	if err != nil {
		return nil, err
	}
	return &bitcoinWallet{
		&singlekeyWallet{
			configStore: configStore,
			walletStore: walletStore,
			walletData:  walletData,
		},
	}, nil
}

func (w *bitcoinWallet) GetAddresses(
	ctx context.Context,
) ([]wallet.TapscriptsAddress, []wallet.TapscriptsAddress, []wallet.TapscriptsAddress, error) {
	offchainAddr, boardingAddr, err := w.getAddress(ctx)
	if err != nil {
		return nil, nil, nil, err
	}

	encodedOffchainAddr, err := offchainAddr.Address.Encode()
	if err != nil {
		return nil, nil, nil, err
	}

	data, err := w.configStore.GetData(ctx)
	if err != nil {
		return nil, nil, nil, err
	}

	netParams := utils.ToBitcoinNetwork(data.Network)

	redemptionAddr, err := btcutil.NewAddressTaproot(
		schnorr.SerializePubKey(offchainAddr.Address.VtxoTapKey),
		&netParams,
	)
	if err != nil {
		return nil, nil, nil, err
	}

	offchainAddrs := []wallet.TapscriptsAddress{
		{
			Tapscripts: offchainAddr.Tapscripts,
			Address:    encodedOffchainAddr,
		},
	}
	boardingAddrs := []wallet.TapscriptsAddress{
		{
			Tapscripts: boardingAddr.Tapscripts,
			Address:    boardingAddr.Address,
		},
	}
	redemptionAddrs := []wallet.TapscriptsAddress{
		{
			Tapscripts: offchainAddr.Tapscripts,
			Address:    redemptionAddr.EncodeAddress(),
		},
	}
	return offchainAddrs, boardingAddrs, redemptionAddrs, nil
}

func (w *bitcoinWallet) NewAddress(
	ctx context.Context, _ bool,
) (*wallet.TapscriptsAddress, *wallet.TapscriptsAddress, error) {
	offchainAddr, boardingAddr, err := w.getAddress(ctx)
	if err != nil {
		return nil, nil, err
	}

	encodedOffchainAddr, err := offchainAddr.Address.Encode()
	if err != nil {
		return nil, nil, err
	}

	return &wallet.TapscriptsAddress{
		Tapscripts: offchainAddr.Tapscripts,
		Address:    encodedOffchainAddr,
	}, boardingAddr, nil
}

func (w *bitcoinWallet) NewAddresses(
	ctx context.Context, _ bool, num int,
) ([]wallet.TapscriptsAddress, []wallet.TapscriptsAddress, error) {
	offchainAddr, boardingAddr, err := w.getAddress(ctx)
	if err != nil {
		return nil, nil, err
	}

	offchainAddrs := make([]wallet.TapscriptsAddress, 0, num)
	boardingAddrs := make([]wallet.TapscriptsAddress, 0, num)
	for i := 0; i < num; i++ {
		encodedOffchainAddr, err := offchainAddr.Address.Encode()
		if err != nil {
			return nil, nil, err
		}

		offchainAddrs = append(offchainAddrs, wallet.TapscriptsAddress{
			Tapscripts: offchainAddr.Tapscripts,
			Address:    encodedOffchainAddr,
		})
		boardingAddrs = append(boardingAddrs, wallet.TapscriptsAddress{
			Tapscripts: boardingAddr.Tapscripts,
			Address:    boardingAddr.Address,
		})
	}
	return offchainAddrs, boardingAddrs, nil
}

func (s *bitcoinWallet) SignTransaction(
	ctx context.Context, explorerSvc explorer.Explorer, tx string,
) (string, error) {
	ptx, err := psbt.NewFromRawBytes(strings.NewReader(tx), true)
	if err != nil {
		return "", err
	}

	updater, err := psbt.NewUpdater(ptx)
	if err != nil {
		return "", err
	}

	for i, input := range updater.Upsbt.UnsignedTx.TxIn {
		if updater.Upsbt.Inputs[i].WitnessUtxo != nil {
			continue
		}

		prevoutTxHex, err := explorerSvc.GetTxHex(input.PreviousOutPoint.Hash.String())
		if err != nil {
			return "", err
		}

		var prevoutTx wire.MsgTx

		if err := prevoutTx.Deserialize(hex.NewDecoder(strings.NewReader(prevoutTxHex))); err != nil {
			return "", err
		}

		utxo := prevoutTx.TxOut[input.PreviousOutPoint.Index]
		if utxo == nil {
			return "", fmt.Errorf("witness utxo not found")
		}

		if err := updater.AddInWitnessUtxo(utxo, i); err != nil {
			return "", err
		}

		if err := updater.AddInSighashType(txscript.SigHashDefault, i); err != nil {
			return "", err
		}
	}

	prevouts := make(map[wire.OutPoint]*wire.TxOut)

	for i, input := range updater.Upsbt.Inputs {
		outpoint := updater.Upsbt.UnsignedTx.TxIn[i].PreviousOutPoint
		prevouts[outpoint] = input.WitnessUtxo
	}

	prevoutFetcher := txscript.NewMultiPrevOutFetcher(
		prevouts,
	)

	txsighashes := txscript.NewTxSigHashes(updater.Upsbt.UnsignedTx, prevoutFetcher)
	myPubkey := schnorr.SerializePubKey(s.walletData.PubKey)

	for i, input := range ptx.Inputs {
		if len(input.TaprootLeafScript) > 0 {
			for _, leaf := range input.TaprootLeafScript {
				closure, err := tree.DecodeClosure(leaf.Script)
				if err != nil {
					return "", err
				}

				sign := false

				switch c := closure.(type) {
				case *tree.CSVMultisigClosure:
					for _, key := range c.MultisigClosure.PubKeys {
						if bytes.Equal(schnorr.SerializePubKey(key), myPubkey) {
							sign = true
							break
						}
					}
				case *tree.MultisigClosure:
					for _, key := range c.PubKeys {
						if bytes.Equal(schnorr.SerializePubKey(key), myPubkey) {
							sign = true
							break
						}
					}
				case *tree.CLTVMultisigClosure:
					for _, key := range c.MultisigClosure.PubKeys {
						if bytes.Equal(schnorr.SerializePubKey(key), myPubkey) {
							sign = true
							break
						}
					}
				case *tree.ConditionMultisigClosure:
					for _, key := range c.MultisigClosure.PubKeys {
						if bytes.Equal(schnorr.SerializePubKey(key), myPubkey) {
							sign = true
							break
						}
					}
				}

				if sign {
					if err := updater.AddInSighashType(txscript.SigHashDefault, i); err != nil {
						return "", err
					}

					hash := txscript.NewTapLeaf(leaf.LeafVersion, leaf.Script).TapHash()

					preimage, err := txscript.CalcTapscriptSignaturehash(
						txsighashes,
						txscript.SigHashDefault,
						ptx.UnsignedTx,
						i,
						prevoutFetcher,
						txscript.NewBaseTapLeaf(leaf.Script),
					)
					if err != nil {
						return "", err
					}

					sig, err := schnorr.Sign(s.privateKey, preimage)
					if err != nil {
						return "", err
					}

					if !sig.Verify(preimage, s.walletData.PubKey) {
						return "", fmt.Errorf("signature verification failed")
					}

					if len(updater.Upsbt.Inputs[i].TaprootScriptSpendSig) == 0 {
						updater.Upsbt.Inputs[i].TaprootScriptSpendSig = make([]*psbt.TaprootScriptSpendSig, 0)
					}

					updater.Upsbt.Inputs[i].TaprootScriptSpendSig = append(updater.Upsbt.Inputs[i].TaprootScriptSpendSig, &psbt.TaprootScriptSpendSig{
						XOnlyPubKey: myPubkey,
						LeafHash:    hash.CloneBytes(),
						Signature:   sig.Serialize(),
						SigHash:     txscript.SigHashDefault,
					})
				}
			}
		}

	}

	return ptx.B64Encode()
}

func (w *bitcoinWallet) NewVtxoTreeSigner(
	ctx context.Context, derivationPath string,
) (tree.SignerSession, error) {
	if w.IsLocked() {
		return nil, fmt.Errorf("wallet is locked")
	}

	if len(derivationPath) == 0 {
		return nil, fmt.Errorf("derivation path is required")
	}

	// convert private key to BIP32 master key format
	// TODO UNSAFE ?
	privKeyBytes := w.privateKey.Serialize()
	masterKey, err := bip32.NewMasterKey(privKeyBytes)
	if err != nil {
		return nil, fmt.Errorf("failed to create master key: %w", err)
	}

	paths := strings.Split(strings.TrimPrefix(derivationPath, "m/"), "/")
	currentKey := masterKey

	for _, pathComponent := range paths {
		index := uint32(0)
		isHardened := strings.HasSuffix(pathComponent, "'")
		if isHardened {
			pathComponent = strings.TrimSuffix(pathComponent, "'")
		}

		if _, err := fmt.Sscanf(pathComponent, "%d", &index); err != nil {
			return nil, fmt.Errorf("invalid path component %s: %w", pathComponent, err)
		}

		if isHardened {
			index += bip32.FirstHardenedChild
		}

		currentKey, err = currentKey.NewChildKey(index)
		if err != nil {
			return nil, fmt.Errorf("failed to derive child key: %w", err)
		}
	}

	derivedPrivKey := secp256k1.PrivKeyFromBytes(currentKey.Key)
	return tree.NewTreeSignerSession(derivedPrivKey), nil
}

func (w *bitcoinWallet) SignMessage(
	ctx context.Context, message []byte,
) (string, error) {
	if w.IsLocked() {
		return "", fmt.Errorf("wallet is locked")
	}

	sig, err := schnorr.Sign(w.privateKey, message)
	if err != nil {
		return "", err
	}

	return hex.EncodeToString(sig.Serialize()), nil
}

type addressWithTapscripts struct {
	Address    common.Address
	Tapscripts []string
}

func (w *bitcoinWallet) getAddress(
	ctx context.Context,
) (
	*addressWithTapscripts,
	*wallet.TapscriptsAddress,
	error,
) {
	if w.walletData == nil {
		return nil, nil, fmt.Errorf("wallet not initialized")
	}

	data, err := w.configStore.GetData(ctx)
	if err != nil {
		return nil, nil, err
	}

	netParams := utils.ToBitcoinNetwork(data.Network)

	defaultVtxoScript := tree.NewDefaultVtxoScript(
		w.walletData.PubKey,
		data.ServerPubKey,
		data.UnilateralExitDelay,
	)

	vtxoTapKey, _, err := defaultVtxoScript.TapTree()
	if err != nil {
		return nil, nil, err
	}

	offchainAddress := &common.Address{
		HRP:        data.Network.Addr,
		Server:     data.ServerPubKey,
		VtxoTapKey: vtxoTapKey,
	}

	boardingVtxoScript := tree.NewDefaultVtxoScript(
		w.walletData.PubKey,
		data.ServerPubKey,
		common.RelativeLocktime{
<<<<<<< HEAD
			Type:  data.UnilateralExitDelay.Type,
=======
			Type:  data.BoardingExitDelay.Type,
>>>>>>> d60c6a92
			Value: data.BoardingExitDelay.Value,
		},
	)

	boardingTapKey, _, err := boardingVtxoScript.TapTree()
	if err != nil {
		return nil, nil, err
	}

	boardingAddr, err := btcutil.NewAddressTaproot(
		schnorr.SerializePubKey(boardingTapKey),
		&netParams,
	)
	if err != nil {
		return nil, nil, err
	}

	tapscripts, err := defaultVtxoScript.Encode()
	if err != nil {
		return nil, nil, err
	}

	boardingTapscripts, err := boardingVtxoScript.Encode()
	if err != nil {
		return nil, nil, err
	}

	return &addressWithTapscripts{
			Address:    *offchainAddress,
			Tapscripts: tapscripts,
		},
		&wallet.TapscriptsAddress{
			Tapscripts: boardingTapscripts,
			Address:    boardingAddr.EncodeAddress(),
		},
		nil
}<|MERGE_RESOLUTION|>--- conflicted
+++ resolved
@@ -390,11 +390,7 @@
 		w.walletData.PubKey,
 		data.ServerPubKey,
 		common.RelativeLocktime{
-<<<<<<< HEAD
-			Type:  data.UnilateralExitDelay.Type,
-=======
 			Type:  data.BoardingExitDelay.Type,
->>>>>>> d60c6a92
 			Value: data.BoardingExitDelay.Value,
 		},
 	)
