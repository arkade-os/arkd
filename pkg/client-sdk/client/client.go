package client

import (
	"context"
	"time"

	"github.com/ark-network/ark/common/bitcointree"
	"github.com/ark-network/ark/common/tree"
	"github.com/decred/dcrd/dcrec/secp256k1/v4"
)

const (
	GrpcClient = "grpc"
	RestClient = "rest"
)

type RoundEvent interface {
	isRoundEvent()
}

type ASPClient interface {
	GetInfo(ctx context.Context) (*Info, error)
	ListVtxos(ctx context.Context, addr string) ([]Vtxo, []Vtxo, error)
	GetRound(ctx context.Context, txID string) (*Round, error)
	GetRoundByID(ctx context.Context, roundID string) (*Round, error)
	RegisterPayment(
<<<<<<< HEAD
		ctx context.Context, inputs []Input,
=======
		ctx context.Context, inputs []VtxoKey, ephemeralPublicKey string,
>>>>>>> c183f992
	) (string, error)
	ClaimPayment(
		ctx context.Context, paymentID string, outputs []Output,
	) error
	GetEventStream(
		ctx context.Context, paymentID string,
	) (<-chan RoundEventChannel, error)
	Ping(ctx context.Context, paymentID string) (RoundEvent, error)
	FinalizePayment(
		ctx context.Context, signedForfeitTxs []string, signedRoundTx string,
	) error
	CreatePayment(
		ctx context.Context, inputs []VtxoKey, outputs []Output,
	) (string, []string, error)
	CompletePayment(
		ctx context.Context, signedRedeemTx string, signedUnconditionalForfeitTxs []string,
	) error
<<<<<<< HEAD
	ReverseBoardingAddress(ctx context.Context, userPubkey string) (string, error)
=======
	SendTreeNonces(
		ctx context.Context, roundID, cosignerPubkey string, nonces bitcointree.TreeNonces,
	) error
	SendTreeSignatures(
		ctx context.Context, roundID, cosignerPubkey string, signatures bitcointree.TreePartialSigs,
	) error
>>>>>>> c183f992
	Close()
}

type Info struct {
	Pubkey              string
	RoundLifetime       int64
	UnilateralExitDelay int64
	OnboardingExitDelay int64
	RoundInterval       int64
	Network             string
	MinRelayFee         int64
}

type RoundEventChannel struct {
	Event RoundEvent
	Err   error
}

type Input interface {
	ReverseBoardingPublicKey() string
	GetTxID() string
	GetVOut() uint32
}

type VtxoKey struct {
	Txid string
	VOut uint32
}

func (k VtxoKey) GetTxID() string {
	return k.Txid
}

func (k VtxoKey) GetVOut() uint32 {
	return k.VOut
}

func (k VtxoKey) ReverseBoardingPublicKey() string {
	return ""
}

type BoardingInput struct {
	VtxoKey
	UserPubkey string
}

func (k BoardingInput) ReverseBoardingPublicKey() string {
	return k.UserPubkey
}

type Vtxo struct {
	VtxoKey
	Amount                  uint64
	RoundTxid               string
	ExpiresAt               *time.Time
	RedeemTx                string
	UnconditionalForfeitTxs []string
	Pending                 bool
}

type Output struct {
	Address string
	Amount  uint64
}

type RoundStage int

func (s RoundStage) String() string {
	switch s {
	case RoundStageRegistration:
		return "ROUND_STAGE_REGISTRATION"
	case RoundStageFinalization:
		return "ROUND_STAGE_FINALIZATION"
	case RoundStageFinalized:
		return "ROUND_STAGE_FINALIZED"
	case RoundStageFailed:
		return "ROUND_STAGE_FAILED"
	default:
		return "ROUND_STAGE_UNDEFINED"
	}
}

const (
	RoundStageUndefined RoundStage = iota
	RoundStageRegistration
	RoundStageFinalization
	RoundStageFinalized
	RoundStageFailed
)

type Round struct {
	ID         string
	StartedAt  *time.Time
	EndedAt    *time.Time
	Tx         string
	Tree       tree.CongestionTree
	ForfeitTxs []string
	Connectors []string
	Stage      RoundStage
}

type RoundFinalizationEvent struct {
	ID         string
	Tx         string
	ForfeitTxs []string
	Tree       tree.CongestionTree
	Connectors []string
}

func (e RoundFinalizationEvent) isRoundEvent() {}

type RoundFinalizedEvent struct {
	ID   string
	Txid string
}

func (e RoundFinalizedEvent) isRoundEvent() {}

type RoundFailedEvent struct {
	ID     string
	Reason string
}

func (e RoundFailedEvent) isRoundEvent() {}

type RoundSigningStartedEvent struct {
	ID                  string
	UnsignedTree        tree.CongestionTree
	CosignersPublicKeys []*secp256k1.PublicKey
}

func (e RoundSigningStartedEvent) isRoundEvent() {}

type RoundSigningNoncesGeneratedEvent struct {
	ID     string
	Nonces bitcointree.TreeNonces
}

func (e RoundSigningNoncesGeneratedEvent) isRoundEvent() {}<|MERGE_RESOLUTION|>--- conflicted
+++ resolved
@@ -24,11 +24,7 @@
 	GetRound(ctx context.Context, txID string) (*Round, error)
 	GetRoundByID(ctx context.Context, roundID string) (*Round, error)
 	RegisterPayment(
-<<<<<<< HEAD
-		ctx context.Context, inputs []Input,
-=======
-		ctx context.Context, inputs []VtxoKey, ephemeralPublicKey string,
->>>>>>> c183f992
+		ctx context.Context, inputs []Input, ephemeralKey string,
 	) (string, error)
 	ClaimPayment(
 		ctx context.Context, paymentID string, outputs []Output,
@@ -46,16 +42,13 @@
 	CompletePayment(
 		ctx context.Context, signedRedeemTx string, signedUnconditionalForfeitTxs []string,
 	) error
-<<<<<<< HEAD
 	ReverseBoardingAddress(ctx context.Context, userPubkey string) (string, error)
-=======
 	SendTreeNonces(
 		ctx context.Context, roundID, cosignerPubkey string, nonces bitcointree.TreeNonces,
 	) error
 	SendTreeSignatures(
 		ctx context.Context, roundID, cosignerPubkey string, signatures bitcointree.TreePartialSigs,
 	) error
->>>>>>> c183f992
 	Close()
 }
 
