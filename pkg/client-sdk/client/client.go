--- conflicted
+++ resolved
@@ -65,31 +65,19 @@
 }
 
 type Info struct {
-<<<<<<< HEAD
-	Version             string
-	PubKey              string
-	VtxoTreeExpiry      int64
-	UnilateralExitDelay int64
-	BoardingExitDelay   int64
-	RoundInterval       int64
-	Network             string
-	Dust                uint64
-	ForfeitAddress      string
-=======
-	Version                    string
-	PubKey                     string
-	VtxoTreeExpiry             int64
-	UnilateralExitDelay        int64
-	RoundInterval              int64
-	Network                    string
-	Dust                       uint64
-	BoardingDescriptorTemplate string
-	ForfeitAddress             string
-	MarketHourStartTime        int64
-	MarketHourEndTime          int64
-	MarketHourPeriod           int64
-	MarketHourRoundInterval    int64
->>>>>>> 04b019f8
+	Version                 string
+	PubKey                  string
+	VtxoTreeExpiry          int64
+	UnilateralExitDelay     int64
+	RoundInterval           int64
+	Network                 string
+	Dust                    uint64
+	BoardingExitDelay       int64
+	ForfeitAddress          string
+	MarketHourStartTime     int64
+	MarketHourEndTime       int64
+	MarketHourPeriod        int64
+	MarketHourRoundInterval int64
 }
 
 type RoundEventChannel struct {
