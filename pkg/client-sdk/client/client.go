package client

import (
	"context"
	"encoding/hex"
	"fmt"
	"time"

	"github.com/ark-network/ark/common"
	"github.com/ark-network/ark/common/bitcointree"
	"github.com/ark-network/ark/common/tree"
	"github.com/btcsuite/btcd/btcec/v2/schnorr"
	"github.com/decred/dcrd/dcrec/secp256k1/v4"
	"github.com/lightningnetwork/lnd/lnwallet/chainfee"
)

const (
	GrpcClient = "grpc"
	RestClient = "rest"
)

type RoundEvent interface {
	isRoundEvent()
}

type TransportClient interface {
	GetInfo(ctx context.Context) (*Info, error)
	RegisterInputsForNextRound(
		ctx context.Context,
		signature, message string,
		tapscripts map[string][]string,
	) (string, error)
	RegisterNotesForNextRound(
		ctx context.Context, notes []string,
	) (string, error)
	RegisterOutputsForNextRound(
		ctx context.Context, requestID string, outputs []Output, musig2 *tree.Musig2,
	) error
	SubmitTreeNonces(
		ctx context.Context, roundID, cosignerPubkey string, nonces bitcointree.TreeNonces,
	) error
	SubmitTreeSignatures(
		ctx context.Context, roundID, cosignerPubkey string, signatures bitcointree.TreePartialSigs,
	) error
	SubmitSignedForfeitTxs(
		ctx context.Context, signedForfeitTxs []string, signedRoundTx string,
	) error
	GetEventStream(
		ctx context.Context, requestID string,
	) (<-chan RoundEventChannel, func(), error)
	Ping(ctx context.Context, requestID string) error
	SubmitRedeemTx(
		ctx context.Context, partialSignedRedeemTx string,
	) (signedRedeemTx, redeemTxid string, err error)
	ListVtxos(ctx context.Context, addr string) ([]Vtxo, []Vtxo, error)
	GetRound(ctx context.Context, txID string) (*Round, error)
	GetRoundByID(ctx context.Context, roundID string) (*Round, error)
	Close()
	GetTransactionsStream(ctx context.Context) (<-chan TransactionEvent, func(), error)
<<<<<<< HEAD
=======
	SetNostrRecipient(ctx context.Context, nostrRecipient string, vtxos []SignedVtxoOutpoint) error
	DeleteNostrRecipient(ctx context.Context, vtxos []SignedVtxoOutpoint) error
	SubscribeForAddress(ctx context.Context, address string) (<-chan AddressEvent, func(), error)
>>>>>>> 2492cab2
}

type Info struct {
	Version                    string
	PubKey                     string
	VtxoTreeExpiry             int64
	UnilateralExitDelay        int64
	RoundInterval              int64
	Network                    string
	Dust                       uint64
	BoardingDescriptorTemplate string
	ForfeitAddress             string
	MarketHourStartTime        int64
	MarketHourEndTime          int64
	MarketHourPeriod           int64
	MarketHourRoundInterval    int64
}

type RoundEventChannel struct {
	Event RoundEvent
	Err   error
}

type Outpoint struct {
	Txid string
	VOut uint32
}

func (o Outpoint) String() string {
	return fmt.Sprintf("%s:%d", o.Txid, o.VOut)
}

func (o Outpoint) Equals(other Outpoint) bool {
	return o.Txid == other.Txid && o.VOut == other.VOut
}

type Vtxo struct {
	Outpoint
	PubKey    string
	Amount    uint64
	RoundTxid string
	ExpiresAt time.Time
	CreatedAt time.Time
	RedeemTx  string
	IsPending bool
	SpentBy   string
	Swept     bool
	Spent     bool
}

func (v Vtxo) IsRecoverable() bool {
	return v.Swept && !v.Spent
}

func (v Vtxo) Address(server *secp256k1.PublicKey, net common.Network) (string, error) {
	pubkeyBytes, err := hex.DecodeString(v.PubKey)
	if err != nil {
		return "", err
	}

	pubkey, err := schnorr.ParsePubKey(pubkeyBytes)
	if err != nil {
		return "", err
	}

	a := &common.Address{
		HRP:        net.Addr,
		Server:     server,
		VtxoTapKey: pubkey,
	}

	return a.Encode()
}

type TapscriptsVtxo struct {
	Vtxo
	Tapscripts []string
}

type Output struct {
	Address string // onchain or offchain address
	Amount  uint64
}

type RoundStage int

func (s RoundStage) String() string {
	switch s {
	case RoundStageRegistration:
		return "ROUND_STAGE_REGISTRATION"
	case RoundStageFinalization:
		return "ROUND_STAGE_FINALIZATION"
	case RoundStageFinalized:
		return "ROUND_STAGE_FINALIZED"
	case RoundStageFailed:
		return "ROUND_STAGE_FAILED"
	default:
		return "ROUND_STAGE_UNDEFINED"
	}
}

const (
	RoundStageUndefined RoundStage = iota
	RoundStageRegistration
	RoundStageFinalization
	RoundStageFinalized
	RoundStageFailed
)

type Round struct {
	ID         string
	StartedAt  *time.Time
	EndedAt    *time.Time
	Tx         string
	Tree       tree.TxTree
	ForfeitTxs []string
	Connectors tree.TxTree
	Stage      RoundStage
}

type RoundFinalizationEvent struct {
	ID              string
	Tx              string
	Tree            tree.TxTree
	Connectors      tree.TxTree
	MinRelayFeeRate chainfee.SatPerKVByte
	ConnectorsIndex map[string]Outpoint // <txid:vout> -> outpoint
}

func (e RoundFinalizationEvent) isRoundEvent() {}

type RoundFinalizedEvent struct {
	ID   string
	Txid string
}

func (e RoundFinalizedEvent) isRoundEvent() {}

type RoundFailedEvent struct {
	ID     string
	Reason string
}

func (e RoundFailedEvent) isRoundEvent() {}

type RoundSigningStartedEvent struct {
	ID               string
	UnsignedTree     tree.TxTree
	UnsignedRoundTx  string
	CosignersPubkeys []string
}

func (e RoundSigningStartedEvent) isRoundEvent() {}

type RoundSigningNoncesGeneratedEvent struct {
	ID     string
	Nonces bitcointree.TreeNonces
}

func (e RoundSigningNoncesGeneratedEvent) isRoundEvent() {}

type TransactionEvent struct {
	Round  *RoundTransaction
	Redeem *RedeemTransaction
	Err    error
}

type RoundTransaction struct {
	Txid                 string
	SpentVtxos           []Vtxo
	SpendableVtxos       []Vtxo
	ClaimedBoardingUtxos []Outpoint
	Hex                  string
}

type RedeemTransaction struct {
	Txid           string
	SpentVtxos     []Vtxo
	SpendableVtxos []Vtxo
	Hex            string
<<<<<<< HEAD
=======
}

type SignedVtxoOutpoint struct {
	Outpoint
	Proof OwnershipProof
}

type OwnershipProof struct {
	ControlBlock string
	Script       string
	Signature    string
}

type AddressEvent struct {
	NewVtxos   []Vtxo
	SpentVtxos []Vtxo
	Err        error
>>>>>>> 2492cab2
}<|MERGE_RESOLUTION|>--- conflicted
+++ resolved
@@ -57,12 +57,7 @@
 	GetRoundByID(ctx context.Context, roundID string) (*Round, error)
 	Close()
 	GetTransactionsStream(ctx context.Context) (<-chan TransactionEvent, func(), error)
-<<<<<<< HEAD
-=======
-	SetNostrRecipient(ctx context.Context, nostrRecipient string, vtxos []SignedVtxoOutpoint) error
-	DeleteNostrRecipient(ctx context.Context, vtxos []SignedVtxoOutpoint) error
 	SubscribeForAddress(ctx context.Context, address string) (<-chan AddressEvent, func(), error)
->>>>>>> 2492cab2
 }
 
 type Info struct {
@@ -243,24 +238,10 @@
 	SpentVtxos     []Vtxo
 	SpendableVtxos []Vtxo
 	Hex            string
-<<<<<<< HEAD
-=======
-}
-
-type SignedVtxoOutpoint struct {
-	Outpoint
-	Proof OwnershipProof
-}
-
-type OwnershipProof struct {
-	ControlBlock string
-	Script       string
-	Signature    string
 }
 
 type AddressEvent struct {
 	NewVtxos   []Vtxo
 	SpentVtxos []Vtxo
 	Err        error
->>>>>>> 2492cab2
 }