--- conflicted
+++ resolved
@@ -33,16 +33,13 @@
 // wrapper for GetEventStreamResponse and PingResponse
 type eventResponse interface {
 	GetRoundFailed() *arkv1.RoundFailed
+	GetBatchStarted() *arkv1.BatchStartedEvent
 	GetRoundFinalization() *arkv1.RoundFinalizationEvent
 	GetRoundFinalized() *arkv1.RoundFinalizedEvent
 	GetRoundSigning() *arkv1.RoundSigningEvent
 	GetRoundSigningNoncesGenerated() *arkv1.RoundSigningNoncesGeneratedEvent
-<<<<<<< HEAD
 	GetBatchTree() *arkv1.BatchTreeEvent
 	GetBatchTreeSignature() *arkv1.BatchTreeSignatureEvent
-=======
-	GetBatchStarted() *arkv1.BatchStartedEvent
->>>>>>> e9c987df
 }
 
 type event struct {
@@ -56,6 +53,16 @@
 			Reason: ee.GetReason(),
 		}, nil
 	}
+
+	if ee := e.GetBatchStarted(); ee != nil {
+		return client.BatchStartedEvent{
+			ID:             ee.GetId(),
+			IntentIdHashes: ee.GetIntentIdHashes(),
+			BatchExpiry:    ee.GetBatchExpiry(),
+			ForfeitAddress: ee.GetForfeitAddress(),
+		}, nil
+	}
+
 	if ee := e.GetRoundFinalization(); ee != nil {
 		connectorsIndex := connectorsIndexFromProto{ee.GetConnectorsIndex()}.parse()
 
@@ -92,7 +99,6 @@
 		}, nil
 	}
 
-<<<<<<< HEAD
 	if ee := e.GetBatchTree(); ee != nil {
 		treeTx := ee.GetTreeTx()
 
@@ -119,14 +125,6 @@
 			Level:      ee.GetLevel(),
 			LevelIndex: ee.GetLevelIndex(),
 			Signature:  ee.GetSignature(),
-=======
-	if ee := e.GetBatchStarted(); ee != nil {
-		return client.BatchStartedEvent{
-			ID:             ee.GetId(),
-			IntentIdHashes: ee.GetIntentIdHashes(),
-			BatchExpiry:    ee.GetBatchExpiry(),
-			ForfeitAddress: ee.GetForfeitAddress(),
->>>>>>> e9c987df
 		}, nil
 	}
 
