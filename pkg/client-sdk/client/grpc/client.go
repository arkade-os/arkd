--- conflicted
+++ resolved
@@ -492,293 +492,4 @@
 		}
 	}
 	return outpoints
-<<<<<<< HEAD
-}
-
-// IndexerService methods implementation
-
-func (a *grpcClient) GetCommitmentTx(ctx context.Context, txid string) (*client.CommitmentTxInfo, error) {
-	req := &arkv1.GetCommitmentTxRequest{
-		Txid: txid,
-	}
-	resp, err := a.svc.GetCommitmentTx(ctx, req)
-	if err != nil {
-		return nil, err
-	}
-
-	batches := make(map[uint32]*client.Batch)
-	for vout, batch := range resp.GetBatches() {
-		batches[vout] = &client.Batch{
-			TotalBatchAmount:   batch.GetTotalBatchAmount(),
-			TotalForfeitAmount: batch.GetTotalForfeitAmount(),
-			TotalInputVtxos:    batch.GetTotalInputVtxos(),
-			TotalOutputVtxos:   batch.GetTotalOutputVtxos(),
-			ExpiresAt:          batch.GetExpiresAt(),
-			Swept:              batch.GetSwept(),
-		}
-	}
-
-	return &client.CommitmentTxInfo{
-		StartedAt: resp.GetStartedAt(),
-		EndedAt:   resp.GetEndedAt(),
-		Batches:   batches,
-	}, nil
-}
-
-func (a *grpcClient) GetVtxoTree(ctx context.Context, batchOutpoint client.Outpoint, page client.PageRequest) (*client.VtxoTreeResponse, error) {
-	req := &arkv1.GetVtxoTreeRequest{
-		BatchOutpoint: &arkv1.IndexerOutpoint{
-			Txid: batchOutpoint.Txid,
-			Vout: batchOutpoint.VOut,
-		},
-		Page: &arkv1.IndexerPageRequest{
-			Size:  page.Size,
-			Index: page.Index,
-		},
-	}
-
-	resp, err := a.svc.GetVtxoTree(ctx, req)
-	if err != nil {
-		return nil, err
-	}
-
-	nodes := make([]client.IndexerNode, 0, len(resp.GetVtxoTree()))
-	for _, node := range resp.GetVtxoTree() {
-		nodes = append(nodes, client.IndexerNode{
-			Txid:       node.GetTxid(),
-			ParentTxid: node.GetParentTxid(),
-			Level:      node.GetLevel(),
-			LevelIndex: node.GetLevelIndex(),
-		})
-	}
-
-	return &client.VtxoTreeResponse{
-		VtxoTree: nodes,
-		Page: client.PageResponse{
-			Current: resp.GetPage().GetCurrent(),
-			Next:    resp.GetPage().GetNext(),
-			Total:   resp.GetPage().GetTotal(),
-		},
-	}, nil
-}
-
-func (a *grpcClient) GetForfeitTxs(ctx context.Context, batchOutpoint client.Outpoint, page client.PageRequest) (*client.ForfeitTxsResponse, error) {
-	req := &arkv1.GetForfeitTxsRequest{
-		BatchOutpoint: &arkv1.IndexerOutpoint{
-			Txid: batchOutpoint.Txid,
-			Vout: batchOutpoint.VOut,
-		},
-		Page: &arkv1.IndexerPageRequest{
-			Size:  page.Size,
-			Index: page.Index,
-		},
-	}
-
-	resp, err := a.svc.GetForfeitTxs(ctx, req)
-	if err != nil {
-		return nil, err
-	}
-
-	return &client.ForfeitTxsResponse{
-		Txs: resp.GetTxs(),
-		Page: client.PageResponse{
-			Current: resp.GetPage().GetCurrent(),
-			Next:    resp.GetPage().GetNext(),
-			Total:   resp.GetPage().GetTotal(),
-		},
-	}, nil
-}
-
-func (a *grpcClient) GetConnectors(ctx context.Context, batchOutpoint client.Outpoint, page client.PageRequest) (*client.ConnectorsResponse, error) {
-	req := &arkv1.GetConnectorsRequest{
-		BatchOutpoint: &arkv1.IndexerOutpoint{
-			Txid: batchOutpoint.Txid,
-			Vout: batchOutpoint.VOut,
-		},
-		Page: &arkv1.IndexerPageRequest{
-			Size:  page.Size,
-			Index: page.Index,
-		},
-	}
-
-	resp, err := a.svc.GetConnectors(ctx, req)
-	if err != nil {
-		return nil, err
-	}
-
-	connectors := make([]client.IndexerNode, 0, len(resp.GetConnectors()))
-	for _, connector := range resp.GetConnectors() {
-		connectors = append(connectors, client.IndexerNode{
-			Txid:       connector.GetTxid(),
-			ParentTxid: connector.GetParentTxid(),
-			Level:      connector.GetLevel(),
-			LevelIndex: connector.GetLevelIndex(),
-		})
-	}
-
-	return &client.ConnectorsResponse{
-		Connectors: connectors,
-		Page: client.PageResponse{
-			Current: resp.GetPage().GetCurrent(),
-			Next:    resp.GetPage().GetNext(),
-			Total:   resp.GetPage().GetTotal(),
-		},
-	}, nil
-}
-
-func (a *grpcClient) GetSpendableVtxos(ctx context.Context, address string, page client.PageRequest) (*client.SpendableVtxosResponse, error) {
-	req := &arkv1.GetSpendableVtxosRequest{
-		Address: address,
-		Page: &arkv1.IndexerPageRequest{
-			Size:  page.Size,
-			Index: page.Index,
-		},
-	}
-
-	resp, err := a.svc.GetSpendableVtxos(ctx, req)
-	if err != nil {
-		return nil, err
-	}
-
-	vtxos := make([]client.IndexerVtxo, 0, len(resp.GetVtxos()))
-	for _, vtxo := range resp.GetVtxos() {
-		vtxos = append(vtxos, client.IndexerVtxo{
-			Outpoint: client.Outpoint{
-				Txid: vtxo.GetOutpoint().GetTxid(),
-				VOut: vtxo.GetOutpoint().GetVout(),
-			},
-			CreatedAt: vtxo.GetCreatedAt(),
-			ExpiresAt: vtxo.GetExpiresAt(),
-			Amount:    vtxo.GetAmount(),
-			Script:    vtxo.GetScript(),
-			IsLeaf:    vtxo.GetIsLeaf(),
-			IsSwept:   vtxo.GetIsSwept(),
-			IsSpent:   vtxo.GetIsSpent(),
-			SpentBy:   vtxo.GetSpentBy(),
-		})
-	}
-
-	return &client.SpendableVtxosResponse{
-		Vtxos: vtxos,
-		Page: client.PageResponse{
-			Current: resp.GetPage().GetCurrent(),
-			Next:    resp.GetPage().GetNext(),
-			Total:   resp.GetPage().GetTotal(),
-		},
-	}, nil
-}
-
-func (a *grpcClient) GetTransactionHistory(ctx context.Context, address string, startTime, endTime int64, page client.PageRequest) (*client.TransactionHistoryResponse, error) {
-	req := &arkv1.GetTransactionHistoryRequest{
-		Address:   address,
-		StartTime: startTime,
-		EndTime:   endTime,
-		Page: &arkv1.IndexerPageRequest{
-			Size:  page.Size,
-			Index: page.Index,
-		},
-	}
-
-	resp, err := a.svc.GetTransactionHistory(ctx, req)
-	if err != nil {
-		return nil, err
-	}
-
-	history := make([]client.TxHistoryRecord, 0, len(resp.GetHistory()))
-	for _, record := range resp.GetHistory() {
-		history = append(history, client.TxHistoryRecord{
-			CommitmentTxid: record.GetCommitmentTxid(),
-			VirtualTxid:    record.GetVirtualTxid(),
-			Type:           client.TxType(record.GetType()),
-			Amount:         record.GetAmount(),
-			CreatedAt:      record.GetCreatedAt(),
-			ConfirmedAt:    record.GetConfirmedAt(),
-			IsSettled:      record.GetIsSettled(),
-		})
-	}
-
-	return &client.TransactionHistoryResponse{
-		History: history,
-		Page: client.PageResponse{
-			Current: resp.GetPage().GetCurrent(),
-			Next:    resp.GetPage().GetNext(),
-			Total:   resp.GetPage().GetTotal(),
-		},
-	}, nil
-}
-
-func (a *grpcClient) GetVtxoChain(ctx context.Context, outpoint client.Outpoint, page client.PageRequest) (*client.VtxoChainResponse, error) {
-	req := &arkv1.GetVtxoChainRequest{
-		Outpoint: &arkv1.IndexerOutpoint{
-			Txid: outpoint.Txid,
-			Vout: outpoint.VOut,
-		},
-		Page: &arkv1.IndexerPageRequest{
-			Size:  page.Size,
-			Index: page.Index,
-		},
-	}
-
-	resp, err := a.svc.GetVtxoChain(ctx, req)
-	if err != nil {
-		return nil, err
-	}
-
-	graph := make(map[string]*client.ChainWithExpiry)
-	for txid, chain := range resp.GetGraph() {
-		graph[txid] = &client.ChainWithExpiry{
-			Txs:       txChain{chain.GetTxs()}.parse(),
-			ExpiresAt: chain.GetExpiresAt(),
-		}
-	}
-
-	return &client.VtxoChainResponse{
-		Graph: graph,
-		Page: client.PageResponse{
-			Current: resp.GetPage().GetCurrent(),
-			Next:    resp.GetPage().GetNext(),
-			Total:   resp.GetPage().GetTotal(),
-		},
-	}, nil
-}
-
-func (a *grpcClient) GetVirtualTxs(ctx context.Context, txids []string, page client.PageRequest) (*client.VirtualTxsResponse, error) {
-	req := &arkv1.GetVirtualTxsRequest{
-		Txids: txids,
-		Page: &arkv1.IndexerPageRequest{
-			Size:  page.Size,
-			Index: page.Index,
-		},
-	}
-
-	resp, err := a.svc.GetVirtualTxs(ctx, req)
-	if err != nil {
-		return nil, err
-	}
-
-	return &client.VirtualTxsResponse{
-		Txs: resp.GetTxs(),
-		Page: client.PageResponse{
-			Current: resp.GetPage().GetCurrent(),
-			Next:    resp.GetPage().GetNext(),
-			Total:   resp.GetPage().GetTotal(),
-		},
-	}, nil
-}
-
-func (a *grpcClient) GetSweptCommitmentTx(ctx context.Context, txid string) (*client.SweptCommitmentTxResponse, error) {
-	req := &arkv1.GetSweptCommitmentTxRequest{
-		Txid: txid,
-	}
-
-	resp, err := a.svc.GetSweptCommitmentTx(ctx, req)
-	if err != nil {
-		return nil, err
-	}
-
-	return &client.SweptCommitmentTxResponse{
-		SweptBy: resp.GetSweptBy(),
-	}, nil
-=======
->>>>>>> 0b1c2795
 }