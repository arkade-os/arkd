--- conflicted
+++ resolved
@@ -66,21 +66,6 @@
 		return nil, err
 	}
 	return &client.Info{
-<<<<<<< HEAD
-		PubKey:                  resp.GetPubkey(),
-		VtxoTreeExpiry:          resp.GetVtxoTreeExpiry(),
-		UnilateralExitDelay:     resp.GetUnilateralExitDelay(),
-		RoundInterval:           resp.GetRoundInterval(),
-		Network:                 resp.GetNetwork(),
-		Dust:                    uint64(resp.GetDust()),
-		BoardingExitDelay:       resp.GetBoardingExitDelay(),
-		ForfeitAddress:          resp.GetForfeitAddress(),
-		Version:                 resp.GetVersion(),
-		MarketHourStartTime:     resp.GetMarketHour().GetNextStartTime(),
-		MarketHourEndTime:       resp.GetMarketHour().GetNextEndTime(),
-		MarketHourPeriod:        resp.GetMarketHour().GetPeriod(),
-		MarketHourRoundInterval: resp.GetMarketHour().GetRoundInterval(),
-=======
 		PubKey:                     resp.GetPubkey(),
 		VtxoTreeExpiry:             resp.GetVtxoTreeExpiry(),
 		UnilateralExitDelay:        resp.GetUnilateralExitDelay(),
@@ -99,7 +84,6 @@
 		UtxoMaxAmount:              resp.GetUtxoMaxAmount(),
 		VtxoMinAmount:              resp.GetVtxoMinAmount(),
 		VtxoMaxAmount:              resp.GetVtxoMaxAmount(),
->>>>>>> d60c6a92
 	}, nil
 }
 
@@ -114,6 +98,20 @@
 		return "", err
 	}
 	return resp.GetAddress(), nil
+}
+
+func (a *grpcClient) RegisterInputsForNextRound(
+	ctx context.Context, inputs []client.Input,
+) (string, error) {
+	req := &arkv1.RegisterInputsForNextRoundRequest{
+		Inputs: ins(inputs).toProto(),
+	}
+
+	resp, err := a.svc.RegisterInputsForNextRound(ctx, req)
+	if err != nil {
+		return "", err
+	}
+	return resp.GetRequestId(), nil
 }
 
 func (a *grpcClient) RegisterIntent(
