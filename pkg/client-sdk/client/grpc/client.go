--- conflicted
+++ resolved
@@ -410,29 +410,6 @@
 	return eventCh, closeFn, nil
 }
 
-<<<<<<< HEAD
-=======
-func (a *grpcClient) SetNostrRecipient(
-	ctx context.Context, nostrRecipient string, vtxos []client.SignedVtxoOutpoint,
-) error {
-	req := &arkv1.SetNostrRecipientRequest{
-		NostrRecipient: nostrRecipient,
-		Vtxos:          signedVtxosToProto(vtxos),
-	}
-	_, err := a.svc.SetNostrRecipient(ctx, req)
-	return err
-}
-
-func (a *grpcClient) DeleteNostrRecipient(
-	ctx context.Context, vtxos []client.SignedVtxoOutpoint,
-) error {
-	req := &arkv1.DeleteNostrRecipientRequest{
-		Vtxos: signedVtxosToProto(vtxos),
-	}
-	_, err := a.svc.DeleteNostrRecipient(ctx, req)
-	return err
-}
-
 func (c *grpcClient) SubscribeForAddress(
 	ctx context.Context, addr string,
 ) (<-chan client.AddressEvent, func(), error) {
@@ -473,25 +450,6 @@
 	return eventCh, closeFn, nil
 }
 
-func signedVtxosToProto(vtxos []client.SignedVtxoOutpoint) []*arkv1.SignedVtxoOutpoint {
-	protoVtxos := make([]*arkv1.SignedVtxoOutpoint, len(vtxos))
-	for i, v := range vtxos {
-		protoVtxos[i] = &arkv1.SignedVtxoOutpoint{
-			Outpoint: &arkv1.Outpoint{
-				Txid: v.Outpoint.Txid,
-				Vout: uint32(v.Outpoint.VOut),
-			},
-			Proof: &arkv1.OwnershipProof{
-				ControlBlock: v.Proof.ControlBlock,
-				Script:       v.Proof.Script,
-				Signature:    v.Proof.Signature,
-			},
-		}
-	}
-	return protoVtxos
-}
-
->>>>>>> 2492cab2
 func outpointsFromProto(protoOutpoints []*arkv1.Outpoint) []client.Outpoint {
 	outpoints := make([]client.Outpoint, len(protoOutpoints))
 	for i, o := range protoOutpoints {
