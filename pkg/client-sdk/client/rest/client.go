--- conflicted
+++ resolved
@@ -823,26 +823,6 @@
 		}
 	}
 	return vtxos
-<<<<<<< HEAD
-=======
-}
-
-func toSignedVtxoModel(vtxos []client.SignedVtxoOutpoint) []*models.V1SignedVtxoOutpoint {
-	signedVtxos := make([]*models.V1SignedVtxoOutpoint, 0, len(vtxos))
-	for _, v := range vtxos {
-		signedVtxos = append(signedVtxos, &models.V1SignedVtxoOutpoint{
-			Outpoint: &models.V1Outpoint{
-				Txid: v.Outpoint.Txid,
-				Vout: int64(v.Outpoint.VOut),
-			},
-			Proof: &models.V1OwnershipProof{
-				ControlBlock: v.Proof.ControlBlock,
-				Script:       v.Proof.Script,
-				Signature:    v.Proof.Signature,
-			},
-		})
-	}
-	return signedVtxos
 }
 
 type chunk struct {
@@ -882,5 +862,4 @@
 		msg = bytes.Trim(msg, "\n")
 		chunkCh <- chunk{msg: msg}
 	}
->>>>>>> 5007f8c4
 }