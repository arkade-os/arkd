--- conflicted
+++ resolved
@@ -248,11 +248,7 @@
 }
 
 func (a *restClient) RegisterPayment(
-<<<<<<< HEAD
-	ctx context.Context, inputs []client.Input,
-=======
-	ctx context.Context, inputs []client.VtxoKey, ephemeralPublicKey string,
->>>>>>> c183f992
+	ctx context.Context, inputs []client.Input, ephemeralPublicKey string,
 ) (string, error) {
 	ins := make([]*models.V1Input, 0, len(inputs))
 	for _, i := range inputs {
@@ -470,7 +466,6 @@
 	}, nil
 }
 
-<<<<<<< HEAD
 func (a *restClient) ReverseBoardingAddress(
 	ctx context.Context, pubkey string,
 ) (string, error) {
@@ -486,7 +481,8 @@
 			err
 	}
 	return resp.Payload.Address, nil
-=======
+}
+
 func (a *restClient) SendTreeNonces(
 	ctx context.Context, roundID, cosignerPubkey string, nonces bitcointree.TreeNonces,
 ) error {
@@ -537,7 +533,6 @@
 	}
 
 	return nil
->>>>>>> c183f992
 }
 
 func newRestClient(
@@ -614,37 +609,4 @@
 	}
 
 	return congestionTree
-}
-
-<<<<<<< HEAD
-func getTxid(tx string) string {
-	if ptx, _ := psetv2.NewPsetFromBase64(tx); ptx != nil {
-		utx, _ := ptx.UnsignedTx()
-		return utx.TxHash().String()
-	}
-
-	ptx, _ := psbt.NewFromRawBytes(strings.NewReader(tx), true)
-	return ptx.UnsignedTx.TxID()
-=======
-type treeToProto tree.CongestionTree
-
-func (t treeToProto) parse() *models.V1Tree {
-	levels := make([]*models.V1TreeLevel, 0, len(t))
-	for _, level := range t {
-		nodes := make([]*models.V1Node, 0, len(level))
-		for _, n := range level {
-			nodes = append(nodes, &models.V1Node{
-				Txid:       n.Txid,
-				Tx:         n.Tx,
-				ParentTxid: n.ParentTxid,
-			})
-		}
-		levels = append(levels, &models.V1TreeLevel{
-			Nodes: nodes,
-		})
-	}
-	return &models.V1Tree{
-		Levels: levels,
-	}
->>>>>>> c183f992
 }