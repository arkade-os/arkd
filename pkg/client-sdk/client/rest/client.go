package restclient

import (
	"bufio"
	"bytes"
	"context"
	"encoding/hex"
	"encoding/json"
	"errors"
	"fmt"
	"io"
	"net/http"
	"net/url"
	"strconv"
	"strings"
	"time"

	"github.com/ark-network/ark/common/bitcointree"
	"github.com/ark-network/ark/common/tree"
	"github.com/ark-network/ark/pkg/client-sdk/client"
	"github.com/ark-network/ark/pkg/client-sdk/client/rest/service/arkservice"
	"github.com/ark-network/ark/pkg/client-sdk/client/rest/service/arkservice/ark_service"
	"github.com/ark-network/ark/pkg/client-sdk/client/rest/service/explorerservice"
	"github.com/ark-network/ark/pkg/client-sdk/client/rest/service/explorerservice/explorer_service"
	"github.com/ark-network/ark/pkg/client-sdk/client/rest/service/models"
	"github.com/ark-network/ark/pkg/client-sdk/internal/utils"
	httptransport "github.com/go-openapi/runtime/client"
	"github.com/go-openapi/strfmt"
	"github.com/lightningnetwork/lnd/lnwallet/chainfee"
	log "github.com/sirupsen/logrus"
)

type restClient struct {
	serverURL      string
	svc            ark_service.ClientService
	explorerSvc    explorer_service.ClientService
	requestTimeout time.Duration
	treeCache      *utils.Cache[tree.TxTree]
}

func NewClient(serverURL string) (client.TransportClient, error) {
	if len(serverURL) <= 0 {
		return nil, fmt.Errorf("missing server url")
	}
	svc, err := newRestArkClient(serverURL)
	if err != nil {
		return nil, err
	}
	explorerSvc, err := newRestExplorerClient(serverURL)
	if err != nil {
		return nil, err
	}
	// TODO: use twice the round interval.
	reqTimeout := 15 * time.Second
	treeCache := utils.NewCache[tree.TxTree]()

	return &restClient{serverURL, svc, explorerSvc, reqTimeout, treeCache}, nil
}

func (a *restClient) GetInfo(
	ctx context.Context,
) (*client.Info, error) {
	resp, err := a.svc.ArkServiceGetInfo(ark_service.NewArkServiceGetInfoParams())
	if err != nil {
		return nil, err
	}

	vtxoTreeExpiry, err := strconv.Atoi(resp.Payload.VtxoTreeExpiry)
	if err != nil {
		return nil, err
	}
	unilateralExitDelay, err := strconv.Atoi(resp.Payload.UnilateralExitDelay)
	if err != nil {
		return nil, err
	}
	roundInterval, err := strconv.Atoi(resp.Payload.RoundInterval)
	if err != nil {
		return nil, err
	}
	dust, err := strconv.Atoi(resp.Payload.Dust)
	if err != nil {
		return nil, err
	}
	nextStartTime, err := strconv.Atoi(resp.Payload.MarketHour.NextStartTime)
	if err != nil {
		return nil, err
	}
	nextEndTime, err := strconv.Atoi(resp.Payload.MarketHour.NextEndTime)
	if err != nil {
		return nil, err
	}
	period, err := strconv.Atoi(resp.Payload.MarketHour.Period)
	if err != nil {
		return nil, err
	}
	mhRoundInterval, err := strconv.Atoi(resp.Payload.MarketHour.RoundInterval)
	if err != nil {
		return nil, err
	}

	return &client.Info{
		PubKey:                     resp.Payload.Pubkey,
		VtxoTreeExpiry:             int64(vtxoTreeExpiry),
		UnilateralExitDelay:        int64(unilateralExitDelay),
		RoundInterval:              int64(roundInterval),
		Network:                    resp.Payload.Network,
		Dust:                       uint64(dust),
		BoardingDescriptorTemplate: resp.Payload.BoardingDescriptorTemplate,
		ForfeitAddress:             resp.Payload.ForfeitAddress,
		Version:                    resp.Payload.Version,
		MarketHourStartTime:        int64(nextStartTime),
		MarketHourEndTime:          int64(nextEndTime),
		MarketHourPeriod:           int64(period),
		MarketHourRoundInterval:    int64(mhRoundInterval),
	}, nil
}

func (a *restClient) GetBoardingAddress(
	ctx context.Context, pubkey string,
) (string, error) {
	body := models.V1GetBoardingAddressRequest{
		Pubkey: pubkey,
	}

	resp, err := a.svc.ArkServiceGetBoardingAddress(
		ark_service.NewArkServiceGetBoardingAddressParams().WithBody(&body),
	)
	if err != nil {
		return "",
			err
	}
	return resp.Payload.Address, nil
}

func (a *restClient) RegisterInputsForNextRound(
	ctx context.Context,
	signature, message string,
	tapscripts map[string][]string,
) (string, error) {
	tapscriptsRest := make(map[string]models.V1Tapscripts)
	for outpoint, scripts := range tapscripts {
		tapscriptsRest[outpoint] = models.V1Tapscripts{
			Scripts: scripts,
		}
	}

	body := &models.V1RegisterInputsForNextRoundRequest{
		Bip322Signature: &models.V1Bip322Signature{
			Message:   message,
			Signature: signature,
		},
		Tapscripts: tapscriptsRest,
	}
	resp, err := a.svc.ArkServiceRegisterInputsForNextRound(
		ark_service.NewArkServiceRegisterInputsForNextRoundParams().WithBody(body),
	)
	if err != nil {
		return "", err
	}

	return resp.Payload.RequestID, nil
}

func (a *restClient) RegisterNotesForNextRound(
	ctx context.Context, notes []string,
) (string, error) {
	body := &models.V1RegisterInputsForNextRoundRequest{
		Notes: notes,
	}
	resp, err := a.svc.ArkServiceRegisterInputsForNextRound(
		ark_service.NewArkServiceRegisterInputsForNextRoundParams().WithBody(body),
	)
	if err != nil {
		return "", err
	}
	return resp.Payload.RequestID, nil
}

func (a *restClient) RegisterOutputsForNextRound(
	ctx context.Context, requestID string, outputs []client.Output, musig2 *tree.Musig2,
) error {
	outs := make([]*models.V1Output, 0, len(outputs))
	for _, o := range outputs {
		outs = append(outs, &models.V1Output{
			Address: o.Address,
			Amount:  strconv.Itoa(int(o.Amount)),
		})
	}
	body := models.V1RegisterOutputsForNextRoundRequest{
		RequestID: requestID,
		Outputs:   outs,
	}
	if musig2 != nil {
		body.Musig2 = &models.V1Musig2{
			CosignersPublicKeys: musig2.CosignersPublicKeys,
			SigningAll:          musig2.SigningType == tree.SignAll,
		}
	}
	_, err := a.svc.ArkServiceRegisterOutputsForNextRound(
		ark_service.NewArkServiceRegisterOutputsForNextRoundParams().WithBody(&body),
	)
	return err
}

func (a *restClient) SubmitTreeNonces(
	ctx context.Context, roundID, cosignerPubkey string,
	nonces bitcointree.TreeNonces,
) error {
	var nonceBuffer bytes.Buffer

	if err := nonces.Encode(&nonceBuffer); err != nil {
		return err
	}

	serializedNonces := hex.EncodeToString(nonceBuffer.Bytes())

	body := &models.V1SubmitTreeNoncesRequest{
		RoundID:    roundID,
		Pubkey:     cosignerPubkey,
		TreeNonces: serializedNonces,
	}

	if _, err := a.svc.ArkServiceSubmitTreeNonces(
		ark_service.NewArkServiceSubmitTreeNoncesParams().WithBody(body),
	); err != nil {
		return err
	}

	return nil
}

func (a *restClient) SubmitTreeSignatures(
	ctx context.Context, roundID, cosignerPubkey string,
	signatures bitcointree.TreePartialSigs,
) error {
	var sigsBuffer bytes.Buffer

	if err := signatures.Encode(&sigsBuffer); err != nil {
		return err
	}

	serializedSigs := hex.EncodeToString(sigsBuffer.Bytes())

	body := &models.V1SubmitTreeSignaturesRequest{
		RoundID:        roundID,
		Pubkey:         cosignerPubkey,
		TreeSignatures: serializedSigs,
	}

	if _, err := a.svc.ArkServiceSubmitTreeSignatures(
		ark_service.NewArkServiceSubmitTreeSignaturesParams().WithBody(body),
	); err != nil {
		return err
	}

	return nil
}

func (a *restClient) SubmitSignedForfeitTxs(
	ctx context.Context, signedForfeitTxs []string, signedRoundTx string,
) error {
	body := models.V1SubmitSignedForfeitTxsRequest{
		SignedForfeitTxs: signedForfeitTxs,
		SignedRoundTx:    signedRoundTx,
	}
	_, err := a.svc.ArkServiceSubmitSignedForfeitTxs(
		ark_service.NewArkServiceSubmitSignedForfeitTxsParams().WithBody(&body),
	)
	return err
}

func (c *restClient) GetEventStream(
	ctx context.Context, requestID string,
) (<-chan client.RoundEventChannel, func(), error) {
	eventsCh := make(chan client.RoundEventChannel)
	closeCh := make(chan struct{})

	go func(eventsCh chan client.RoundEventChannel, closeCh chan struct{}) {
		httpClient := &http.Client{Timeout: time.Second * 0}

		resp, err := httpClient.Get(fmt.Sprintf("%s/v1/events", c.serverURL))
		if err != nil {
			eventsCh <- client.RoundEventChannel{
				Err: fmt.Errorf("failed to fetch round event stream: %s", err),
			}
			return
		}
		defer resp.Body.Close()

		if resp.StatusCode != http.StatusOK {
			eventsCh <- client.RoundEventChannel{
				Err: fmt.Errorf("received unexpected status %d code when fetching round event stream", resp.StatusCode),
			}
			return
		}

		chunkCh := make(chan []byte)
		reader := bufio.NewReader(resp.Body)
		go func() {
			for {
				chunk, err := reader.ReadBytes('\n')
				if err != nil {
					// Stream ended
					if errors.Is(err, io.EOF) {
						chunkCh <- []byte(io.EOF.Error())
						return
					}
					log.WithError(err).Warn("failed to read from round event stream")
					return
				}

				chunk = bytes.Trim(chunk, "\n")

				chunkCh <- chunk
			}
		}()

		for {
			select {
			case <-closeCh:
				return
			case chunk := <-chunkCh:
				if string(chunk) == io.EOF.Error() {
					eventsCh <- client.RoundEventChannel{
						Err: io.EOF,
					}
					continue
				}
				resp := ark_service.ArkServiceGetEventStreamOKBody{}
				if err := json.Unmarshal(chunk, &resp); err != nil {
					eventsCh <- client.RoundEventChannel{
						Err: fmt.Errorf("failed to parse message from round event stream: %s", err),
					}
					return
				}

				emptyResp := ark_service.ArkServiceGetEventStreamOKBody{}
				if resp == emptyResp {
					continue
				}

				if resp.Error != nil {
					eventsCh <- client.RoundEventChannel{
						Err: fmt.Errorf("received error %d: %s", resp.Error.Code, resp.Error.Message),
					}
					continue
				}

				// Handle different event types
				var event client.RoundEvent
				var _err error
				switch {
				case resp.Result.RoundFailed != nil:
					e := resp.Result.RoundFailed
					event = client.RoundFailedEvent{
						ID:     e.ID,
						Reason: e.Reason,
					}
				case resp.Result.RoundFinalization != nil:
					e := resp.Result.RoundFinalization
					vtxoTree := treeFromProto{e.VtxoTree}.parse()
					connectorTree := treeFromProto{e.Connectors}.parse()

					minRelayFeeRate, err := strconv.Atoi(e.MinRelayFeeRate)
					if err != nil {
						_err = err
						break
					}

					event = client.RoundFinalizationEvent{
						ID:              e.ID,
						Tx:              e.RoundTx,
						Tree:            vtxoTree,
						Connectors:      connectorTree,
						MinRelayFeeRate: chainfee.SatPerKVByte(minRelayFeeRate),
						ConnectorsIndex: connectorsIndexFromProto{e.ConnectorsIndex}.parse(),
					}
				case resp.Result.RoundFinalized != nil:
					e := resp.Result.RoundFinalized
					event = client.RoundFinalizedEvent{
						ID:   e.ID,
						Txid: e.RoundTxid,
					}
				case resp.Result.RoundSigning != nil:
					e := resp.Result.RoundSigning
					event = client.RoundSigningStartedEvent{
						ID:               e.ID,
						UnsignedTree:     treeFromProto{e.UnsignedVtxoTree}.parse(),
						UnsignedRoundTx:  e.UnsignedRoundTx,
						CosignersPubkeys: e.CosignersPubkeys,
					}
				case resp.Result.RoundSigningNoncesGenerated != nil:
					e := resp.Result.RoundSigningNoncesGenerated
					reader := hex.NewDecoder(strings.NewReader(e.TreeNonces))
					nonces, err := bitcointree.DecodeNonces(reader)
					if err != nil {
						_err = err
						break
					}
					event = client.RoundSigningNoncesGeneratedEvent{
						ID:     e.ID,
						Nonces: nonces,
					}
				}

				eventsCh <- client.RoundEventChannel{
					Event: event,
					Err:   _err,
				}
			}
		}
	}(eventsCh, closeCh)

	return eventsCh, func() { closeCh <- struct{}{} }, nil
}

func (a *restClient) Ping(
	ctx context.Context, requestID string,
) error {
	r := ark_service.NewArkServicePingParams()
	r.SetRequestID(requestID)
	_, err := a.svc.ArkServicePing(r)
	return err
}

func (a *restClient) SubmitRedeemTx(
	ctx context.Context, redeemTx string,
) (string, string, error) {
	req := &models.V1SubmitRedeemTxRequest{
		RedeemTx: redeemTx,
	}
	resp, err := a.svc.ArkServiceSubmitRedeemTx(
		ark_service.NewArkServiceSubmitRedeemTxParams().WithBody(req),
	)
	if err != nil {
		return "", "", err
	}
	return resp.Payload.SignedRedeemTx, resp.Payload.Txid, nil
}

func (a *restClient) GetRound(
	ctx context.Context, txID string,
) (*client.Round, error) {
	resp, err := a.explorerSvc.ExplorerServiceGetRound(
		explorer_service.NewExplorerServiceGetRoundParams().WithTxid(txID),
	)
	if err != nil {
		return nil, err
	}

	start, err := strconv.Atoi(resp.Payload.Round.Start)
	if err != nil {
		return nil, err
	}

	end, err := strconv.Atoi(resp.Payload.Round.End)
	if err != nil {
		return nil, err
	}

	startedAt := time.Unix(int64(start), 0)
	var endedAt *time.Time
	if end > 0 {
		t := time.Unix(int64(end), 0)
		endedAt = &t
	}

	return &client.Round{
		ID:         resp.Payload.Round.ID,
		StartedAt:  &startedAt,
		EndedAt:    endedAt,
		Tx:         resp.Payload.Round.RoundTx,
		Tree:       treeFromProto{resp.Payload.Round.VtxoTree}.parse(),
		ForfeitTxs: resp.Payload.Round.ForfeitTxs,
		Connectors: treeFromProto{resp.Payload.Round.Connectors}.parse(),
		Stage:      toRoundStage(*resp.Payload.Round.Stage),
	}, nil
}

func (a *restClient) GetRoundByID(
	ctx context.Context, roundID string,
) (*client.Round, error) {
	resp, err := a.explorerSvc.ExplorerServiceGetRoundByID(
		explorer_service.NewExplorerServiceGetRoundByIDParams().WithID(roundID),
	)
	if err != nil {
		return nil, err
	}

	start, err := strconv.Atoi(resp.Payload.Round.Start)
	if err != nil {
		return nil, err
	}

	end, err := strconv.Atoi(resp.Payload.Round.End)
	if err != nil {
		return nil, err
	}

	startedAt := time.Unix(int64(start), 0)
	var endedAt *time.Time
	if end > 0 {
		t := time.Unix(int64(end), 0)
		endedAt = &t
	}

	return &client.Round{
		ID:         resp.Payload.Round.ID,
		StartedAt:  &startedAt,
		EndedAt:    endedAt,
		Tx:         resp.Payload.Round.RoundTx,
		Tree:       treeFromProto{resp.Payload.Round.VtxoTree}.parse(),
		ForfeitTxs: resp.Payload.Round.ForfeitTxs,
		Connectors: treeFromProto{resp.Payload.Round.Connectors}.parse(),
		Stage:      toRoundStage(*resp.Payload.Round.Stage),
	}, nil
}

func (a *restClient) ListVtxos(
	ctx context.Context, addr string,
) ([]client.Vtxo, []client.Vtxo, error) {
	resp, err := a.explorerSvc.ExplorerServiceListVtxos(
		explorer_service.NewExplorerServiceListVtxosParams().WithAddress(addr),
	)
	if err != nil {
		return nil, nil, err
	}

	spendableVtxos := vtxosFromRest(resp.Payload.SpendableVtxos)
	spentVtxos := vtxosFromRest(resp.Payload.SpentVtxos)

	return spendableVtxos, spentVtxos, nil
}

<<<<<<< HEAD
=======
func (c *restClient) GetTransactionsStream(ctx context.Context) (<-chan client.TransactionEvent, func(), error) {
	eventsCh := make(chan client.TransactionEvent)
	closeCh := make(chan struct{})

	go func(eventsCh chan client.TransactionEvent, closeCh chan struct{}) {
		httpClient := &http.Client{Timeout: time.Second * 0}

		resp, err := httpClient.Get(fmt.Sprintf("%s/v1/transactions", c.serverURL))
		if err != nil {
			eventsCh <- client.TransactionEvent{Err: err}
			return
		}
		defer resp.Body.Close()

		if resp.StatusCode != http.StatusOK {
			eventsCh <- client.TransactionEvent{
				Err: fmt.Errorf("unexpected status code: %d", resp.StatusCode),
			}
			return
		}

		chunkCh := make(chan []byte)
		reader := bufio.NewReader(resp.Body)
		go func() {
			for {
				chunk, err := reader.ReadBytes('\n')
				if err != nil {
					// Stream ended
					if errors.Is(err, io.EOF) {
						chunkCh <- []byte(io.EOF.Error())
						return
					}
					log.WithError(err).Warn("failed to read from transaction event stream")
					return
				}

				chunk = bytes.Trim(chunk, "\n")

				chunkCh <- chunk
			}
		}()

		for {
			select {
			case <-closeCh:
				return
			case chunk := <-chunkCh:
				if string(chunk) == io.EOF.Error() {
					eventsCh <- client.TransactionEvent{
						Err: io.EOF,
					}
					continue
				}
				resp := ark_service.ArkServiceGetTransactionsStreamOKBody{}
				if err := json.Unmarshal(chunk, &resp); err != nil {
					eventsCh <- client.TransactionEvent{
						Err: fmt.Errorf("failed to parse message from transaction stream: %s", err),
					}
					return
				}

				if resp.Error != nil {
					eventsCh <- client.TransactionEvent{
						Err: fmt.Errorf("received error from transaction stream: %s", resp.Error.Message),
					}
					continue
				}

				var event client.TransactionEvent
				if resp.Result.Round != nil {
					event = client.TransactionEvent{
						Round: &client.RoundTransaction{
							Txid:                 resp.Result.Round.Txid,
							SpentVtxos:           vtxosFromRest(resp.Result.Round.SpentVtxos),
							SpendableVtxos:       vtxosFromRest(resp.Result.Round.SpendableVtxos),
							ClaimedBoardingUtxos: outpointsFromRest(resp.Result.Round.ClaimedBoardingUtxos),
						},
					}
				} else if resp.Result.Redeem != nil {
					event = client.TransactionEvent{
						Redeem: &client.RedeemTransaction{
							Txid:           resp.Result.Redeem.Txid,
							SpentVtxos:     vtxosFromRest(resp.Result.Redeem.SpentVtxos),
							SpendableVtxos: vtxosFromRest(resp.Result.Redeem.SpendableVtxos),
						},
					}
				}

				eventsCh <- event
			}
		}
	}(eventsCh, closeCh)

	return eventsCh, func() { closeCh <- struct{}{} }, nil
}

func (a *restClient) SetNostrRecipient(
	ctx context.Context, nostrRecipient string, vtxos []client.SignedVtxoOutpoint,
) error {
	body := models.V1SetNostrRecipientRequest{
		NostrRecipient: nostrRecipient,
		Vtxos:          toSignedVtxoModel(vtxos),
	}

	_, err := a.svc.ArkServiceSetNostrRecipient(
		ark_service.NewArkServiceSetNostrRecipientParams().WithBody(&body),
	)
	return err
}

func (a *restClient) DeleteNostrRecipient(
	ctx context.Context, vtxos []client.SignedVtxoOutpoint,
) error {
	body := models.V1DeleteNostrRecipientRequest{
		Vtxos: toSignedVtxoModel(vtxos),
	}

	_, err := a.svc.ArkServiceDeleteNostrRecipient(
		ark_service.NewArkServiceDeleteNostrRecipientParams().WithBody(&body),
	)
	return err
}

func (c *restClient) SubscribeForAddress(ctx context.Context, addr string) (<-chan client.AddressEvent, func(), error) {
	eventsCh := make(chan client.AddressEvent)
	closeCh := make(chan struct{})

	go func(eventsCh chan client.AddressEvent, closeCh chan struct{}) {
		httpClient := &http.Client{Timeout: time.Second * 0}

		resp, err := httpClient.Get(fmt.Sprintf("%s/v1/vtxos/%s/subscribe", c.serverURL, addr))
		if err != nil {
			eventsCh <- client.AddressEvent{Err: err}
			return
		}
		defer resp.Body.Close()

		if resp.StatusCode != http.StatusOK {
			eventsCh <- client.AddressEvent{
				Err: fmt.Errorf("unexpected status code: %d", resp.StatusCode),
			}
			return
		}

		chunkCh := make(chan []byte)
		reader := bufio.NewReader(resp.Body)
		go func() {
			for {
				chunk, err := reader.ReadBytes('\n')
				if err != nil {
					// Stream ended
					if errors.Is(err, io.EOF) {
						chunkCh <- []byte(io.EOF.Error())
						return
					}
					log.WithError(err).Warn("failed to read from address event stream")
					return
				}

				chunk = bytes.Trim(chunk, "\n")

				chunkCh <- chunk
			}
		}()

		for {
			select {
			case <-closeCh:
				return
			case chunk := <-chunkCh:
				if string(chunk) == io.EOF.Error() {
					eventsCh <- client.AddressEvent{
						Err: io.EOF,
					}
					continue
				}
				resp := explorer_service.ExplorerServiceSubscribeForAddressOKBody{}
				if err := json.Unmarshal(chunk, &resp); err != nil {
					eventsCh <- client.AddressEvent{
						Err: fmt.Errorf("failed to parse message from address event stream: %s", err),
					}
					return
				}

				if resp.Error != nil {
					eventsCh <- client.AddressEvent{
						Err: fmt.Errorf("received error from address event stream: %s", resp.Error.Message),
					}
					continue
				}

				eventsCh <- client.AddressEvent{
					NewVtxos:   vtxosFromRest(resp.Result.NewVtxos),
					SpentVtxos: vtxosFromRest(resp.Result.SpentVtxos),
				}
			}
		}
	}(eventsCh, closeCh)

	return eventsCh, func() { closeCh <- struct{}{} }, nil
}

>>>>>>> 2492cab2
func (c *restClient) Close() {}

func newRestArkClient(
	serviceURL string,
) (ark_service.ClientService, error) {
	parsedURL, err := url.Parse(serviceURL)
	if err != nil {
		return nil, err
	}

	schemes := []string{parsedURL.Scheme}
	host := parsedURL.Host
	basePath := parsedURL.Path

	if basePath == "" {
		basePath = arkservice.DefaultBasePath
	}

	cfg := &arkservice.TransportConfig{
		Host:     host,
		BasePath: basePath,
		Schemes:  schemes,
	}

	transport := httptransport.New(cfg.Host, cfg.BasePath, cfg.Schemes)
	svc := arkservice.New(transport, strfmt.Default)
	return svc.ArkService, nil
}

func newRestExplorerClient(
	serviceURL string,
) (explorer_service.ClientService, error) {
	parsedURL, err := url.Parse(serviceURL)
	if err != nil {
		return nil, err
	}

	schemes := []string{parsedURL.Scheme}
	host := parsedURL.Host
	basePath := parsedURL.Path

	if basePath == "" {
		basePath = arkservice.DefaultBasePath
	}

	cfg := &explorerservice.TransportConfig{
		Host:     host,
		BasePath: basePath,
		Schemes:  schemes,
	}

	transport := httptransport.New(cfg.Host, cfg.BasePath, cfg.Schemes)
	svc := explorerservice.New(transport, strfmt.Default)
	return svc.ExplorerService, nil
}

func toRoundStage(stage models.V1RoundStage) client.RoundStage {
	switch stage {
	case models.V1RoundStageROUNDSTAGEREGISTRATION:
		return client.RoundStageRegistration
	case models.V1RoundStageROUNDSTAGEFINALIZATION:
		return client.RoundStageFinalization
	case models.V1RoundStageROUNDSTAGEFINALIZED:
		return client.RoundStageFinalized
	case models.V1RoundStageROUNDSTAGEFAILED:
		return client.RoundStageFailed
	default:
		return client.RoundStageUndefined
	}
}

type connectorsIndexFromProto struct {
	connectorsIndex map[string]models.V1Outpoint
}

func (c connectorsIndexFromProto) parse() map[string]client.Outpoint {
	connectorsIndex := make(map[string]client.Outpoint)
	for vtxoOutpointStr, connectorOutpoint := range c.connectorsIndex {
		connectorsIndex[vtxoOutpointStr] = client.Outpoint{
			Txid: connectorOutpoint.Txid,
			VOut: uint32(connectorOutpoint.Vout),
		}
	}
	return connectorsIndex
}

type treeFromProto struct {
	*models.V1Tree
}

func (t treeFromProto) parse() tree.TxTree {
	vtxoTree := make(tree.TxTree, 0, len(t.Levels))
	for _, l := range t.Levels {
		level := make([]tree.Node, 0, len(l.Nodes))
		for _, n := range l.Nodes {
			level = append(level, tree.Node{
				Txid:       n.Txid,
				Tx:         n.Tx,
				ParentTxid: n.ParentTxid,
			})
		}
		vtxoTree = append(vtxoTree, level)
	}

	for j, treeLvl := range vtxoTree {
		for i, node := range treeLvl {
			if len(vtxoTree.Children(node.Txid)) == 0 {
				vtxoTree[j][i] = tree.Node{
					Txid:       node.Txid,
					Tx:         node.Tx,
					ParentTxid: node.ParentTxid,
					Leaf:       true,
				}
			}
		}
	}

	return vtxoTree
}

func outpointsFromRest(restOutpoints []*models.V1Outpoint) []client.Outpoint {
	outpoints := make([]client.Outpoint, len(restOutpoints))
	for i, o := range restOutpoints {
		outpoints[i] = client.Outpoint{
			Txid: o.Txid,
			VOut: uint32(o.Vout),
		}
	}
	return outpoints
}

func vtxosFromRest(restVtxos []*models.V1Vtxo) []client.Vtxo {
	vtxos := make([]client.Vtxo, len(restVtxos))
	for i, v := range restVtxos {
		var expiresAt, createdAt time.Time
		if v.ExpireAt != "" && v.ExpireAt != "0" {
			expAt, err := strconv.Atoi(v.ExpireAt)
			if err != nil {
				return nil
			}
			expiresAt = time.Unix(int64(expAt), 0)
		}

		if v.CreatedAt != "" && v.CreatedAt != "0" {
			creaAt, err := strconv.Atoi(v.CreatedAt)
			if err != nil {
				return nil
			}
			createdAt = time.Unix(int64(creaAt), 0)
		}

		amount, err := strconv.Atoi(v.Amount)
		if err != nil {
			return nil
		}

		vtxos[i] = client.Vtxo{
			Outpoint: client.Outpoint{
				Txid: v.Outpoint.Txid,
				VOut: uint32(v.Outpoint.Vout),
			},
			PubKey:    v.Pubkey,
			Amount:    uint64(amount),
			RoundTxid: v.RoundTxid,
			ExpiresAt: expiresAt,
			RedeemTx:  v.RedeemTx,
			IsPending: v.IsPending,
			SpentBy:   v.SpentBy,
			CreatedAt: createdAt,
			Swept:     v.Swept,
			Spent:     v.Spent,
		}
	}
	return vtxos
}<|MERGE_RESOLUTION|>--- conflicted
+++ resolved
@@ -532,8 +532,6 @@
 	return spendableVtxos, spentVtxos, nil
 }
 
-<<<<<<< HEAD
-=======
 func (c *restClient) GetTransactionsStream(ctx context.Context) (<-chan client.TransactionEvent, func(), error) {
 	eventsCh := make(chan client.TransactionEvent)
 	closeCh := make(chan struct{})
@@ -630,33 +628,6 @@
 	return eventsCh, func() { closeCh <- struct{}{} }, nil
 }
 
-func (a *restClient) SetNostrRecipient(
-	ctx context.Context, nostrRecipient string, vtxos []client.SignedVtxoOutpoint,
-) error {
-	body := models.V1SetNostrRecipientRequest{
-		NostrRecipient: nostrRecipient,
-		Vtxos:          toSignedVtxoModel(vtxos),
-	}
-
-	_, err := a.svc.ArkServiceSetNostrRecipient(
-		ark_service.NewArkServiceSetNostrRecipientParams().WithBody(&body),
-	)
-	return err
-}
-
-func (a *restClient) DeleteNostrRecipient(
-	ctx context.Context, vtxos []client.SignedVtxoOutpoint,
-) error {
-	body := models.V1DeleteNostrRecipientRequest{
-		Vtxos: toSignedVtxoModel(vtxos),
-	}
-
-	_, err := a.svc.ArkServiceDeleteNostrRecipient(
-		ark_service.NewArkServiceDeleteNostrRecipientParams().WithBody(&body),
-	)
-	return err
-}
-
 func (c *restClient) SubscribeForAddress(ctx context.Context, addr string) (<-chan client.AddressEvent, func(), error) {
 	eventsCh := make(chan client.AddressEvent)
 	closeCh := make(chan struct{})
@@ -736,7 +707,6 @@
 	return eventsCh, func() { closeCh <- struct{}{} }, nil
 }
 
->>>>>>> 2492cab2
 func (c *restClient) Close() {}
 
 func newRestArkClient(
