--- conflicted
+++ resolved
@@ -119,7 +119,6 @@
 	}
 
 	return &client.Info{
-<<<<<<< HEAD
 		PubKey:                  resp.Payload.Pubkey,
 		VtxoTreeExpiry:          int64(vtxoTreeExpiry),
 		UnilateralExitDelay:     int64(unilateralExitDelay),
@@ -133,25 +132,10 @@
 		MarketHourEndTime:       int64(nextEndTime),
 		MarketHourPeriod:        int64(period),
 		MarketHourRoundInterval: int64(mhRoundInterval),
-=======
-		PubKey:                     resp.Payload.Pubkey,
-		VtxoTreeExpiry:             int64(vtxoTreeExpiry),
-		UnilateralExitDelay:        int64(unilateralExitDelay),
-		RoundInterval:              int64(roundInterval),
-		Network:                    resp.Payload.Network,
-		Dust:                       uint64(dust),
-		BoardingDescriptorTemplate: resp.Payload.BoardingDescriptorTemplate,
-		ForfeitAddress:             resp.Payload.ForfeitAddress,
-		Version:                    resp.Payload.Version,
-		MarketHourStartTime:        int64(nextStartTime),
-		MarketHourEndTime:          int64(nextEndTime),
-		MarketHourPeriod:           int64(period),
-		MarketHourRoundInterval:    int64(mhRoundInterval),
-		UtxoMinAmount:              int64(utxoMinAmount),
-		UtxoMaxAmount:              int64(utxoMaxAmount),
-		VtxoMinAmount:              int64(vtxoMinAmount),
-		VtxoMaxAmount:              int64(vtxoMaxAmount),
->>>>>>> 5007f8c4
+		UtxoMinAmount:           int64(utxoMinAmount),
+		UtxoMaxAmount:           int64(utxoMaxAmount),
+		VtxoMinAmount:           int64(vtxoMinAmount),
+		VtxoMaxAmount:           int64(vtxoMaxAmount),
 	}, nil
 }
 
