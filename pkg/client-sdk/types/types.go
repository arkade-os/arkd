--- conflicted
+++ resolved
@@ -17,7 +17,6 @@
 )
 
 type Config struct {
-<<<<<<< HEAD
 	ServerUrl               string
 	ServerPubKey            *secp256k1.PublicKey
 	WalletType              string
@@ -26,8 +25,8 @@
 	VtxoTreeExpiry          common.RelativeLocktime
 	RoundInterval           int64
 	UnilateralExitDelay     common.RelativeLocktime
+	Dust                    uint64
 	BoardingExitDelay       common.RelativeLocktime
-	Dust                    uint64
 	ExplorerURL             string
 	ForfeitAddress          string
 	WithTransactionFeed     bool
@@ -35,29 +34,10 @@
 	MarketHourEndTime       int64
 	MarketHourPeriod        int64
 	MarketHourRoundInterval int64
-=======
-	ServerUrl                  string
-	ServerPubKey               *secp256k1.PublicKey
-	WalletType                 string
-	ClientType                 string
-	Network                    common.Network
-	VtxoTreeExpiry             common.RelativeLocktime
-	RoundInterval              int64
-	UnilateralExitDelay        common.RelativeLocktime
-	Dust                       uint64
-	BoardingDescriptorTemplate string
-	ExplorerURL                string
-	ForfeitAddress             string
-	WithTransactionFeed        bool
-	MarketHourStartTime        int64
-	MarketHourEndTime          int64
-	MarketHourPeriod           int64
-	MarketHourRoundInterval    int64
-	UtxoMinAmount              int64
-	UtxoMaxAmount              int64
-	VtxoMinAmount              int64
-	VtxoMaxAmount              int64
->>>>>>> 5007f8c4
+	UtxoMinAmount           int64
+	UtxoMaxAmount           int64
+	VtxoMinAmount           int64
+	VtxoMaxAmount           int64
 }
 
 type VtxoKey struct {
