package arksdk

import (
	"encoding/json"
	"fmt"
	"strconv"
	"testing"
	"time"

	"github.com/ark-network/ark/pkg/client-sdk/client"
	"github.com/ark-network/ark/pkg/client-sdk/store"
	"github.com/stretchr/testify/require"
)

func TestVtxosToTxsCovenant(t *testing.T) {
	tests := []struct {
		name    string
		fixture string
		want    []store.Transaction
	}{
		{
			name:    "Alice Sends to Bob",
			fixture: aliceToBobCovenant,
			want: []store.Transaction{
				{
					Amount:  100000000,
					Type:    store.TxReceived,
					Pending: false,
					Claimed: true,
				},
				{
					Amount:  20000,
					Type:    store.TxSent,
					Pending: false,
					Claimed: true,
				},
			},
		},
	}

	for _, tt := range tests {
		t.Run(tt.name, func(t *testing.T) {
			vtxos, boardingTxs, err := loadFixtures(tt.fixture)
			if err != nil {
				t.Fatalf("failed to load fixture: %s", err)
			}
			got, err := vtxosToTxsCovenant(30, vtxos.spendable, vtxos.spent, boardingTxs)
			require.NoError(t, err)
			require.Len(t, got, len(tt.want))

			// Check each expected transaction, excluding CreatedAt
			for i, wantTx := range tt.want {
				gotTx := got[i]
				require.Equal(t, wantTx.RoundTxid, gotTx.RoundTxid)
				require.Equal(t, wantTx.RedeemTxid, gotTx.RedeemTxid)
				require.Equal(t, int(wantTx.Amount), int(gotTx.Amount))
				require.Equal(t, wantTx.Type, gotTx.Type)
				require.Equal(t, wantTx.Pending, gotTx.Pending)
				require.Equal(t, wantTx.Claimed, gotTx.Claimed)
			}
		})
	}
}

func TestVtxosToTxsCovenantless(t *testing.T) {
	tests := []struct {
		name    string
		fixture string
		want    []store.Transaction
	}{
		{
			name:    "Alice Before Sending Async",
			fixture: aliceBeforeSendingAsync,
			want: []store.Transaction{
				{
					RoundTxid: "377fa2fbd27c82bdbc095478384c88b6c75432c0ef464189e49c965194446cdf",
					Amount:    20000,
<<<<<<< HEAD
					Type:      store.TxReceived,
					Pending:   false,
					Claimed:   true,
=======
					Type:      TxReceived,
					IsPending: false,
>>>>>>> 7c87b37a
					CreatedAt: time.Unix(1726054898, 0),
				},
			},
		},
		{
			name:    "Alice After Sending Async",
			fixture: aliceAfterSendingAsync,
			want: []store.Transaction{
				{
					RoundTxid: "377fa2fbd27c82bdbc095478384c88b6c75432c0ef464189e49c965194446cdf",
					Amount:    20000,
<<<<<<< HEAD
					Type:      store.TxReceived,
					Pending:   false,
					Claimed:   true,
=======
					Type:      TxReceived,
					IsPending: false,
>>>>>>> 7c87b37a
					CreatedAt: time.Unix(1726054898, 0),
				},
				{
					RedeemTxid: "94fa598302f17f00c8881e742ec0ce2f8c8d16f3d54fe6ba0fb7d13a493d84ad",
					Amount:     1000,
<<<<<<< HEAD
					Type:       store.TxSent,
					Pending:    true,
					Claimed:    false,
=======
					Type:       TxSent,
					IsPending:  true,
>>>>>>> 7c87b37a
					CreatedAt:  time.Unix(1726054898, 0),
				},
			},
		},
		{
			name:    "Bob Before Claiming Async",
			fixture: bobBeforeClaimingAsync,
			want: []store.Transaction{
				{
					RedeemTxid: "766fc46ba5c2da41cd4c4bc0566e0f4e0f24c184c41acd3bead5cd7b11120367",
					Amount:     2000,
<<<<<<< HEAD
					Type:       store.TxReceived,
					Pending:    true,
					Claimed:    false,
=======
					Type:       TxReceived,
					IsPending:  true,
>>>>>>> 7c87b37a
					CreatedAt:  time.Unix(1726486359, 0),
				},
				{
					RedeemTxid: "94fa598302f17f00c8881e742ec0ce2f8c8d16f3d54fe6ba0fb7d13a493d84ad",
					Amount:     1000,
<<<<<<< HEAD
					Type:       store.TxReceived,
					Pending:    true,
					Claimed:    false,
=======
					Type:       TxReceived,
					IsPending:  true,
>>>>>>> 7c87b37a
					CreatedAt:  time.Unix(1726054898, 0),
				},
			},
		},
		{
			name:    "Bob After Claiming Async",
			fixture: bobAfterClaimingAsync,
			want: []store.Transaction{
				{
					RedeemTxid: "766fc46ba5c2da41cd4c4bc0566e0f4e0f24c184c41acd3bead5cd7b11120367",
					Amount:     2000,
<<<<<<< HEAD
					Type:       store.TxReceived,
					Pending:    false,
					Claimed:    true,
=======
					Type:       TxReceived,
					IsPending:  false,
>>>>>>> 7c87b37a
					CreatedAt:  time.Unix(1726486359, 0),
				},
				{
					RedeemTxid: "94fa598302f17f00c8881e742ec0ce2f8c8d16f3d54fe6ba0fb7d13a493d84ad",
					Amount:     1000,
<<<<<<< HEAD
					Type:       store.TxReceived,
					Pending:    false,
					Claimed:    true,
=======
					Type:       TxReceived,
					IsPending:  false,
>>>>>>> 7c87b37a
					CreatedAt:  time.Unix(1726054898, 0),
				},
			},
		},
		{
			name:    "Bob After Sending Async",
			fixture: bobAfterSendingAsync,
			want: []store.Transaction{
				{
					RedeemTxid: "23c3a885f0ea05f7bdf83f3bf7f8ac9dc3f791ad292f4e63a6f53fa5e4935ab0",
					Amount:     2100,
<<<<<<< HEAD
					Type:       store.TxSent,
					Pending:    true,
					Claimed:    false,
=======
					Type:       TxSent,
					IsPending:  true,
>>>>>>> 7c87b37a
					CreatedAt:  time.Unix(1726503865, 0),
				},
				{
					RedeemTxid: "766fc46ba5c2da41cd4c4bc0566e0f4e0f24c184c41acd3bead5cd7b11120367",
					Amount:     2000,
<<<<<<< HEAD
					Type:       store.TxReceived,
					Pending:    false,
					Claimed:    true,
=======
					Type:       TxReceived,
					IsPending:  false,
>>>>>>> 7c87b37a
					CreatedAt:  time.Unix(1726486359, 0),
				},
				{
					RedeemTxid: "94fa598302f17f00c8881e742ec0ce2f8c8d16f3d54fe6ba0fb7d13a493d84ad",
					Amount:     1000,
<<<<<<< HEAD
					Type:       store.TxReceived,
					Pending:    false,
					Claimed:    true,
=======
					Type:       TxReceived,
					IsPending:  false,
>>>>>>> 7c87b37a
					CreatedAt:  time.Unix(1726054898, 0),
				},
			},
		},
	}

	for _, tt := range tests {
		t.Run(tt.name, func(t *testing.T) {
			vtxos, boardingTxs, err := loadFixtures(tt.fixture)
			if err != nil {
				t.Fatalf("failed to load fixture: %s", err)
			}
			got, err := vtxosToTxsCovenantless(30, vtxos.spendable, vtxos.spent, boardingTxs)
			require.NoError(t, err)
			require.Len(t, got, len(tt.want))

			// Check each expected transaction, excluding CreatedAt
			for i, wantTx := range tt.want {
				gotTx := got[i]
				require.Equal(t, wantTx.RoundTxid, gotTx.RoundTxid)
				require.Equal(t, wantTx.RedeemTxid, gotTx.RedeemTxid)
				require.Equal(t, int(wantTx.Amount), int(gotTx.Amount))
				require.Equal(t, wantTx.Type, gotTx.Type)
				require.Equal(t, wantTx.IsPending, gotTx.IsPending)
			}
		})
	}
}

type vtxos struct {
	spendable []client.Vtxo
	spent     []client.Vtxo
}

func loadFixtures(jsonStr string) (vtxos, []store.Transaction, error) {
	var data struct {
		BoardingTxs []struct {
			BoardingTxid string       `json:"boardingTxid"`
			RoundTxid    string       `json:"roundTxid"`
			Amount       uint64       `json:"amount"`
			Type         store.TxType `json:"txType"`
			Pending      bool         `json:"pending"`
			Claimed      bool         `json:"claimed"`
			CreatedAt    string       `json:"createdAt"`
		} `json:"boardingTxs"`
		SpendableVtxos []struct {
			Outpoint struct {
				Txid string `json:"txid"`
				Vout uint32 `json:"vout"`
			} `json:"outpoint"`
			Receiver struct {
				Address string `json:"address"`
				Amount  string `json:"amount"`
			} `json:"receiver"`
			Spent       bool   `json:"spent"`
			PoolTxid    string `json:"poolTxid"`
			SpentBy     string `json:"spentBy"`
			ExpireAt    string `json:"expireAt"`
			Swept       bool   `json:"swept"`
			Pending     bool   `json:"pending"`
			PendingData struct {
				RedeemTx                string   `json:"redeemTx"`
				UnconditionalForfeitTxs []string `json:"unconditionalForfeitTxs"`
			} `json:"pendingData"`
		} `json:"spendableVtxos"`
		SpentVtxos []struct {
			Outpoint struct {
				Txid string `json:"txid"`
				Vout uint32 `json:"vout"`
			} `json:"outpoint"`
			Receiver struct {
				Address string `json:"address"`
				Amount  string `json:"amount"`
			} `json:"receiver"`
			Spent       bool   `json:"spent"`
			PoolTxid    string `json:"poolTxid"`
			SpentBy     string `json:"spentBy"`
			ExpireAt    string `json:"expireAt"`
			Swept       bool   `json:"swept"`
			Pending     bool   `json:"pending"`
			PendingData struct {
				RedeemTx                string   `json:"redeemTx"`
				UnconditionalForfeitTxs []string `json:"unconditionalForfeitTxs"`
			} `json:"pendingData"`
		} `json:"spentVtxos"`
	}

	if err := json.Unmarshal([]byte(jsonStr), &data); err != nil {
		return vtxos{}, nil, err
	}

	spendable := make([]client.Vtxo, len(data.SpendableVtxos))
	for i, vtxo := range data.SpendableVtxos {
		expireAt, err := parseTimestamp(vtxo.ExpireAt)
		if err != nil {
			return vtxos{}, nil, err
		}
		amount, err := parseAmount(vtxo.Receiver.Amount)
		if err != nil {
			return vtxos{}, nil, err
		}
		spendable[i] = client.Vtxo{
			Outpoint: client.Outpoint{
				Txid: vtxo.Outpoint.Txid,
				VOut: vtxo.Outpoint.Vout,
			},
			Amount:                  amount,
			RoundTxid:               vtxo.PoolTxid,
			ExpiresAt:               &expireAt,
			RedeemTx:                vtxo.PendingData.RedeemTx,
			UnconditionalForfeitTxs: vtxo.PendingData.UnconditionalForfeitTxs,
			Pending:                 vtxo.Pending,
			SpentBy:                 vtxo.SpentBy,
		}
	}

	spent := make([]client.Vtxo, len(data.SpentVtxos))
	for i, vtxo := range data.SpentVtxos {
		expireAt, err := parseTimestamp(vtxo.ExpireAt)
		if err != nil {
			return vtxos{}, nil, err
		}
		amount, err := parseAmount(vtxo.Receiver.Amount)
		if err != nil {
			return vtxos{}, nil, err
		}
		spent[i] = client.Vtxo{
			Outpoint: client.Outpoint{
				Txid: vtxo.Outpoint.Txid,
				VOut: vtxo.Outpoint.Vout,
			},
			Amount:                  amount,
			RoundTxid:               vtxo.PoolTxid,
			ExpiresAt:               &expireAt,
			RedeemTx:                vtxo.PendingData.RedeemTx,
			UnconditionalForfeitTxs: vtxo.PendingData.UnconditionalForfeitTxs,
			Pending:                 vtxo.Pending,
			SpentBy:                 vtxo.SpentBy,
		}
	}

	boardingTxs := make([]store.Transaction, len(data.BoardingTxs))
	for i, tx := range data.BoardingTxs {
		createdAt, err := parseTimestamp(tx.CreatedAt)
		if err != nil {
			return vtxos{}, nil, err
		}
		boardingTxs[i] = store.Transaction{
			BoardingTxid: tx.BoardingTxid,
			RoundTxid:    tx.RoundTxid,
			Amount:       tx.Amount,
<<<<<<< HEAD
			Type:         store.TxReceived,
			Pending:      tx.Pending,
			Claimed:      tx.Claimed,
=======
			Type:         TxReceived,
			IsPending:    tx.Pending,
>>>>>>> 7c87b37a
			CreatedAt:    createdAt,
		}
	}

	vtxos := vtxos{
		spendable: spendable,
		spent:     spent,
	}

	return vtxos, boardingTxs, nil
}

func parseAmount(amountStr string) (uint64, error) {
	amount, err := strconv.ParseUint(amountStr, 10, 64)
	if err != nil {
		return 0, err
	}

	return amount, nil
}

func parseTimestamp(timestamp string) (time.Time, error) {
	seconds, err := strconv.ParseInt(timestamp, 10, 64)
	if err != nil {
		return time.Time{}, fmt.Errorf("invalid timestamp format: %w", err)
	}

	return time.Unix(seconds, 0), nil
}

var (
	// bellow fixtures are used in bellow scenario:
	// 1. Alice onboards with 100000000
	// 2. Alice sends 1000 to Bob
	aliceToBobCovenant = `
	{
		"boardingTxs": [
			{
        		"boardingTxid": "69ccb6520e0b91ac1cbaa459b16ec1e3ff5f6349990b0d149dd8e6c6485d316c",
				"roundTxid": "377fa2fbd27c82bdbc095478384c88b6c75432c0ef464189e49c965194446cdf",
        		"amount": 20000,
				"pending": false,
				"claimed": true,
				"createdAt": "1726503865"
      		}
		],
	  "spendableVtxos": [
		{
		  "outpoint": {
			"vtxoInput": {
			  "txid": "979da550421b4c06e584eedf9f6d63fb2d63b569c2e65fe6aa83fa6c3b52df7a",
			  "vout": 0
			}
		  },
		  "receiver": {
			"address": "tark1qvv3y4ggp43h7rre628w88zrt6l4f3du8d5dgkalqtzykqa0jwyt7qujxr20fwy8spgdfnfq4cwhs2y8djuwpr4fc4mnwjpqkc4v3kwmzsqk3u3r",
			"amount": "99980000"
		  },
		  "spent": false,
		  "poolTxid": "31e744a81cdd7fcc5517130a7f35722bea4dbf73faa4f4c580a6b93b2df0746d",
		  "spentBy": "",
		  "expireAt": "1726582783",
		  "swept": false,
		  "pending": false,
		  "pendingData": null
		}
	  ],
	  "spentVtxos": [
		{
		  "outpoint": {
			"vtxoInput": {
			  "txid": "213c5b329e022cacf8b38702b1d51479dfb00c204f696e43ccda0335be92c19a",
			  "vout": 0
			}
		  },
		  "receiver": {
			"address": "tark1qvv3y4ggp43h7rre628w88zrt6l4f3du8d5dgkalqtzykqa0jwyt7qujxr20fwy8spgdfnfq4cwhs2y8djuwpr4fc4mnwjpqkc4v3kwmzsqk3u3r",
			"amount": "100000000"
		  },
		  "spent": true,
		  "poolTxid": "52dd02e90d70e2ca24f3e0d41bf6382ae98efaa99177036dc261df93a5790d7d",
		  "spentBy": "31e744a81cdd7fcc5517130a7f35722bea4dbf73faa4f4c580a6b93b2df0746d",
		  "expireAt": "1726582574",
		  "swept": false,
		  "pending": false,
		  "pendingData": null
		}
	  ]
	}`
)

// bellow fixtures are used in bellow scenario:
// 1. Alice boards with 20OOO
// 2. Alice sends 1000 to Bob
// 3. Bob claims 1000
var (
	aliceBeforeSendingAsync = `
	{
	  "boardingTxs": [
		  {
        "boardingTxid": "69ccb6520e0b91ac1cbaa459b16ec1e3ff5f6349990b0d149dd8e6c6485d316c",
				"roundTxid": "377fa2fbd27c82bdbc095478384c88b6c75432c0ef464189e49c965194446cdf",
        "amount": 20000,
				"pending": false,
				"claimed": true,
				"createdAt": "1726503865"
      }
		],
	  "spendableVtxos": [
			{
				"outpoint": {
					"txid": "69ccb6520e0b91ac1cbaa459b16ec1e3ff5f6349990b0d149dd8e6c6485d316c",
					"vout": 0
				},
				"receiver": {
					"address": "tark1qwnakvl59d5wckz9lqhhdav0uvns6uu3zkc6hg65gh0kgh6wve9pwqa0qjq9ajm57ss4m7wutyhp3vexxzgkn2r5awtzytp8qfk8exfn4vm5d8ff",
					"amount": "20000"
				},
				"spent": false,
				"poolTxid": "377fa2fbd27c82bdbc095478384c88b6c75432c0ef464189e49c965194446cdf",
				"spentBy": "",
				"expireAt": "1726054928",
				"swept": false,
				"pending": false,
				"pendingData": null
			}
	  ],
	  "spentVtxos": []
	}`

	aliceAfterSendingAsync = `
	{
	  "boardingTxs": [
		  {
        "boardingTxid": "69ccb6520e0b91ac1cbaa459b16ec1e3ff5f6349990b0d149dd8e6c6485d316c",
				"roundTxid": "377fa2fbd27c82bdbc095478384c88b6c75432c0ef464189e49c965194446cdf",
        "amount": 20000,
				"pending": false,
				"claimed": true,
				"createdAt": "1726503865"
      }
		],
	  "spendableVtxos": [
			{
				"outpoint": {
					"txid": "94fa598302f17f00c8881e742ec0ce2f8c8d16f3d54fe6ba0fb7d13a493d84ad",
					"vout": 1
				},
				"receiver": {
					"address": "tark1qwnakvl59d5wckz9lqhhdav0uvns6uu3zkc6hg65gh0kgh6wve9pwqa0qjq9ajm57ss4m7wutyhp3vexxzgkn2r5awtzytp8qfk8exfn4vm5d8ff",
					"amount": "19000"
				},
				"spent": false,
				"poolTxid": "",
				"spentBy": "",
				"expireAt": "1726054928",
				"swept": false,
				"pending": true,
				"pendingData": {
					"redeemTx": "cHNidP8BAIkCAAAAAWwxXUjG5tidFA0LmUljX//jwW6xWaS6HKyRCw5StsxpAAAAAAD/////AugDAAAAAAAAIlEgt2eR8LtqTP7yUcQtSydeGrRiHnVmHHnZwYjdC23G7MZwSQAAAAAAACJRIKfUzf/o9h+r0v9y4nmyOt9qO8EkDumQPQZGTbEv8fSFAAAAAAABASsgTgAAAAAAACJRIKfUzf/o9h+r0v9y4nmyOt9qO8EkDumQPQZGTbEv8fSFIgYDp9sz9Cto7FhF+C929Y/jJw1zkRWxq6NURd9kX05mShcYAAAAAFYAAIAAAACAAQAAgAAAAAAAAAAAQRSvBIBey3T0IV353FkuGLMmMJFpqHTrliIsJwJsfJkzq7J0B8bQ0j9842h5lUfOWcbj2TeoFx6OCpgoHIqWIBhHQAFqkBLiRmP3AZ8MS77s1QIWZswMV3L72D9gN0f0MbD6XHkmzZeC1clF3uzxr+13wsF0vcFe29Zl3e2gAhMNGYVCFcFQkpt0waBJVLeLS2A16XpeB4paDyjsltVHv+6azoA6wKRtST8P7teUpSF4DAEbfJj5OIXITx5QGbZns/AtxqGyRSCn2zP0K2jsWEX4L3b1j+MnDXORFbGro1RF32RfTmZKF60grwSAXst09CFd+dxZLhizJjCRaah065YiLCcCbHyZM6uswCEWp9sz9Cto7FhF+C929Y/jJw1zkRWxq6NURd9kX05mShc5AbJ0B8bQ0j9842h5lUfOWcbj2TeoFx6OCpgoHIqWIBhHAAAAAFYAAIAAAACAAQAAgAAAAAAAAAAAARcgUJKbdMGgSVS3i0tgNel6XgeKWg8o7JbVR7/ums6AOsAAAAA=",
					"unconditionalForfeitTxs": [
						"cHNidP8BAFICAAAAAWwxXUjG5tidFA0LmUljX//jwW6xWaS6HKyRCw5StsxpAAAAAAD/////AVhNAAAAAAAAFgAUSU38/3Mzx5BdILG4oUO+JoHcoT8AAAAAAAEBKyBOAAAAAAAAIlEgp9TN/+j2H6vS/3LiebI632o7wSQO6ZA9BkZNsS/x9IVBFK8EgF7LdPQhXfncWS4YsyYwkWmodOuWIiwnAmx8mTOrsnQHxtDSP3zjaHmVR85ZxuPZN6gXHo4KmCgcipYgGEdAjH8Mg1Z3GdjGzp78Mg2xq1fop9KDfeji+xoyMgYS7q0Nl0AGOAaNzkDRW4cNcefll5jZC2i3nfygKdXsUsR+LEIVwVCSm3TBoElUt4tLYDXpel4HiloPKOyW1Ue/7prOgDrApG1JPw/u15SlIXgMARt8mPk4hchPHlAZtmez8C3GobJFIKfbM/QraOxYRfgvdvWP4ycNc5EVsaujVEXfZF9OZkoXrSCvBIBey3T0IV353FkuGLMmMJFpqHTrliIsJwJsfJkzq6zAARcgUJKbdMGgSVS3i0tgNel6XgeKWg8o7JbVR7/ums6AOsAAAA=="
					]
				}
			}
	  ],
	  "spentVtxos": [
			{
				"outpoint": {
					"txid": "69ccb6520e0b91ac1cbaa459b16ec1e3ff5f6349990b0d149dd8e6c6485d316c",
					"vout": 0
				},
				"receiver": {
					"address": "tark1qwnakvl59d5wckz9lqhhdav0uvns6uu3zkc6hg65gh0kgh6wve9pwqa0qjq9ajm57ss4m7wutyhp3vexxzgkn2r5awtzytp8qfk8exfn4vm5d8ff",
					"amount": "20000"
				},
				"spent": true,
				"poolTxid": "377fa2fbd27c82bdbc095478384c88b6c75432c0ef464189e49c965194446cdf",
				"spentBy": "94fa598302f17f00c8881e742ec0ce2f8c8d16f3d54fe6ba0fb7d13a493d84ad",
				"expireAt": "1726054928",
				"swept": false,
				"pending": false,
				"pendingData": null
			}
	  ]
	}`

	bobBeforeClaimingAsync = `
	{
	  "spendableVtxos": [
			{
				"outpoint": {
					"txid": "94fa598302f17f00c8881e742ec0ce2f8c8d16f3d54fe6ba0fb7d13a493d84ad",
					"vout": 0
				},
				"receiver": {
					"address": "tark1qwnakvl59d5wckz9lqhhdav0uvns6uu3zkc6hg65gh0kgh6wve9pwqa8vzms5xcr7pqgt0sw88vc287dse5rw6fnxuk9f08frf8amxjcrya0tkgt",
					"amount": "1000"
				},
				"spent": false,
				"poolTxid": "",
				"spentBy": "",
				"expireAt": "1726054928",
				"swept": false,
				"pending": true,
				"pendingData": {
					"redeemTx": "cHNidP8BAIkCAAAAAWwxXUjG5tidFA0LmUljX//jwW6xWaS6HKyRCw5StsxpAAAAAAD/////AugDAAAAAAAAIlEgt2eR8LtqTP7yUcQtSydeGrRiHnVmHHnZwYjdC23G7MZwSQAAAAAAACJRIKfUzf/o9h+r0v9y4nmyOt9qO8EkDumQPQZGTbEv8fSFAAAAAAABASsgTgAAAAAAACJRIKfUzf/o9h+r0v9y4nmyOt9qO8EkDumQPQZGTbEv8fSFIgYDp9sz9Cto7FhF+C929Y/jJw1zkRWxq6NURd9kX05mShcYAAAAAFYAAIAAAACAAQAAgAAAAAAAAAAAQRSvBIBey3T0IV353FkuGLMmMJFpqHTrliIsJwJsfJkzq7J0B8bQ0j9842h5lUfOWcbj2TeoFx6OCpgoHIqWIBhHQAFqkBLiRmP3AZ8MS77s1QIWZswMV3L72D9gN0f0MbD6XHkmzZeC1clF3uzxr+13wsF0vcFe29Zl3e2gAhMNGYVCFcFQkpt0waBJVLeLS2A16XpeB4paDyjsltVHv+6azoA6wKRtST8P7teUpSF4DAEbfJj5OIXITx5QGbZns/AtxqGyRSCn2zP0K2jsWEX4L3b1j+MnDXORFbGro1RF32RfTmZKF60grwSAXst09CFd+dxZLhizJjCRaah065YiLCcCbHyZM6uswCEWp9sz9Cto7FhF+C929Y/jJw1zkRWxq6NURd9kX05mShc5AbJ0B8bQ0j9842h5lUfOWcbj2TeoFx6OCpgoHIqWIBhHAAAAAFYAAIAAAACAAQAAgAAAAAAAAAAAARcgUJKbdMGgSVS3i0tgNel6XgeKWg8o7JbVR7/ums6AOsAAAAA=",
					"unconditionalForfeitTxs": [
						"cHNidP8BAFICAAAAAWwxXUjG5tidFA0LmUljX//jwW6xWaS6HKyRCw5StsxpAAAAAAD/////AVhNAAAAAAAAFgAUSU38/3Mzx5BdILG4oUO+JoHcoT8AAAAAAAEBKyBOAAAAAAAAIlEgp9TN/+j2H6vS/3LiebI632o7wSQO6ZA9BkZNsS/x9IVBFK8EgF7LdPQhXfncWS4YsyYwkWmodOuWIiwnAmx8mTOrsnQHxtDSP3zjaHmVR85ZxuPZN6gXHo4KmCgcipYgGEdAjH8Mg1Z3GdjGzp78Mg2xq1fop9KDfeji+xoyMgYS7q0Nl0AGOAaNzkDRW4cNcefll5jZC2i3nfygKdXsUsR+LEIVwVCSm3TBoElUt4tLYDXpel4HiloPKOyW1Ue/7prOgDrApG1JPw/u15SlIXgMARt8mPk4hchPHlAZtmez8C3GobJFIKfbM/QraOxYRfgvdvWP4ycNc5EVsaujVEXfZF9OZkoXrSCvBIBey3T0IV353FkuGLMmMJFpqHTrliIsJwJsfJkzq6zAARcgUJKbdMGgSVS3i0tgNel6XgeKWg8o7JbVR7/ums6AOsAAAA=="
					]
				}
			},
			{
				"outpoint": {
					"txid": "766fc46ba5c2da41cd4c4bc0566e0f4e0f24c184c41acd3bead5cd7b11120367",
					"vout": 0
				},
				"receiver": {
					"address": "tark1qgw4gpt40zet7q399hv78z7pdak5sxlcgzhy6y6qq7hw3syeudc6xqsws4tegt5r88eahx7g5try2ua4n9rflsncpresjfwcrq80k0d3systnm98",
					"amount": "2000"
				},
				"spent": false,
				"poolTxid": "",
				"spentBy": "",
				"expireAt": "1726486389",
				"swept": false,
				"pending": true,
				"pendingData": {
					"redeemTx": "cHNidP8BAIkCAAAAARH6LJRGP/pFIkD/o5bBp8fXAhjl8yjfN7MhJsxdt5lrAQAAAAD/////AtAHAAAAAAAAIlEguuBh3KQUVZp+NHV2sixQ/mrsngCuLCGXzsgJPC1FzY7ANQ8AAAAAACJRIP7uXXtl4jLUcVVQU+sX7WFXmx2H6iCMzn7gye0v1Y8JAAAAAAABAStYPg8AAAAAACJRIP7uXXtl4jLUcVVQU+sX7WFXmx2H6iCMzn7gye0v1Y8JIgYCHVQFdXiyvwIlLdnji8FvbUgb+ECuTRNAB67owJnjcaMYAAAAAFYAAIAAAACAAQAAgAAAAAAAAAAAQRSc1yjQ/vHRHev23fKGANLvbOhkNYmGtmRWt8fSszlOJUzRFbnfxd1fq9gIEpaI0vrZww8tlZ94iEL75QoaIbVqQJsPdLYf7fAoXO82VoqwYHu1WevE4g6LxUGBPzfd96q5EEZkoW5qqg+v5dWJUEY467Q6qZLFHwziUaB3KEY8yEpCFcBQkpt0waBJVLeLS2A16XpeB4paDyjsltVHv+6azoA6wO5D2Mh3x0XNGxFCS67GNughkENFodpFeVpZjn76chI8RSAdVAV1eLK/AiUt2eOLwW9tSBv4QK5NE0AHrujAmeNxo60gnNco0P7x0R3r9t3yhgDS72zoZDWJhrZkVrfH0rM5TiWswCEWHVQFdXiyvwIlLdnji8FvbUgb+ECuTRNAB67owJnjcaM5AUzRFbnfxd1fq9gIEpaI0vrZww8tlZ94iEL75QoaIbVqAAAAAFYAAIAAAACAAQAAgAAAAAAAAAAAARcgUJKbdMGgSVS3i0tgNel6XgeKWg8o7JbVR7/ums6AOsAAAAA=",
					"unconditionalForfeitTxs": [
						"cHNidP8BAFICAAAAARH6LJRGP/pFIkD/o5bBp8fXAhjl8yjfN7MhJsxdt5lrAQAAAAD/////AZA9DwAAAAAAFgAU+9NJhjFhe8jX1hrXh3NvDyHZ1cYAAAAAAAEBK1g+DwAAAAAAIlEg/u5de2XiMtRxVVBT6xftYVebHYfqIIzOfuDJ7S/VjwlBFJzXKND+8dEd6/bd8oYA0u9s6GQ1iYa2ZFa3x9KzOU4lTNEVud/F3V+r2AgSlojS+tnDDy2Vn3iIQvvlChohtWpARJzBjlEkN/kTpyFEtpvP2Ui7ypevuxb9J/NUAwhYf8Pmnnj1l3WuKCSi4Fcp1O+lQjIiZlNpwY6J73q/V8Fe2kIVwFCSm3TBoElUt4tLYDXpel4HiloPKOyW1Ue/7prOgDrA7kPYyHfHRc0bEUJLrsY26CGQQ0Wh2kV5WlmOfvpyEjxFIB1UBXV4sr8CJS3Z44vBb21IG/hArk0TQAeu6MCZ43GjrSCc1yjQ/vHRHev23fKGANLvbOhkNYmGtmRWt8fSszlOJazAARcgUJKbdMGgSVS3i0tgNel6XgeKWg8o7JbVR7/ums6AOsAAAA=="
					]
				}
			}
	  ],
	  "spentVtxos": []
	}`
	bobAfterClaimingAsync = `
	{
		"spendableVtxos": [
			{
				"outpoint": {
					"txid": "11cba4cbb06290fb7426157efe439940e1e4143d51bdd20567d7bfd28f0d9090",
					"vout": 0
				},
				"receiver": {
					"address": "tark1qgw4gpt40zet7q399hv78z7pdak5sxlcgzhy6y6qq7hw3syeudc6xqsws4tegt5r88eahx7g5try2ua4n9rflsncpresjfwcrq80k0d3systnm98",
					"amount": "3000"
				},
				"spent": false,
				"poolTxid": "d6684a5b9e6939dccdf07d1f0eaf7fdd7b31de4d123e63e400d23de739800d4e",
				"spentBy": "",
				"expireAt": "1726503895",
				"swept": false,
				"pending": false,
				"pendingData": null
			}
		],
		"spentVtxos": [
			{
				"outpoint": {
					"txid": "94fa598302f17f00c8881e742ec0ce2f8c8d16f3d54fe6ba0fb7d13a493d84ad",
					"vout": 0
				},
				"receiver": {
					"address": "tark1qwnakvl59d5wckz9lqhhdav0uvns6uu3zkc6hg65gh0kgh6wve9pwqa8vzms5xcr7pqgt0sw88vc287dse5rw6fnxuk9f08frf8amxjcrya0tkgt",
					"amount": "1000"
				},
				"spent": true,
				"poolTxid": "",
				"spentBy": "d6684a5b9e6939dccdf07d1f0eaf7fdd7b31de4d123e63e400d23de739800d4e",
				"expireAt": "1726054928",
				"swept": false,
				"pending": true,
				"pendingData": {
					"redeemTx": "cHNidP8BAIkCAAAAAWwxXUjG5tidFA0LmUljX//jwW6xWaS6HKyRCw5StsxpAAAAAAD/////AugDAAAAAAAAIlEgt2eR8LtqTP7yUcQtSydeGrRiHnVmHHnZwYjdC23G7MZwSQAAAAAAACJRIKfUzf/o9h+r0v9y4nmyOt9qO8EkDumQPQZGTbEv8fSFAAAAAAABASsgTgAAAAAAACJRIKfUzf/o9h+r0v9y4nmyOt9qO8EkDumQPQZGTbEv8fSFIgYDp9sz9Cto7FhF+C929Y/jJw1zkRWxq6NURd9kX05mShcYAAAAAFYAAIAAAACAAQAAgAAAAAAAAAAAQRSvBIBey3T0IV353FkuGLMmMJFpqHTrliIsJwJsfJkzq7J0B8bQ0j9842h5lUfOWcbj2TeoFx6OCpgoHIqWIBhHQAFqkBLiRmP3AZ8MS77s1QIWZswMV3L72D9gN0f0MbD6XHkmzZeC1clF3uzxr+13wsF0vcFe29Zl3e2gAhMNGYVCFcFQkpt0waBJVLeLS2A16XpeB4paDyjsltVHv+6azoA6wKRtST8P7teUpSF4DAEbfJj5OIXITx5QGbZns/AtxqGyRSCn2zP0K2jsWEX4L3b1j+MnDXORFbGro1RF32RfTmZKF60grwSAXst09CFd+dxZLhizJjCRaah065YiLCcCbHyZM6uswCEWp9sz9Cto7FhF+C929Y/jJw1zkRWxq6NURd9kX05mShc5AbJ0B8bQ0j9842h5lUfOWcbj2TeoFx6OCpgoHIqWIBhHAAAAAFYAAIAAAACAAQAAgAAAAAAAAAAAARcgUJKbdMGgSVS3i0tgNel6XgeKWg8o7JbVR7/ums6AOsAAAAA=",
					"unconditionalForfeitTxs": [
						"cHNidP8BAFICAAAAAWwxXUjG5tidFA0LmUljX//jwW6xWaS6HKyRCw5StsxpAAAAAAD/////AVhNAAAAAAAAFgAUSU38/3Mzx5BdILG4oUO+JoHcoT8AAAAAAAEBKyBOAAAAAAAAIlEgp9TN/+j2H6vS/3LiebI632o7wSQO6ZA9BkZNsS/x9IVBFK8EgF7LdPQhXfncWS4YsyYwkWmodOuWIiwnAmx8mTOrsnQHxtDSP3zjaHmVR85ZxuPZN6gXHo4KmCgcipYgGEdAjH8Mg1Z3GdjGzp78Mg2xq1fop9KDfeji+xoyMgYS7q0Nl0AGOAaNzkDRW4cNcefll5jZC2i3nfygKdXsUsR+LEIVwVCSm3TBoElUt4tLYDXpel4HiloPKOyW1Ue/7prOgDrApG1JPw/u15SlIXgMARt8mPk4hchPHlAZtmez8C3GobJFIKfbM/QraOxYRfgvdvWP4ycNc5EVsaujVEXfZF9OZkoXrSCvBIBey3T0IV353FkuGLMmMJFpqHTrliIsJwJsfJkzq6zAARcgUJKbdMGgSVS3i0tgNel6XgeKWg8o7JbVR7/ums6AOsAAAA=="
					]
				}
			},
			{
				"outpoint": {
					"txid": "766fc46ba5c2da41cd4c4bc0566e0f4e0f24c184c41acd3bead5cd7b11120367",
					"vout": 0
				},
				"receiver": {
					"address": "tark1qgw4gpt40zet7q399hv78z7pdak5sxlcgzhy6y6qq7hw3syeudc6xqsws4tegt5r88eahx7g5try2ua4n9rflsncpresjfwcrq80k0d3systnm98",
					"amount": "2000"
				},
				"spent": true,
				"poolTxid": "",
				"spentBy": "d6684a5b9e6939dccdf07d1f0eaf7fdd7b31de4d123e63e400d23de739800d4e",
				"expireAt": "1726486389",
				"swept": false,
				"pending": true,
				"pendingData": {
					"redeemTx": "cHNidP8BAIkCAAAAARH6LJRGP/pFIkD/o5bBp8fXAhjl8yjfN7MhJsxdt5lrAQAAAAD/////AtAHAAAAAAAAIlEguuBh3KQUVZp+NHV2sixQ/mrsngCuLCGXzsgJPC1FzY7ANQ8AAAAAACJRIP7uXXtl4jLUcVVQU+sX7WFXmx2H6iCMzn7gye0v1Y8JAAAAAAABAStYPg8AAAAAACJRIP7uXXtl4jLUcVVQU+sX7WFXmx2H6iCMzn7gye0v1Y8JIgYCHVQFdXiyvwIlLdnji8FvbUgb+ECuTRNAB67owJnjcaMYAAAAAFYAAIAAAACAAQAAgAAAAAAAAAAAQRSc1yjQ/vHRHev23fKGANLvbOhkNYmGtmRWt8fSszlOJUzRFbnfxd1fq9gIEpaI0vrZww8tlZ94iEL75QoaIbVqQJsPdLYf7fAoXO82VoqwYHu1WevE4g6LxUGBPzfd96q5EEZkoW5qqg+v5dWJUEY467Q6qZLFHwziUaB3KEY8yEpCFcBQkpt0waBJVLeLS2A16XpeB4paDyjsltVHv+6azoA6wO5D2Mh3x0XNGxFCS67GNughkENFodpFeVpZjn76chI8RSAdVAV1eLK/AiUt2eOLwW9tSBv4QK5NE0AHrujAmeNxo60gnNco0P7x0R3r9t3yhgDS72zoZDWJhrZkVrfH0rM5TiWswCEWHVQFdXiyvwIlLdnji8FvbUgb+ECuTRNAB67owJnjcaM5AUzRFbnfxd1fq9gIEpaI0vrZww8tlZ94iEL75QoaIbVqAAAAAFYAAIAAAACAAQAAgAAAAAAAAAAAARcgUJKbdMGgSVS3i0tgNel6XgeKWg8o7JbVR7/ums6AOsAAAAA=",
					"unconditionalForfeitTxs": [
						"cHNidP8BAFICAAAAARH6LJRGP/pFIkD/o5bBp8fXAhjl8yjfN7MhJsxdt5lrAQAAAAD/////AZA9DwAAAAAAFgAU+9NJhjFhe8jX1hrXh3NvDyHZ1cYAAAAAAAEBK1g+DwAAAAAAIlEg/u5de2XiMtRxVVBT6xftYVebHYfqIIzOfuDJ7S/VjwlBFJzXKND+8dEd6/bd8oYA0u9s6GQ1iYa2ZFa3x9KzOU4lTNEVud/F3V+r2AgSlojS+tnDDy2Vn3iIQvvlChohtWpARJzBjlEkN/kTpyFEtpvP2Ui7ypevuxb9J/NUAwhYf8Pmnnj1l3WuKCSi4Fcp1O+lQjIiZlNpwY6J73q/V8Fe2kIVwFCSm3TBoElUt4tLYDXpel4HiloPKOyW1Ue/7prOgDrA7kPYyHfHRc0bEUJLrsY26CGQQ0Wh2kV5WlmOfvpyEjxFIB1UBXV4sr8CJS3Z44vBb21IG/hArk0TQAeu6MCZ43GjrSCc1yjQ/vHRHev23fKGANLvbOhkNYmGtmRWt8fSszlOJazAARcgUJKbdMGgSVS3i0tgNel6XgeKWg8o7JbVR7/ums6AOsAAAA=="
					]
				}
			}
		]
	}`
	bobAfterSendingAsync = `
	{
		"spendableVtxos": [
			{
				"outpoint": {
					"txid": "23c3a885f0ea05f7bdf83f3bf7f8ac9dc3f791ad292f4e63a6f53fa5e4935ab0",
					"vout": 0
				},
				"receiver": {
					"address": "tark1qwnakvl59d5wckz9lqhhdav0uvns6uu3zkc6hg65gh0kgh6wve9pwqa8vzms5xcr7pqgt0sw88vc287dse5rw6fnxuk9f08frf8amxjcrya0tkgt",
					"amount": "900"
				},
				"spent": false,
				"poolTxid": "",
				"spentBy": "",
				"expireAt": "1726503895",
				"swept": false,
				"pending": true,
				"pendingData": {
					"redeemTx": "cHNidP8BAIkCAAAAAdOK9YzYw1ceJznqJxtRXGe0KeHj6CLcLtqLVwcbMCivAAAAAAD/////ArgLAAAAAAAAIlEgC39Vxhw3dIa4heHgFS6X4XwDl1mBggsKLVTBwF1h3qEgegEAAAAAACJRIMkktfIFxFNTtAmy3K0p+7JqVn2kcA0P6y2vJ1QX2zysAAAAAAABASughgEAAAAAACJRIMkktfIFxFNTtAmy3K0p+7JqVn2kcA0P6y2vJ1QX2zysIgYDjGeMfnNwCrU45iB3iRqiFdWTADaiJ968+w3ruFuq1F0YAAAAAFYAAIAAAACAAQAAgAAAAAAAAAAAQRTYEOuHJ0hyLBGzY8nSHpD2F1nby5/XQ5Sh2Je+cQ5Wsx0ZucLmB/LLspxMRN9JcJn3Q2KJRMhhg7415cCg1d0gQNSvgaBk/1WLYqQxCKxCfv8ViVJ7vjBxvNO5tc2FEDy27V9cIrfL1jPJoVrhgPZT0GwY7dkVZS7saIKI03CbipBCFcBQkpt0waBJVLeLS2A16XpeB4paDyjsltVHv+6azoA6wPKiQ0JM6aw2kcUByijEbOydM3gTIVCGN/69q+dmyxcqRSCMZ4x+c3AKtTjmIHeJGqIV1ZMANqIn3rz7Deu4W6rUXa0g2BDrhydIciwRs2PJ0h6Q9hdZ28uf10OUodiXvnEOVrOswCEWjGeMfnNwCrU45iB3iRqiFdWTADaiJ968+w3ruFuq1F05AR0ZucLmB/LLspxMRN9JcJn3Q2KJRMhhg7415cCg1d0gAAAAAFYAAIAAAACAAQAAgAAAAAAAAAAAARcgUJKbdMGgSVS3i0tgNel6XgeKWg8o7JbVR7/ums6AOsAAAAA=",
					"unconditionalForfeitTxs": [
						"cHNidP8BAFICAAAAAdOK9YzYw1ceJznqJxtRXGe0KeHj6CLcLtqLVwcbMCivAAAAAAD/////AdiFAQAAAAAAFgAUlsBYsQa9BEiB8ZumuN4J50lbQIoAAAAAAAEBK6CGAQAAAAAAIlEgySS18gXEU1O0CbLcrSn7smpWfaRwDQ/rLa8nVBfbPKxBFNgQ64cnSHIsEbNjydIekPYXWdvLn9dDlKHYl75xDlazHRm5wuYH8suynExE30lwmfdDYolEyGGDvjXlwKDV3SBAZadgbU8gCDvq3XN0EeLIwGKGSAYHZRkGbAnr9ZjCHGKAQlfFNYS0af1Lz4j7Th2osVY8JJv7O736sC5NNQome0IVwFCSm3TBoElUt4tLYDXpel4HiloPKOyW1Ue/7prOgDrA8qJDQkzprDaRxQHKKMRs7J0zeBMhUIY3/r2r52bLFypFIIxnjH5zcAq1OOYgd4kaohXVkwA2oifevPsN67hbqtRdrSDYEOuHJ0hyLBGzY8nSHpD2F1nby5/XQ5Sh2Je+cQ5Ws6zAARcgUJKbdMGgSVS3i0tgNel6XgeKWg8o7JbVR7/ums6AOsAAAA=="
					]
				}
			}
		],
		"spentVtxos": [
			{
				"outpoint": {
					"txid": "94fa598302f17f00c8881e742ec0ce2f8c8d16f3d54fe6ba0fb7d13a493d84ad",
					"vout": 0
				},
				"receiver": {
					"address": "tark1qwnakvl59d5wckz9lqhhdav0uvns6uu3zkc6hg65gh0kgh6wve9pwqa8vzms5xcr7pqgt0sw88vc287dse5rw6fnxuk9f08frf8amxjcrya0tkgt",
					"amount": "1000"
				},
				"spent": true,
				"poolTxid": "",
				"spentBy": "d6684a5b9e6939dccdf07d1f0eaf7fdd7b31de4d123e63e400d23de739800d4e",
				"expireAt": "1726054928",
				"swept": false,
				"pending": true,
				"pendingData": {
					"redeemTx": "cHNidP8BAIkCAAAAAWwxXUjG5tidFA0LmUljX//jwW6xWaS6HKyRCw5StsxpAAAAAAD/////AugDAAAAAAAAIlEgt2eR8LtqTP7yUcQtSydeGrRiHnVmHHnZwYjdC23G7MZwSQAAAAAAACJRIKfUzf/o9h+r0v9y4nmyOt9qO8EkDumQPQZGTbEv8fSFAAAAAAABASsgTgAAAAAAACJRIKfUzf/o9h+r0v9y4nmyOt9qO8EkDumQPQZGTbEv8fSFIgYDp9sz9Cto7FhF+C929Y/jJw1zkRWxq6NURd9kX05mShcYAAAAAFYAAIAAAACAAQAAgAAAAAAAAAAAQRSvBIBey3T0IV353FkuGLMmMJFpqHTrliIsJwJsfJkzq7J0B8bQ0j9842h5lUfOWcbj2TeoFx6OCpgoHIqWIBhHQAFqkBLiRmP3AZ8MS77s1QIWZswMV3L72D9gN0f0MbD6XHkmzZeC1clF3uzxr+13wsF0vcFe29Zl3e2gAhMNGYVCFcFQkpt0waBJVLeLS2A16XpeB4paDyjsltVHv+6azoA6wKRtST8P7teUpSF4DAEbfJj5OIXITx5QGbZns/AtxqGyRSCn2zP0K2jsWEX4L3b1j+MnDXORFbGro1RF32RfTmZKF60grwSAXst09CFd+dxZLhizJjCRaah065YiLCcCbHyZM6uswCEWp9sz9Cto7FhF+C929Y/jJw1zkRWxq6NURd9kX05mShc5AbJ0B8bQ0j9842h5lUfOWcbj2TeoFx6OCpgoHIqWIBhHAAAAAFYAAIAAAACAAQAAgAAAAAAAAAAAARcgUJKbdMGgSVS3i0tgNel6XgeKWg8o7JbVR7/ums6AOsAAAAA=",
					"unconditionalForfeitTxs": [
						"cHNidP8BAFICAAAAAWwxXUjG5tidFA0LmUljX//jwW6xWaS6HKyRCw5StsxpAAAAAAD/////AVhNAAAAAAAAFgAUSU38/3Mzx5BdILG4oUO+JoHcoT8AAAAAAAEBKyBOAAAAAAAAIlEgp9TN/+j2H6vS/3LiebI632o7wSQO6ZA9BkZNsS/x9IVBFK8EgF7LdPQhXfncWS4YsyYwkWmodOuWIiwnAmx8mTOrsnQHxtDSP3zjaHmVR85ZxuPZN6gXHo4KmCgcipYgGEdAjH8Mg1Z3GdjGzp78Mg2xq1fop9KDfeji+xoyMgYS7q0Nl0AGOAaNzkDRW4cNcefll5jZC2i3nfygKdXsUsR+LEIVwVCSm3TBoElUt4tLYDXpel4HiloPKOyW1Ue/7prOgDrApG1JPw/u15SlIXgMARt8mPk4hchPHlAZtmez8C3GobJFIKfbM/QraOxYRfgvdvWP4ycNc5EVsaujVEXfZF9OZkoXrSCvBIBey3T0IV353FkuGLMmMJFpqHTrliIsJwJsfJkzq6zAARcgUJKbdMGgSVS3i0tgNel6XgeKWg8o7JbVR7/ums6AOsAAAA=="
					]
				}
			},
			{
				"outpoint": {
					"txid": "766fc46ba5c2da41cd4c4bc0566e0f4e0f24c184c41acd3bead5cd7b11120367",
					"vout": 0
				},
				"receiver": {
					"address": "tark1qgw4gpt40zet7q399hv78z7pdak5sxlcgzhy6y6qq7hw3syeudc6xqsws4tegt5r88eahx7g5try2ua4n9rflsncpresjfwcrq80k0d3systnm98",
					"amount": "2000"
				},
				"spent": true,
				"poolTxid": "",
				"spentBy": "d6684a5b9e6939dccdf07d1f0eaf7fdd7b31de4d123e63e400d23de739800d4e",
				"expireAt": "1726486389",
				"swept": false,
				"pending": true,
				"pendingData": {
					"redeemTx": "cHNidP8BAIkCAAAAARH6LJRGP/pFIkD/o5bBp8fXAhjl8yjfN7MhJsxdt5lrAQAAAAD/////AtAHAAAAAAAAIlEguuBh3KQUVZp+NHV2sixQ/mrsngCuLCGXzsgJPC1FzY7ANQ8AAAAAACJRIP7uXXtl4jLUcVVQU+sX7WFXmx2H6iCMzn7gye0v1Y8JAAAAAAABAStYPg8AAAAAACJRIP7uXXtl4jLUcVVQU+sX7WFXmx2H6iCMzn7gye0v1Y8JIgYCHVQFdXiyvwIlLdnji8FvbUgb+ECuTRNAB67owJnjcaMYAAAAAFYAAIAAAACAAQAAgAAAAAAAAAAAQRSc1yjQ/vHRHev23fKGANLvbOhkNYmGtmRWt8fSszlOJUzRFbnfxd1fq9gIEpaI0vrZww8tlZ94iEL75QoaIbVqQJsPdLYf7fAoXO82VoqwYHu1WevE4g6LxUGBPzfd96q5EEZkoW5qqg+v5dWJUEY467Q6qZLFHwziUaB3KEY8yEpCFcBQkpt0waBJVLeLS2A16XpeB4paDyjsltVHv+6azoA6wO5D2Mh3x0XNGxFCS67GNughkENFodpFeVpZjn76chI8RSAdVAV1eLK/AiUt2eOLwW9tSBv4QK5NE0AHrujAmeNxo60gnNco0P7x0R3r9t3yhgDS72zoZDWJhrZkVrfH0rM5TiWswCEWHVQFdXiyvwIlLdnji8FvbUgb+ECuTRNAB67owJnjcaM5AUzRFbnfxd1fq9gIEpaI0vrZww8tlZ94iEL75QoaIbVqAAAAAFYAAIAAAACAAQAAgAAAAAAAAAAAARcgUJKbdMGgSVS3i0tgNel6XgeKWg8o7JbVR7/ums6AOsAAAAA=",
					"unconditionalForfeitTxs": [
						"cHNidP8BAFICAAAAARH6LJRGP/pFIkD/o5bBp8fXAhjl8yjfN7MhJsxdt5lrAQAAAAD/////AZA9DwAAAAAAFgAU+9NJhjFhe8jX1hrXh3NvDyHZ1cYAAAAAAAEBK1g+DwAAAAAAIlEg/u5de2XiMtRxVVBT6xftYVebHYfqIIzOfuDJ7S/VjwlBFJzXKND+8dEd6/bd8oYA0u9s6GQ1iYa2ZFa3x9KzOU4lTNEVud/F3V+r2AgSlojS+tnDDy2Vn3iIQvvlChohtWpARJzBjlEkN/kTpyFEtpvP2Ui7ypevuxb9J/NUAwhYf8Pmnnj1l3WuKCSi4Fcp1O+lQjIiZlNpwY6J73q/V8Fe2kIVwFCSm3TBoElUt4tLYDXpel4HiloPKOyW1Ue/7prOgDrA7kPYyHfHRc0bEUJLrsY26CGQQ0Wh2kV5WlmOfvpyEjxFIB1UBXV4sr8CJS3Z44vBb21IG/hArk0TQAeu6MCZ43GjrSCc1yjQ/vHRHev23fKGANLvbOhkNYmGtmRWt8fSszlOJazAARcgUJKbdMGgSVS3i0tgNel6XgeKWg8o7JbVR7/ums6AOsAAAA=="
					]
				}
			},
			{
				"outpoint": {
					"txid": "11cba4cbb06290fb7426157efe439940e1e4143d51bdd20567d7bfd28f0d9090",
					"vout": 0
				},
				"receiver": {
					"address": "tark1qgw4gpt40zet7q399hv78z7pdak5sxlcgzhy6y6qq7hw3syeudc6xqsws4tegt5r88eahx7g5try2ua4n9rflsncpresjfwcrq80k0d3systnm98",
					"amount": "3000"
				},
				"spent": false,
				"poolTxid": "d6684a5b9e6939dccdf07d1f0eaf7fdd7b31de4d123e63e400d23de739800d4e",
				"spentBy": "23c3a885f0ea05f7bdf83f3bf7f8ac9dc3f791ad292f4e63a6f53fa5e4935ab0",
				"expireAt": "1726503895",
				"swept": false,
				"pending": false,
				"pendingData": null
			}
		]
	}`
)<|MERGE_RESOLUTION|>--- conflicted
+++ resolved
@@ -23,16 +23,14 @@
 			fixture: aliceToBobCovenant,
 			want: []store.Transaction{
 				{
-					Amount:  100000000,
-					Type:    store.TxReceived,
-					Pending: false,
-					Claimed: true,
-				},
-				{
-					Amount:  20000,
-					Type:    store.TxSent,
-					Pending: false,
-					Claimed: true,
+					Amount:    100000000,
+					Type:      store.TxReceived,
+					IsPending: false,
+				},
+				{
+					Amount:    20000,
+					Type:      store.TxSent,
+					IsPending: false,
 				},
 			},
 		},
@@ -55,8 +53,7 @@
 				require.Equal(t, wantTx.RedeemTxid, gotTx.RedeemTxid)
 				require.Equal(t, int(wantTx.Amount), int(gotTx.Amount))
 				require.Equal(t, wantTx.Type, gotTx.Type)
-				require.Equal(t, wantTx.Pending, gotTx.Pending)
-				require.Equal(t, wantTx.Claimed, gotTx.Claimed)
+				require.Equal(t, wantTx.IsPending, gotTx.IsPending)
 			}
 		})
 	}
@@ -75,14 +72,8 @@
 				{
 					RoundTxid: "377fa2fbd27c82bdbc095478384c88b6c75432c0ef464189e49c965194446cdf",
 					Amount:    20000,
-<<<<<<< HEAD
 					Type:      store.TxReceived,
-					Pending:   false,
-					Claimed:   true,
-=======
-					Type:      TxReceived,
 					IsPending: false,
->>>>>>> 7c87b37a
 					CreatedAt: time.Unix(1726054898, 0),
 				},
 			},
@@ -94,27 +85,15 @@
 				{
 					RoundTxid: "377fa2fbd27c82bdbc095478384c88b6c75432c0ef464189e49c965194446cdf",
 					Amount:    20000,
-<<<<<<< HEAD
 					Type:      store.TxReceived,
-					Pending:   false,
-					Claimed:   true,
-=======
-					Type:      TxReceived,
 					IsPending: false,
->>>>>>> 7c87b37a
 					CreatedAt: time.Unix(1726054898, 0),
 				},
 				{
 					RedeemTxid: "94fa598302f17f00c8881e742ec0ce2f8c8d16f3d54fe6ba0fb7d13a493d84ad",
 					Amount:     1000,
-<<<<<<< HEAD
 					Type:       store.TxSent,
-					Pending:    true,
-					Claimed:    false,
-=======
-					Type:       TxSent,
 					IsPending:  true,
->>>>>>> 7c87b37a
 					CreatedAt:  time.Unix(1726054898, 0),
 				},
 			},
@@ -126,27 +105,15 @@
 				{
 					RedeemTxid: "766fc46ba5c2da41cd4c4bc0566e0f4e0f24c184c41acd3bead5cd7b11120367",
 					Amount:     2000,
-<<<<<<< HEAD
 					Type:       store.TxReceived,
-					Pending:    true,
-					Claimed:    false,
-=======
-					Type:       TxReceived,
 					IsPending:  true,
->>>>>>> 7c87b37a
 					CreatedAt:  time.Unix(1726486359, 0),
 				},
 				{
 					RedeemTxid: "94fa598302f17f00c8881e742ec0ce2f8c8d16f3d54fe6ba0fb7d13a493d84ad",
 					Amount:     1000,
-<<<<<<< HEAD
 					Type:       store.TxReceived,
-					Pending:    true,
-					Claimed:    false,
-=======
-					Type:       TxReceived,
 					IsPending:  true,
->>>>>>> 7c87b37a
 					CreatedAt:  time.Unix(1726054898, 0),
 				},
 			},
@@ -158,27 +125,15 @@
 				{
 					RedeemTxid: "766fc46ba5c2da41cd4c4bc0566e0f4e0f24c184c41acd3bead5cd7b11120367",
 					Amount:     2000,
-<<<<<<< HEAD
 					Type:       store.TxReceived,
-					Pending:    false,
-					Claimed:    true,
-=======
-					Type:       TxReceived,
 					IsPending:  false,
->>>>>>> 7c87b37a
 					CreatedAt:  time.Unix(1726486359, 0),
 				},
 				{
 					RedeemTxid: "94fa598302f17f00c8881e742ec0ce2f8c8d16f3d54fe6ba0fb7d13a493d84ad",
 					Amount:     1000,
-<<<<<<< HEAD
 					Type:       store.TxReceived,
-					Pending:    false,
-					Claimed:    true,
-=======
-					Type:       TxReceived,
 					IsPending:  false,
->>>>>>> 7c87b37a
 					CreatedAt:  time.Unix(1726054898, 0),
 				},
 			},
@@ -190,40 +145,22 @@
 				{
 					RedeemTxid: "23c3a885f0ea05f7bdf83f3bf7f8ac9dc3f791ad292f4e63a6f53fa5e4935ab0",
 					Amount:     2100,
-<<<<<<< HEAD
 					Type:       store.TxSent,
-					Pending:    true,
-					Claimed:    false,
-=======
-					Type:       TxSent,
 					IsPending:  true,
->>>>>>> 7c87b37a
 					CreatedAt:  time.Unix(1726503865, 0),
 				},
 				{
 					RedeemTxid: "766fc46ba5c2da41cd4c4bc0566e0f4e0f24c184c41acd3bead5cd7b11120367",
 					Amount:     2000,
-<<<<<<< HEAD
 					Type:       store.TxReceived,
-					Pending:    false,
-					Claimed:    true,
-=======
-					Type:       TxReceived,
 					IsPending:  false,
->>>>>>> 7c87b37a
 					CreatedAt:  time.Unix(1726486359, 0),
 				},
 				{
 					RedeemTxid: "94fa598302f17f00c8881e742ec0ce2f8c8d16f3d54fe6ba0fb7d13a493d84ad",
 					Amount:     1000,
-<<<<<<< HEAD
 					Type:       store.TxReceived,
-					Pending:    false,
-					Claimed:    true,
-=======
-					Type:       TxReceived,
 					IsPending:  false,
->>>>>>> 7c87b37a
 					CreatedAt:  time.Unix(1726054898, 0),
 				},
 			},
@@ -375,14 +312,8 @@
 			BoardingTxid: tx.BoardingTxid,
 			RoundTxid:    tx.RoundTxid,
 			Amount:       tx.Amount,
-<<<<<<< HEAD
 			Type:         store.TxReceived,
-			Pending:      tx.Pending,
-			Claimed:      tx.Claimed,
-=======
-			Type:         TxReceived,
 			IsPending:    tx.Pending,
->>>>>>> 7c87b37a
 			CreatedAt:    createdAt,
 		}
 	}
