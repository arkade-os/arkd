--- conflicted
+++ resolved
@@ -40,16 +40,8 @@
 
 var (
 	defaultNetworks = utils.SupportedType[string]{
-<<<<<<< HEAD
-		common.Bitcoin.Name:        "https://blockstream.info/api",
-		common.BitcoinTestNet.Name: "https://blockstream.info/testnet/api",
-=======
-		common.Liquid.Name:         "https://blockstream.info/liquid/api",
-		common.LiquidTestNet.Name:  "https://blockstream.info/liquidtestnet/api",
-		common.LiquidRegTest.Name:  "http://localhost:3001",
 		common.Bitcoin.Name:        "https://mempool.space/api",
 		common.BitcoinTestNet.Name: "https://mempool.space/testnet/api",
->>>>>>> d1794b7e
 		//common.BitcoinTestNet4.Name: "https://mempool.space/testnet4/api", //TODO uncomment once supported
 		common.BitcoinSigNet.Name:    "https://mempool.space/signet/api",
 		common.BitcoinMutinyNet.Name: "https://mutinynet.com/api",
