package arksdk

import (
	"context"
	"encoding/hex"
	"fmt"
	"strings"
	"time"

	"github.com/ark-network/ark/common"
	"github.com/ark-network/ark/pkg/client-sdk/client"
	"github.com/ark-network/ark/pkg/client-sdk/explorer"
	"github.com/ark-network/ark/pkg/client-sdk/internal/utils"
	"github.com/ark-network/ark/pkg/client-sdk/store"
	"github.com/ark-network/ark/pkg/client-sdk/wallet"
	singlekeywallet "github.com/ark-network/ark/pkg/client-sdk/wallet/singlekey"
	walletstore "github.com/ark-network/ark/pkg/client-sdk/wallet/singlekey/store"
	filestore "github.com/ark-network/ark/pkg/client-sdk/wallet/singlekey/store/file"
	inmemorystore "github.com/ark-network/ark/pkg/client-sdk/wallet/singlekey/store/inmemory"
	"github.com/decred/dcrd/dcrec/secp256k1/v4"
	log "github.com/sirupsen/logrus"
)

const (
	// transport
	GrpcClient = client.GrpcClient
	RestClient = client.RestClient
	// wallet
	SingleKeyWallet = wallet.SingleKeyWallet
	// store
	FileStore     = store.FileStore
	InMemoryStore = store.InMemoryStore
	// explorer
	BitcoinExplorer = explorer.BitcoinExplorer
	LiquidExplorer  = explorer.LiquidExplorer
)

var (
	ErrAlreadyInitialized = fmt.Errorf("client already initialized")
	ErrNotInitialized     = fmt.Errorf("client not initialized")
)

var (
	defaultNetworks = utils.SupportedType[string]{
		common.Liquid.Name:         "https://blockstream.info/liquid/api",
		common.LiquidTestNet.Name:  "https://blockstream.info/liquidtestnet/api",
		common.LiquidRegTest.Name:  "http://localhost:3001",
		common.Bitcoin.Name:        "https://blockstream.info/api",
		common.BitcoinTestNet.Name: "https://blockstream.info/testnet/api",
		common.BitcoinRegTest.Name: "http://localhost:3000",
		common.BitcoinSigNet.Name:  "https://mutinynet.com/api",
	}
)

const (
	vtxoSpent   spent = true
	vtxoUnspent spent = false
)

type spent bool

type arkClient struct {
	*store.StoreData
	wallet       wallet.WalletService
	store        store.ConfigStore
	appDataStore store.AppDataStore
	explorer     explorer.Explorer
	client       client.ASPClient

	vtxosChan            chan map[spent]client.Vtxo
	vtxoListeningStarted bool
}

func (a *arkClient) GetConfigData(
	_ context.Context,
) (*store.StoreData, error) {
	if a.StoreData == nil {
		return nil, fmt.Errorf("client sdk not initialized")
	}
	return a.StoreData, nil
}

func (a *arkClient) InitWithWallet(
	ctx context.Context, args InitWithWalletArgs,
) error {
	if err := args.validate(); err != nil {
		return fmt.Errorf("invalid args: %s", err)
	}

	clientSvc, err := getClient(
		supportedClients, args.ClientType, args.AspUrl,
	)
	if err != nil {
		return fmt.Errorf("failed to setup client: %s", err)
	}

	info, err := clientSvc.GetInfo(ctx)
	if err != nil {
		return fmt.Errorf("failed to connect to asp: %s", err)
	}

	explorerSvc, err := getExplorer(args.ExplorerURL, info.Network)
	if err != nil {
		return fmt.Errorf("failed to setup explorer: %s", err)
	}

	network := utils.NetworkFromString(info.Network)

	buf, err := hex.DecodeString(info.Pubkey)
	if err != nil {
		return fmt.Errorf("failed to parse asp pubkey: %s", err)
	}
	aspPubkey, err := secp256k1.ParsePubKey(buf)
	if err != nil {
		return fmt.Errorf("failed to parse asp pubkey: %s", err)
	}

	storeData := store.StoreData{
		AspUrl:                     args.AspUrl,
		AspPubkey:                  aspPubkey,
		WalletType:                 args.Wallet.GetType(),
		ClientType:                 args.ClientType,
		Network:                    network,
		RoundLifetime:              info.RoundLifetime,
		RoundInterval:              info.RoundInterval,
		UnilateralExitDelay:        info.UnilateralExitDelay,
		Dust:                       info.Dust,
		BoardingDescriptorTemplate: info.BoardingDescriptorTemplate,
	}
	if err := a.store.AddData(ctx, storeData); err != nil {
		return err
	}

	if _, err := args.Wallet.Create(ctx, args.Password, args.Seed); err != nil {
		//nolint:all
		a.store.CleanData(ctx)
		return err
	}

	a.StoreData = &storeData
	a.wallet = args.Wallet
	a.explorer = explorerSvc
	a.client = clientSvc

	a.vtxosChan = make(chan map[spent]client.Vtxo)
	a.listenForVtxos(ctx, a.vtxosChan)

	return nil
}

func (a *arkClient) Init(
	ctx context.Context, args InitArgs,
) error {
	if err := args.validate(); err != nil {
		return fmt.Errorf("invalid args: %s", err)
	}

	clientSvc, err := getClient(
		supportedClients, args.ClientType, args.AspUrl,
	)
	if err != nil {
		return fmt.Errorf("failed to setup client: %s", err)
	}

	info, err := clientSvc.GetInfo(ctx)
	if err != nil {
		return fmt.Errorf("failed to connect to asp: %s", err)
	}

	explorerSvc, err := getExplorer(args.ExplorerURL, info.Network)
	if err != nil {
		return fmt.Errorf("failed to setup explorer: %s", err)
	}

	network := utils.NetworkFromString(info.Network)

	buf, err := hex.DecodeString(info.Pubkey)
	if err != nil {
		return fmt.Errorf("failed to parse asp pubkey: %s", err)
	}
	aspPubkey, err := secp256k1.ParsePubKey(buf)
	if err != nil {
		return fmt.Errorf("failed to parse asp pubkey: %s", err)
	}

	storeData := store.StoreData{
		AspUrl:                     args.AspUrl,
		AspPubkey:                  aspPubkey,
		WalletType:                 args.WalletType,
		ClientType:                 args.ClientType,
		Network:                    network,
		RoundLifetime:              info.RoundLifetime,
		RoundInterval:              info.RoundInterval,
		UnilateralExitDelay:        info.UnilateralExitDelay,
		Dust:                       info.Dust,
		BoardingDescriptorTemplate: info.BoardingDescriptorTemplate,
		ExplorerURL:                args.ExplorerURL,
	}
	walletSvc, err := getWallet(a.store, &storeData, supportedWallets)
	if err != nil {
		return err
	}

	if err := a.store.AddData(ctx, storeData); err != nil {
		return err
	}

	if _, err := walletSvc.Create(ctx, args.Password, args.Seed); err != nil {
		//nolint:all
		a.store.CleanData(ctx)
		return err
	}

	a.StoreData = &storeData
	a.wallet = walletSvc
	a.explorer = explorerSvc
	a.client = clientSvc

	a.vtxosChan = make(chan map[spent]client.Vtxo)
	a.listenForVtxos(ctx, a.vtxosChan)

	return nil
}

func (a *arkClient) Unlock(ctx context.Context, pasword string) error {
	_, err := a.wallet.Unlock(ctx, pasword)
	return err
}

func (a *arkClient) Lock(ctx context.Context, pasword string) error {
	return a.wallet.Lock(ctx, pasword)
}

func (a *arkClient) IsLocked(ctx context.Context) bool {
	return a.wallet.IsLocked()
}

func (a *arkClient) Dump(ctx context.Context) (string, error) {
	return a.wallet.Dump(ctx)
}

func (a *arkClient) Receive(ctx context.Context) (string, string, error) {
	offchainAddr, boardingAddr, err := a.wallet.NewAddress(ctx, false)
	if err != nil {
		return "", "", err
	}

	return offchainAddr, boardingAddr, nil
}

<<<<<<< HEAD
func (a *arkClient) ListVtxos(
	ctx context.Context,
) (spendableVtxos, spentVtxos []client.Vtxo, err error) {
	offchainAddrs, _, _, err := a.wallet.GetAddresses(ctx)
	if err != nil {
		return
	}

	for _, addr := range offchainAddrs {
		spendable, spent, err := a.client.ListVtxos(ctx, addr)
		if err != nil {
			return nil, nil, err
		}
		spendableVtxos = append(spendableVtxos, spendable...)
		spentVtxos = append(spentVtxos, spent...)
	}

	return
}

func (a *arkClient) GetTransactionHistory(
	ctx context.Context,
) ([]store.Transaction, error) {
	return a.appDataStore.TransactionRepository().GetAll(ctx)
}

func (a *arkClient) listenForVtxos(
	ctx context.Context,
	vtxoChan chan<- map[spent]client.Vtxo,
) {
	go func() {
		ticker := time.NewTicker(1 * time.Second)
		defer ticker.Stop()

		for {
			select {
			case <-ctx.Done():
				return
			case <-ticker.C:
				spendableVtxos, spentVtxos, err := a.ListVtxos(ctx)
				if err != nil {
					log.Warnf("listenForNewVtxos: failed to list vtxos: %s", err)
					continue
				}

				allVtxos := make(map[spent]client.Vtxo)
				for _, vtxo := range spendableVtxos {
					allVtxos[vtxoUnspent] = vtxo
				}
				for _, vtxo := range spentVtxos {
					allVtxos[vtxoSpent] = vtxo
				}

				go func() {
					if len(allVtxos) > 0 {
						vtxoChan <- allVtxos
					}
				}()
			}
		}
	}()

	a.vtxoListeningStarted = true
}

=======
>>>>>>> 7c87b37a
func (a *arkClient) ping(
	ctx context.Context, paymentID string,
) func() {
	ticker := time.NewTicker(5 * time.Second)

	go func(t *time.Ticker) {
		// nolint
		a.client.Ping(ctx, paymentID)
		for range t.C {
			// nolint
			a.client.Ping(ctx, paymentID)
		}
	}(ticker)

	return ticker.Stop
}

func getClient(
	supportedClients utils.SupportedType[utils.ClientFactory], clientType, aspUrl string,
) (client.ASPClient, error) {
	factory := supportedClients[clientType]
	return factory(aspUrl)
}

func getExplorer(explorerURL, network string) (explorer.Explorer, error) {
	if explorerURL == "" {
		var ok bool
		if explorerURL, ok = defaultNetworks[network]; !ok {
			return nil, fmt.Errorf("invalid network")
		}
	}
	return explorer.NewExplorer(explorerURL, utils.NetworkFromString(network)), nil
}

func getWallet(
	storeSvc store.ConfigStore, data *store.StoreData, supportedWallets utils.SupportedType[struct{}],
) (wallet.WalletService, error) {
	switch data.WalletType {
	case wallet.SingleKeyWallet:
		return getSingleKeyWallet(storeSvc, data.Network.Name)
	default:
		return nil, fmt.Errorf(
			"unsuported wallet type '%s', please select one of: %s",
			data.WalletType, supportedWallets,
		)
	}
}

func getSingleKeyWallet(
	configStore store.ConfigStore, network string,
) (wallet.WalletService, error) {
	walletStore, err := getWalletStore(configStore.GetType(), configStore.GetDatadir())
	if err != nil {
		return nil, err
	}
	if strings.Contains(network, "liquid") {
		return singlekeywallet.NewLiquidWallet(configStore, walletStore)
	}
	return singlekeywallet.NewBitcoinWallet(configStore, walletStore)
}

func getWalletStore(storeType, datadir string) (walletstore.WalletStore, error) {
	switch storeType {
	case store.InMemoryStore:
		return inmemorystore.NewWalletStore()
	case store.FileStore:
		return filestore.NewWalletStore(datadir)
	default:
		return nil, fmt.Errorf("unknown wallet store type")
	}
}

func getCreatedAtFromExpiry(roundLifetime int64, expiry time.Time) time.Time {
	return expiry.Add(-time.Duration(roundLifetime) * time.Second)
}<|MERGE_RESOLUTION|>--- conflicted
+++ resolved
@@ -148,6 +148,71 @@
 	return nil
 }
 
+func (a *arkClient) GetTransactionHistory(
+	ctx context.Context,
+) ([]store.Transaction, error) {
+	return a.appDataStore.TransactionRepository().GetAll(ctx)
+}
+
+func (a *arkClient) ListVtxos(
+	ctx context.Context,
+) (spendableVtxos, spentVtxos []client.Vtxo, err error) {
+	offchainAddrs, _, _, err := a.wallet.GetAddresses(ctx)
+	if err != nil {
+		return
+	}
+
+	for _, addr := range offchainAddrs {
+		spendable, spent, err := a.client.ListVtxos(ctx, addr)
+		if err != nil {
+			return nil, nil, err
+		}
+		spendableVtxos = append(spendableVtxos, spendable...)
+		spentVtxos = append(spentVtxos, spent...)
+	}
+
+	return
+}
+
+func (a *arkClient) listenForVtxos(
+	ctx context.Context,
+	vtxoChan chan<- map[spent]client.Vtxo,
+) {
+	go func() {
+		ticker := time.NewTicker(1 * time.Second)
+		defer ticker.Stop()
+
+		for {
+			select {
+			case <-ctx.Done():
+				return
+			case <-ticker.C:
+				spendableVtxos, spentVtxos, err := a.ListVtxos(ctx)
+				if err != nil {
+					log.Warnf("listenForNewVtxos: failed to list vtxos: %s", err)
+					continue
+				}
+
+				allVtxos := make(map[spent]client.Vtxo)
+				for _, vtxo := range spendableVtxos {
+					allVtxos[vtxoUnspent] = vtxo
+				}
+				for _, vtxo := range spentVtxos {
+					allVtxos[vtxoSpent] = vtxo
+				}
+
+				go func() {
+					if len(allVtxos) > 0 {
+						vtxoChan <- allVtxos
+					}
+				}()
+			}
+		}
+	}()
+
+	a.vtxoListeningStarted = true
+}
+
 func (a *arkClient) Init(
 	ctx context.Context, args InitArgs,
 ) error {
@@ -248,74 +313,6 @@
 	return offchainAddr, boardingAddr, nil
 }
 
-<<<<<<< HEAD
-func (a *arkClient) ListVtxos(
-	ctx context.Context,
-) (spendableVtxos, spentVtxos []client.Vtxo, err error) {
-	offchainAddrs, _, _, err := a.wallet.GetAddresses(ctx)
-	if err != nil {
-		return
-	}
-
-	for _, addr := range offchainAddrs {
-		spendable, spent, err := a.client.ListVtxos(ctx, addr)
-		if err != nil {
-			return nil, nil, err
-		}
-		spendableVtxos = append(spendableVtxos, spendable...)
-		spentVtxos = append(spentVtxos, spent...)
-	}
-
-	return
-}
-
-func (a *arkClient) GetTransactionHistory(
-	ctx context.Context,
-) ([]store.Transaction, error) {
-	return a.appDataStore.TransactionRepository().GetAll(ctx)
-}
-
-func (a *arkClient) listenForVtxos(
-	ctx context.Context,
-	vtxoChan chan<- map[spent]client.Vtxo,
-) {
-	go func() {
-		ticker := time.NewTicker(1 * time.Second)
-		defer ticker.Stop()
-
-		for {
-			select {
-			case <-ctx.Done():
-				return
-			case <-ticker.C:
-				spendableVtxos, spentVtxos, err := a.ListVtxos(ctx)
-				if err != nil {
-					log.Warnf("listenForNewVtxos: failed to list vtxos: %s", err)
-					continue
-				}
-
-				allVtxos := make(map[spent]client.Vtxo)
-				for _, vtxo := range spendableVtxos {
-					allVtxos[vtxoUnspent] = vtxo
-				}
-				for _, vtxo := range spentVtxos {
-					allVtxos[vtxoSpent] = vtxo
-				}
-
-				go func() {
-					if len(allVtxos) > 0 {
-						vtxoChan <- allVtxos
-					}
-				}()
-			}
-		}
-	}()
-
-	a.vtxoListeningStarted = true
-}
-
-=======
->>>>>>> 7c87b37a
 func (a *arkClient) ping(
 	ctx context.Context, paymentID string,
 ) func() {
