--- conflicted
+++ resolved
@@ -1976,7 +1976,6 @@
 		}
 	}
 
-<<<<<<< HEAD
 	vtxoTree := make(tree.TxTree, 0)
 	connectorsTree := make(tree.TxTree, 0)
 
@@ -1985,8 +1984,6 @@
 		step = roundSigningNoncesGenerated
 	}
 
-=======
->>>>>>> e9c987df
 	for {
 		select {
 		case <-ctx.Done():
@@ -2005,9 +2002,6 @@
 			roundID := ""
 
 			switch event := notify.Event; event.(type) {
-<<<<<<< HEAD
-			// the batch session is done
-=======
 			case client.BatchStartedEvent:
 				skipped, err := a.handleBatchStarted(ctx, intentID, event.(client.BatchStartedEvent))
 				if err != nil {
@@ -2025,7 +2019,6 @@
 					continue
 				}
 				log.Info("intent id not found in batch proposal, waiting for next one...")
->>>>>>> e9c987df
 			case client.RoundFinalizedEvent:
 				if step != roundFinalization {
 					continue
