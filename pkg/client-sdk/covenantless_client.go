package arksdk

import (
	"bytes"
	"context"
	"encoding/hex"
	"fmt"
	"math"
	"strings"
	"sync"
	"time"

	"github.com/ark-network/ark/common"
	"github.com/ark-network/ark/common/bitcointree"
	"github.com/ark-network/ark/common/descriptor"
	"github.com/ark-network/ark/common/tree"
	"github.com/ark-network/ark/pkg/client-sdk/client"
	"github.com/ark-network/ark/pkg/client-sdk/explorer"
	"github.com/ark-network/ark/pkg/client-sdk/internal/utils"
	"github.com/ark-network/ark/pkg/client-sdk/internal/utils/redemption"
	"github.com/ark-network/ark/pkg/client-sdk/store"
	"github.com/ark-network/ark/pkg/client-sdk/wallet"
	"github.com/btcsuite/btcd/btcec/v2/schnorr"
	"github.com/btcsuite/btcd/btcutil"
	"github.com/btcsuite/btcd/btcutil/psbt"
	"github.com/btcsuite/btcd/chaincfg/chainhash"
	"github.com/btcsuite/btcd/txscript"
	"github.com/btcsuite/btcd/wire"
	"github.com/decred/dcrd/dcrec/secp256k1/v4"
	"github.com/lightningnetwork/lnd/lntypes"
	"github.com/lightningnetwork/lnd/lnwallet/chainfee"
	log "github.com/sirupsen/logrus"
	"github.com/vulpemventures/go-elements/address"
)

type bitcoinReceiver struct {
	to     string
	amount uint64
}

func NewBitcoinReceiver(to string, amount uint64) Receiver {
	return bitcoinReceiver{to, amount}
}

func (r bitcoinReceiver) To() string {
	return r.to
}

func (r bitcoinReceiver) Amount() uint64 {
	return r.amount
}

func (r bitcoinReceiver) isOnchain() bool {
	_, err := btcutil.DecodeAddress(r.to, nil)
	return err == nil
}

type covenantlessArkClient struct {
	*arkClient
}

func NewCovenantlessClient(storeSvc store.ConfigStore) (ArkClient, error) {
	data, err := storeSvc.GetData(context.Background())
	if err != nil {
		return nil, err
	}
	if data != nil {
		return nil, ErrAlreadyInitialized
	}

	return &covenantlessArkClient{&arkClient{store: storeSvc}}, nil
}

func LoadCovenantlessClient(storeSvc store.ConfigStore) (ArkClient, error) {
	if storeSvc == nil {
		return nil, fmt.Errorf("missin store service")
	}

	data, err := storeSvc.GetData(context.Background())
	if err != nil {
		return nil, err
	}
	if data == nil {
		return nil, ErrNotInitialized
	}

	clientSvc, err := getClient(
		supportedClients, data.ClientType, data.AspUrl,
	)
	if err != nil {
		return nil, fmt.Errorf("failed to setup transport client: %s", err)
	}

	explorerSvc, err := getExplorer(supportedNetworks, data.Network.Name)
	if err != nil {
		return nil, fmt.Errorf("failed to setup explorer: %s", err)
	}

	walletSvc, err := getWallet(storeSvc, data, supportedWallets)
	if err != nil {
		return nil, fmt.Errorf("faile to setup wallet: %s", err)
	}

	return &covenantlessArkClient{
		&arkClient{data, walletSvc, storeSvc, explorerSvc, clientSvc},
	}, nil
}

func LoadCovenantlessClientWithWallet(
	storeSvc store.ConfigStore, walletSvc wallet.WalletService,
) (ArkClient, error) {
	if storeSvc == nil {
		return nil, fmt.Errorf("missin store service")
	}
	if walletSvc == nil {
		return nil, fmt.Errorf("missin wallet service")
	}

	data, err := storeSvc.GetData(context.Background())
	if err != nil {
		return nil, err
	}
	if data == nil {
		return nil, ErrNotInitialized
	}

	clientSvc, err := getClient(
		supportedClients, data.ClientType, data.AspUrl,
	)
	if err != nil {
		return nil, fmt.Errorf("failed to setup transport client: %s", err)
	}

	explorerSvc, err := getExplorer(supportedNetworks, data.Network.Name)
	if err != nil {
		return nil, fmt.Errorf("failed to setup explorer: %s", err)
	}

	return &covenantlessArkClient{
		&arkClient{data, walletSvc, storeSvc, explorerSvc, clientSvc},
	}, nil
}

<<<<<<< HEAD
func (a *covenantlessArkClient) Onboard(
	ctx context.Context, amount uint64,
) (string, error) {
	if amount <= 0 {
		return "", fmt.Errorf("invalid amount to onboard %d", amount)
	}

	offchainAddr, _, err := a.wallet.NewAddress(ctx, false)
	if err != nil {
		return "", err
	}

	_, userPubkey, aspPubkey, _ := common.DecodeAddress(offchainAddr)
	userPubkeyStr := hex.EncodeToString(userPubkey.SerializeCompressed())

	congestionTreeLeaf := bitcointree.Receiver{
		Pubkey: userPubkeyStr,
		Amount: amount,
	}

	leaves := []bitcointree.Receiver{congestionTreeLeaf}

	ephemeralKey, err := secp256k1.GeneratePrivateKey()
	if err != nil {
		return "", err
	}

	cosigners := []*secp256k1.PublicKey{ephemeralKey.PubKey()} // TODO asp as cosigner

	feePerNode := uint64(chainfee.FeePerKwFloor.FeeForVByte(lntypes.VByte(bitcointree.TreeTxSize)).ToUnit(btcutil.AmountSatoshi))

	sharedOutputScript, sharedOutputAmount, err := bitcointree.CraftSharedOutput(
		cosigners,
		aspPubkey,
		leaves,
		feePerNode,
		a.RoundLifetime,
		a.UnilateralExitDelay,
	)
	if err != nil {
		return "", err
	}

	netParams := utils.ToBitcoinNetwork(a.Network)

	address, err := btcutil.NewAddressTaproot(sharedOutputScript[2:], &netParams)
	if err != nil {
		return "", err
	}

	onchainReceiver := NewBitcoinReceiver(
		address.EncodeAddress(), uint64(sharedOutputAmount),
	)

	partialTx, err := a.sendOnchain(ctx, []Receiver{onchainReceiver})
	if err != nil {
		return "", err
	}

	ptx, err := psbt.NewFromRawBytes(strings.NewReader(partialTx), true)
	if err != nil {
		return "", err
	}
	txid := ptx.UnsignedTx.TxHash().String()

	congestionTree, err := bitcointree.CraftCongestionTree(
		&wire.OutPoint{
			Hash:  ptx.UnsignedTx.TxHash(),
			Index: 0,
		},
		cosigners,
		aspPubkey,
		leaves,
		feePerNode,
		a.RoundLifetime,
		a.UnilateralExitDelay,
	)
	if err != nil {
		return "", err
	}

	sweepClosure := bitcointree.CSVSigClosure{
		Pubkey:  aspPubkey,
		Seconds: uint(a.RoundLifetime),
	}

	sweepTapLeaf, err := sweepClosure.Leaf()
	if err != nil {
		return "", err
	}

	sweepTapTree := txscript.AssembleTaprootScriptTree(*sweepTapLeaf)
	root := sweepTapTree.RootNode.TapHash()

	signer := bitcointree.NewTreeSignerSession(
		ephemeralKey,
		sharedOutputAmount,
		congestionTree,
		root.CloneBytes(),
	)

	nonces, err := signer.GetNonces() // TODO send nonces to ASP
	if err != nil {
		return "", err
	}

	coordinator, err := bitcointree.NewTreeCoordinatorSession(
		sharedOutputAmount,
		congestionTree,
		root.CloneBytes(),
		cosigners,
	)
	if err != nil {
		return "", err
	}

	if err := coordinator.AddNonce(ephemeralKey.PubKey(), nonces); err != nil {
		return "", err
	}

	aggregatedNonces, err := coordinator.AggregateNonces()
	if err != nil {
		return "", err
	}

	if err := signer.SetKeys(cosigners); err != nil {
		return "", err
	}

	if err := signer.SetAggregatedNonces(aggregatedNonces); err != nil {
		return "", err
	}

	sigs, err := signer.Sign()
	if err != nil {
		return "", err
	}

	if err := coordinator.AddSig(ephemeralKey.PubKey(), sigs); err != nil {
		return "", err
	}

	signedTree, err := coordinator.SignTree()
	if err != nil {
		return "", err
	}

	if err := a.client.Onboard(
		ctx, partialTx, userPubkeyStr, signedTree,
	); err != nil {
		return "", err
	}

	return txid, nil
}

=======
>>>>>>> 4da76ec8
func (a *covenantlessArkClient) Balance(
	ctx context.Context, computeVtxoExpiration bool,
) (*Balance, error) {
	offchainAddrs, boardingAddrs, redeemAddrs, err := a.wallet.GetAddresses(ctx)
	if err != nil {
		return nil, err
	}

	const nbWorkers = 3
	wg := &sync.WaitGroup{}
	wg.Add(nbWorkers * len(offchainAddrs))

	chRes := make(chan balanceRes, nbWorkers*len(offchainAddrs))
	for i := range offchainAddrs {
		offchainAddr := offchainAddrs[i]
		boardingAddr := boardingAddrs[i]
		redeemAddr := redeemAddrs[i]

		go func(addr string) {
			defer wg.Done()
			balance, amountByExpiration, err := a.getOffchainBalance(
				ctx, addr, computeVtxoExpiration,
			)
			if err != nil {
				chRes <- balanceRes{err: err}
				return
			}

			chRes <- balanceRes{
				offchainBalance:             balance,
				offchainBalanceByExpiration: amountByExpiration,
			}
		}(offchainAddr)

		getDelayedBalance := func(addr string) {
			defer wg.Done()

			spendableBalance, lockedBalance, err := a.explorer.GetRedeemedVtxosBalance(
				addr, a.UnilateralExitDelay,
			)
			if err != nil {
				chRes <- balanceRes{err: err}
				return
			}

			chRes <- balanceRes{
				onchainSpendableBalance: spendableBalance,
				onchainLockedBalance:    lockedBalance,
				err:                     err,
			}
		}

		go getDelayedBalance(boardingAddr)
		go getDelayedBalance(redeemAddr)
	}

	wg.Wait()

	lockedOnchainBalance := []LockedOnchainBalance{}
	details := make([]VtxoDetails, 0)
	offchainBalance, onchainBalance := uint64(0), uint64(0)
	nextExpiration := int64(0)
	count := 0
	for res := range chRes {
		if res.err != nil {
			return nil, res.err
		}
		if res.offchainBalance > 0 {
			offchainBalance = res.offchainBalance
		}
		if res.onchainSpendableBalance > 0 {
			onchainBalance += res.onchainSpendableBalance
		}
		if res.offchainBalanceByExpiration != nil {
			for timestamp, amount := range res.offchainBalanceByExpiration {
				if nextExpiration == 0 || timestamp < nextExpiration {
					nextExpiration = timestamp
				}

				fancyTime := time.Unix(timestamp, 0).Format(time.RFC3339)
				details = append(
					details,
					VtxoDetails{
						ExpiryTime: fancyTime,
						Amount:     amount,
					},
				)
			}
		}
		if res.onchainLockedBalance != nil {
			for timestamp, amount := range res.onchainLockedBalance {
				fancyTime := time.Unix(timestamp, 0).Format(time.RFC3339)
				lockedOnchainBalance = append(
					lockedOnchainBalance,
					LockedOnchainBalance{
						SpendableAt: fancyTime,
						Amount:      amount,
					},
				)
			}
		}

		count++
		if count == nbWorkers {
			break
		}
	}

	fancyTimeExpiration := ""
	if nextExpiration != 0 {
		t := time.Unix(nextExpiration, 0)
		if t.Before(time.Now().Add(48 * time.Hour)) {
			// print the duration instead of the absolute time
			until := time.Until(t)
			seconds := math.Abs(until.Seconds())
			minutes := math.Abs(until.Minutes())
			hours := math.Abs(until.Hours())

			if hours < 1 {
				if minutes < 1 {
					fancyTimeExpiration = fmt.Sprintf("%d seconds", int(seconds))
				} else {
					fancyTimeExpiration = fmt.Sprintf("%d minutes", int(minutes))
				}
			} else {
				fancyTimeExpiration = fmt.Sprintf("%d hours", int(hours))
			}
		} else {
			fancyTimeExpiration = t.Format(time.RFC3339)
		}
	}

	response := &Balance{
		OnchainBalance: OnchainBalance{
			SpendableAmount: onchainBalance,
			LockedAmount:    lockedOnchainBalance,
		},
		OffchainBalance: OffchainBalance{
			Total:          offchainBalance,
			NextExpiration: fancyTimeExpiration,
			Details:        details,
		},
	}

	return response, nil
}

func (a *covenantlessArkClient) SendOnChain(
	ctx context.Context, receivers []Receiver,
) (string, error) {
	for _, receiver := range receivers {
		if !receiver.isOnchain() {
			return "", fmt.Errorf("invalid receiver address '%s': must be onchain", receiver.To())
		}
	}

	return a.sendOnchain(ctx, receivers)
}

func (a *covenantlessArkClient) SendOffChain(
	ctx context.Context,
	withExpiryCoinselect bool, receivers []Receiver,
) (string, error) {
	for _, receiver := range receivers {
		if receiver.isOnchain() {
			return "", fmt.Errorf("invalid receiver address '%s': must be offchain", receiver.To())
		}
	}

	return a.sendOffchain(ctx, withExpiryCoinselect, receivers)
}

func (a *covenantlessArkClient) UnilateralRedeem(ctx context.Context) error {
	if a.wallet.IsLocked() {
		return fmt.Errorf("wallet is locked")
	}

	offchainAddrs, _, _, err := a.wallet.GetAddresses(ctx)
	if err != nil {
		return err
	}

	vtxos := make([]client.Vtxo, 0)
	for _, offchainAddr := range offchainAddrs {
		spendableVtxos, _, err := a.getVtxos(ctx, offchainAddr, false)
		if err != nil {
			return err
		}
		vtxos = append(vtxos, spendableVtxos...)
	}

	totalVtxosAmount := uint64(0)
	for _, vtxo := range vtxos {
		totalVtxosAmount += vtxo.Amount
	}

	// transactionsMap avoid duplicates
	transactionsMap := make(map[string]struct{}, 0)
	transactions := make([]string, 0)

	redeemBranches, err := a.getRedeemBranches(ctx, vtxos)
	if err != nil {
		return err
	}

	for _, branch := range redeemBranches {
		branchTxs, err := branch.RedeemPath()
		if err != nil {
			return err
		}

		for _, txHex := range branchTxs {
			if _, ok := transactionsMap[txHex]; !ok {
				transactions = append(transactions, txHex)
				transactionsMap[txHex] = struct{}{}
			}
		}
	}

	for i, txHex := range transactions {
		for {
			txid, err := a.explorer.Broadcast(txHex)
			if err != nil {
				if strings.Contains(strings.ToLower(err.Error()), "bad-txns-inputs-missingorspent") {
					time.Sleep(1 * time.Second)
				} else {
					return err
				}
			}

			if len(txid) > 0 {
				log.Infof("(%d/%d) broadcasted tx %s", i+1, len(transactions), txid)
				break
			}
		}
	}

	return nil
}

func (a *covenantlessArkClient) CollaborativeRedeem(
	ctx context.Context,
	addr string, amount uint64, withExpiryCoinselect bool,
) (string, error) {
	if a.wallet.IsLocked() {
		return "", fmt.Errorf("wallet is locked")
	}

	if _, err := address.ToOutputScript(addr); err != nil {
		return "", fmt.Errorf("invalid onchain address")
	}

	addrNet, err := address.NetworkForAddress(addr)
	if err != nil {
		return "", fmt.Errorf("invalid onchain address: unknown network")
	}
	net := utils.ToElementsNetwork(a.Network)
	if net.Name != addrNet.Name {
		return "", fmt.Errorf("invalid onchain address: must be for %s network", net.Name)
	}

	if isConf, _ := address.IsConfidential(addr); isConf {
		info, _ := address.FromConfidential(addr)
		addr = info.Address
	}

	offchainAddrs, _, _, err := a.wallet.GetAddresses(ctx)
	if err != nil {
		return "", err
	}

	receivers := []client.Output{
		{
			Address: addr,
			Amount:  amount,
		},
	}

	vtxos := make([]client.Vtxo, 0)
	for _, offchainAddr := range offchainAddrs {
		spendableVtxos, _, err := a.getVtxos(ctx, offchainAddr, withExpiryCoinselect)
		if err != nil {
			return "", err
		}
		vtxos = append(vtxos, spendableVtxos...)
	}

	selectedCoins, changeAmount, err := utils.CoinSelect(
		vtxos, amount, a.Dust, withExpiryCoinselect,
	)
	if err != nil {
		return "", err
	}

	if changeAmount > 0 {
		offchainAddr, _, err := a.wallet.NewAddress(ctx, true)
		if err != nil {
			return "", err
		}
		receivers = append(receivers, client.Output{
			Address: offchainAddr,
			Amount:  changeAmount,
		})
	}

	inputs := make([]client.Input, 0, len(selectedCoins))

	for _, coin := range selectedCoins {
		inputs = append(inputs, client.VtxoKey{
			Txid: coin.Txid,
			VOut: coin.VOut,
		})
	}

	roundEphemeralKey, err := secp256k1.GeneratePrivateKey()
	if err != nil {
		return "", err
	}

	paymentID, err := a.client.RegisterPayment(
		ctx,
		inputs,
		hex.EncodeToString(roundEphemeralKey.PubKey().SerializeCompressed()),
	)
	if err != nil {
		return "", err
	}

	if err := a.client.ClaimPayment(ctx, paymentID, receivers); err != nil {
		return "", err
	}

	poolTxID, err := a.handleRoundStream(
		ctx, paymentID, selectedCoins, false, receivers, roundEphemeralKey,
	)
	if err != nil {
		return "", err
	}

	return poolTxID, nil
}

func (a *covenantlessArkClient) SendAsync(
	ctx context.Context,
	withExpiryCoinselect bool, receivers []Receiver,
) (string, error) {
	if len(receivers) <= 0 {
		return "", fmt.Errorf("missing receivers")
	}

	for _, receiver := range receivers {
		isOnchain, _, _, err := utils.DecodeReceiverAddress(receiver.To())
		if err != nil {
			return "", err
		}
		if isOnchain {
			return "", fmt.Errorf("all receiver addresses must be offchain addresses")
		}
	}

	offchainAddrs, _, _, err := a.wallet.GetAddresses(ctx)
	if err != nil {
		return "", err
	}

	_, _, aspPubKey, err := common.DecodeAddress(offchainAddrs[0])
	if err != nil {
		return "", err
	}

	receiversOutput := make([]client.Output, 0)
	sumOfReceivers := uint64(0)

	for _, receiver := range receivers {
		_, _, aspKey, err := common.DecodeAddress(receiver.To())
		if err != nil {
			return "", fmt.Errorf("invalid receiver address: %s", err)
		}

		if !bytes.Equal(
			aspPubKey.SerializeCompressed(), aspKey.SerializeCompressed(),
		) {
			return "", fmt.Errorf("invalid receiver address '%s': must be associated with the connected service provider", receiver)
		}

		if receiver.Amount() < a.Dust {
			return "", fmt.Errorf("invalid amount (%d), must be greater than dust %d", receiver.Amount(), a.Dust)
		}

		receiversOutput = append(receiversOutput, client.Output{
			Address: receiver.To(),
			Amount:  receiver.Amount(),
		})
		sumOfReceivers += receiver.Amount()
	}

	vtxos, _, err := a.getVtxos(ctx, offchainAddrs[0], withExpiryCoinselect)
	if err != nil {
		return "", err
	}
	selectedCoins, changeAmount, err := utils.CoinSelect(
		vtxos, sumOfReceivers, a.Dust, withExpiryCoinselect,
	)
	if err != nil {
		return "", err
	}

	if changeAmount > 0 {
		changeReceiver := client.Output{
			Address: offchainAddrs[0],
			Amount:  changeAmount,
		}
		receiversOutput = append(receiversOutput, changeReceiver)
	}

	inputs := make([]client.VtxoKey, 0, len(selectedCoins))

	for _, coin := range selectedCoins {
		inputs = append(inputs, coin.VtxoKey)
	}

	redeemTx, unconditionalForfeitTxs, err := a.client.CreatePayment(
		ctx, inputs, receiversOutput)
	if err != nil {
		return "", err
	}

	// TODO verify the redeem tx signature

	signedUnconditionalForfeitTxs := make([]string, 0, len(unconditionalForfeitTxs))
	for _, tx := range unconditionalForfeitTxs {
		signedForfeitTx, err := a.wallet.SignTransaction(ctx, a.explorer, tx)
		if err != nil {
			return "", err
		}

		signedUnconditionalForfeitTxs = append(signedUnconditionalForfeitTxs, signedForfeitTx)
	}

	signedRedeemTx, err := a.wallet.SignTransaction(ctx, a.explorer, redeemTx)
	if err != nil {
		return "", err
	}

	if err = a.client.CompletePayment(
		ctx, signedRedeemTx, signedUnconditionalForfeitTxs,
	); err != nil {
		return "", err
	}

	return signedRedeemTx, nil
}

func (a *covenantlessArkClient) Claim(ctx context.Context) (string, error) {
	myselfOffchain, _, err := a.wallet.NewAddress(ctx, false)
	if err != nil {
		return "", err
	}

	_, pendingVtxos, err := a.getVtxos(ctx, myselfOffchain, false)
	if err != nil {
		return "", err
	}

	_, mypubkey, _, err := common.DecodeAddress(myselfOffchain)
	if err != nil {
		return "", err
	}

	boardingUtxos, err := a.getClaimableBoardingUtxos(ctx)
	if err != nil {
		return "", err
	}

	var pendingBalance uint64
	for _, vtxo := range pendingVtxos {
		pendingBalance += vtxo.Amount
	}
	for _, vtxo := range boardingUtxos {
		pendingBalance += vtxo.Amount
	}
	if pendingBalance == 0 {
		return "", nil
	}

	receiver := client.Output{
		Address: myselfOffchain,
		Amount:  pendingBalance,
	}

	desc := strings.ReplaceAll(a.BoardingDescriptorTemplate, "USER", hex.EncodeToString(schnorr.SerializePubKey(mypubkey)))
	return a.selfTransferAllPendingPayments(ctx, pendingVtxos, boardingUtxos, receiver, desc)
}

func (a *covenantlessArkClient) sendOnchain(
	ctx context.Context, receivers []Receiver,
) (string, error) {
	if a.wallet.IsLocked() {
		return "", fmt.Errorf("wallet is locked")
	}

	ptx, err := psbt.New(nil, nil, 2, 0, nil)
	if err != nil {
		return "", err
	}

	updater, err := psbt.NewUpdater(ptx)
	if err != nil {
		return "", err
	}

	netParams := utils.ToBitcoinNetwork(a.Network)

	targetAmount := uint64(0)
	for _, receiver := range receivers {
		targetAmount += receiver.Amount()
		if receiver.Amount() < a.Dust {
			return "", fmt.Errorf("invalid amount (%d), must be greater than dust %d", receiver.Amount(), a.Dust)
		}

		rcvAddr, err := btcutil.DecodeAddress(receiver.To(), &netParams)
		if err != nil {
			return "", err
		}

		pkscript, err := txscript.PayToAddrScript(rcvAddr)
		if err != nil {
			return "", err
		}

		updater.Upsbt.UnsignedTx.AddTxOut(&wire.TxOut{
			Value:    int64(receiver.Amount()),
			PkScript: pkscript,
		})
		updater.Upsbt.Outputs = append(updater.Upsbt.Outputs, psbt.POutput{})
	}

	utxos, change, err := a.coinSelectOnchain(
		ctx, targetAmount, nil,
	)
	if err != nil {
		return "", err
	}

	if err := a.addInputs(ctx, updater, utxos); err != nil {
		return "", err
	}

	if change > 0 {
		_, changeAddr, err := a.wallet.NewAddress(ctx, true)
		if err != nil {
			return "", err
		}
		addr, _ := btcutil.DecodeAddress(changeAddr, &netParams)

		pkscript, err := txscript.PayToAddrScript(addr)
		if err != nil {
			return "", err
		}

		updater.Upsbt.UnsignedTx.AddTxOut(&wire.TxOut{
			Value:    int64(change),
			PkScript: pkscript,
		})
		updater.Upsbt.Outputs = append(updater.Upsbt.Outputs, psbt.POutput{})
	}

	size := updater.Upsbt.UnsignedTx.SerializeSize()
	feeRate, err := a.explorer.GetFeeRate()
	if err != nil {
		return "", err
	}

	feeAmount := uint64(math.Ceil(float64(size)*feeRate) + 50)

	if change > feeAmount {
		updater.Upsbt.UnsignedTx.TxOut[len(updater.Upsbt.Outputs)-1].Value = int64(change - feeAmount)
	} else if change == feeAmount {
		updater.Upsbt.UnsignedTx.TxOut = updater.Upsbt.UnsignedTx.TxOut[:len(updater.Upsbt.UnsignedTx.TxOut)-1]
	} else { // change < feeAmount
		if change > 0 {
			updater.Upsbt.UnsignedTx.TxOut = updater.Upsbt.UnsignedTx.TxOut[:len(updater.Upsbt.UnsignedTx.TxOut)-1]
		}
		// reselect the difference
		selected, newChange, err := a.coinSelectOnchain(
			ctx, feeAmount-change, utxos,
		)
		if err != nil {
			return "", err
		}

		if err := a.addInputs(ctx, updater, selected); err != nil {
			return "", err
		}

		if newChange > 0 {
			_, changeAddr, err := a.wallet.NewAddress(ctx, true)
			if err != nil {
				return "", err
			}
			addr, _ := btcutil.DecodeAddress(changeAddr, &netParams)

			pkscript, err := txscript.PayToAddrScript(addr)
			if err != nil {
				return "", err
			}

			updater.Upsbt.UnsignedTx.AddTxOut(&wire.TxOut{
				Value:    int64(newChange),
				PkScript: pkscript,
			})
			updater.Upsbt.Outputs = append(updater.Upsbt.Outputs, psbt.POutput{})
		}
	}

	unsignedTx, _ := ptx.B64Encode()

	signedTx, err := a.wallet.SignTransaction(ctx, a.explorer, unsignedTx)
	if err != nil {
		return "", err
	}

	ptx, err = psbt.NewFromRawBytes(strings.NewReader(signedTx), true)
	if err != nil {
		return "", err
	}

	for i := range ptx.Inputs {
		if err := psbt.Finalize(ptx, i); err != nil {
			return "", err
		}
	}

	return ptx.B64Encode()
}

func (a *covenantlessArkClient) sendOffchain(
	ctx context.Context, withExpiryCoinselect bool, receivers []Receiver,
) (string, error) {
	if a.wallet.IsLocked() {
		return "", fmt.Errorf("wallet is locked")
	}

	offchainAddrs, _, _, err := a.wallet.GetAddresses(ctx)
	if err != nil {
		return "", err
	}
	if len(offchainAddrs) <= 0 {
		return "", fmt.Errorf("no funds detected")
	}

	_, _, aspPubKey, err := common.DecodeAddress(offchainAddrs[0])
	if err != nil {
		return "", err
	}

	receiversOutput := make([]client.Output, 0)
	sumOfReceivers := uint64(0)

	for _, receiver := range receivers {
		_, _, aspKey, err := common.DecodeAddress(receiver.To())
		if err != nil {
			return "", fmt.Errorf("invalid receiver address: %s", err)
		}

		if !bytes.Equal(
			aspPubKey.SerializeCompressed(), aspKey.SerializeCompressed(),
		) {
			return "", fmt.Errorf("invalid receiver address '%s': must be associated with the connected service provider", receiver.To())
		}

		if receiver.Amount() < a.Dust {
			return "", fmt.Errorf("invalid amount (%d), must be greater than dust %d", receiver.Amount(), a.Dust)
		}

		receiversOutput = append(receiversOutput, client.Output{
			Address: receiver.To(),
			Amount:  receiver.Amount(),
		})
		sumOfReceivers += receiver.Amount()
	}

	vtxos := make([]client.Vtxo, 0)
	for _, offchainAddr := range offchainAddrs {
		spendableVtxos, _, err := a.getVtxos(ctx, offchainAddr, withExpiryCoinselect)
		if err != nil {
			return "", err
		}
		vtxos = append(vtxos, spendableVtxos...)
	}

	selectedCoins, changeAmount, err := utils.CoinSelect(
		vtxos, sumOfReceivers, a.Dust, withExpiryCoinselect,
	)
	if err != nil {
		return "", err
	}

	if changeAmount > 0 {
		offchainAddr, _, err := a.wallet.NewAddress(ctx, true)
		if err != nil {
			return "", err
		}
		changeReceiver := client.Output{
			Address: offchainAddr,
			Amount:  changeAmount,
		}
		receiversOutput = append(receiversOutput, changeReceiver)
	}

	inputs := make([]client.Input, 0, len(selectedCoins))
	for _, coin := range selectedCoins {
		inputs = append(inputs, client.VtxoKey{
			Txid: coin.Txid,
			VOut: coin.VOut,
		})
	}

	roundEphemeralKey, err := secp256k1.GeneratePrivateKey()
	if err != nil {
		return "", err
	}

	paymentID, err := a.client.RegisterPayment(
		ctx, inputs, hex.EncodeToString(roundEphemeralKey.PubKey().SerializeCompressed()),
	)
	if err != nil {
		return "", err
	}

	if err := a.client.ClaimPayment(
		ctx, paymentID, receiversOutput,
	); err != nil {
		return "", err
	}

	log.Infof("payment registered with id: %s", paymentID)

	poolTxID, err := a.handleRoundStream(
		ctx, paymentID, selectedCoins, false, receiversOutput, roundEphemeralKey,
	)
	if err != nil {
		return "", err
	}

	return poolTxID, nil
}

func (a *covenantlessArkClient) addInputs(
	ctx context.Context,
	updater *psbt.Updater,
	utxos []explorer.Utxo,
) error {
	// TODO works only with single-key wallet
	offchain, _, err := a.wallet.NewAddress(ctx, false)
	if err != nil {
		return err
	}

	_, userPubkey, aspPubkey, err := common.DecodeAddress(offchain)
	if err != nil {
		return err
	}

	for _, utxo := range utxos {
		previousHash, err := chainhash.NewHashFromStr(utxo.Txid)
		if err != nil {
			return err
		}

		sequence, err := utxo.Sequence()
		if err != nil {
			return err
		}

		updater.Upsbt.UnsignedTx.AddTxIn(&wire.TxIn{
			PreviousOutPoint: wire.OutPoint{
				Hash:  *previousHash,
				Index: utxo.Vout,
			},
			Sequence: sequence,
		})

		_, leafProof, err := bitcointree.ComputeVtxoTaprootScript(
			userPubkey, aspPubkey, utxo.Delay,
		)
		if err != nil {
			return err
		}

		controlBlock := leafProof.ToControlBlock(bitcointree.UnspendableKey())
		controlBlockBytes, err := controlBlock.ToBytes()
		if err != nil {
			return err
		}

		updater.Upsbt.Inputs = append(updater.Upsbt.Inputs, psbt.PInput{
			TaprootLeafScript: []*psbt.TaprootTapLeafScript{
				{
					ControlBlock: controlBlockBytes,
					Script:       leafProof.Script,
					LeafVersion:  leafProof.LeafVersion,
				},
			},
		})
	}

	return nil
}

func (a *covenantlessArkClient) handleRoundStream(
	ctx context.Context,
	paymentID string,
	vtxosToSign []client.Vtxo,
	mustSignRoundTx bool,
	receivers []client.Output,
	roundEphemeralKey *secp256k1.PrivateKey,
) (string, error) {
	eventsCh, err := a.client.GetEventStream(ctx, paymentID)
	if err != nil {
		return "", err
	}

	var pingStop func()
	for pingStop == nil {
		pingStop = a.ping(ctx, paymentID)
	}

	defer pingStop()

	var signerSession bitcointree.SignerSession

	for {
		select {
		case <-ctx.Done():
			return "", ctx.Err()
		case notify := <-eventsCh:
			if notify.Err != nil {
				return "", err
			}

			switch event := notify.Event; event.(type) {
			case client.RoundFinalizedEvent:
				return event.(client.RoundFinalizedEvent).Txid, nil
			case client.RoundFailedEvent:
				return "", fmt.Errorf("round failed: %s", event.(client.RoundFailedEvent).Reason)
			case client.RoundSigningStartedEvent:
				pingStop()
				log.Info("a round signing started")
				signerSession, err = a.handleRoundSigningStarted(
					ctx, roundEphemeralKey, event.(client.RoundSigningStartedEvent),
				)
				if err != nil {
					return "", err
				}
				continue
			case client.RoundSigningNoncesGeneratedEvent:
				pingStop()
				log.Info("round combined nonces generated")
				if err := a.handleRoundSigningNoncesGenerated(
					ctx, event.(client.RoundSigningNoncesGeneratedEvent), roundEphemeralKey, signerSession,
				); err != nil {
					return "", err
				}
				continue
			case client.RoundFinalizationEvent:
				pingStop()
				log.Info("a round finalization started")

				signedForfeitTxs, signedRoundTx, err := a.handleRoundFinalization(
					ctx, event.(client.RoundFinalizationEvent), vtxosToSign, mustSignRoundTx, receivers,
				)
				if err != nil {
					return "", err
				}

				if len(signedForfeitTxs) <= 0 && len(vtxosToSign) > 0 {
					log.Info("no forfeit txs to sign, waiting for the next round")
					continue
				}

				log.Info("finalizing payment... ")
				if err := a.client.FinalizePayment(ctx, signedForfeitTxs, signedRoundTx); err != nil {
					return "", err
				}

				log.Info("done.")
				log.Info("waiting for round finalization...")
			}
		}
	}
}

func (a *covenantlessArkClient) handleRoundSigningStarted(
	ctx context.Context, ephemeralKey *secp256k1.PrivateKey, event client.RoundSigningStartedEvent,
) (signerSession bitcointree.SignerSession, err error) {
	sweepClosure := bitcointree.CSVSigClosure{
		Pubkey:  a.AspPubkey,
		Seconds: uint(a.RoundLifetime),
	}

	sweepTapLeaf, err := sweepClosure.Leaf()
	if err != nil {
		return
	}

	sweepTapTree := txscript.AssembleTaprootScriptTree(*sweepTapLeaf)
	root := sweepTapTree.RootNode.TapHash()

	signerSession = bitcointree.NewTreeSignerSession(
		ephemeralKey, event.UnsignedTree, int64(a.MinRelayFee), root.CloneBytes(),
	)

	if err = signerSession.SetKeys(event.CosignersPublicKeys); err != nil {
		return
	}

	nonces, err := signerSession.GetNonces()
	if err != nil {
		return
	}

	myPubKey := hex.EncodeToString(ephemeralKey.PubKey().SerializeCompressed())

	err = a.arkClient.client.SendTreeNonces(ctx, event.ID, myPubKey, nonces)

	return
}

func (a *covenantlessArkClient) handleRoundSigningNoncesGenerated(
	ctx context.Context,
	event client.RoundSigningNoncesGeneratedEvent,
	ephemeralKey *secp256k1.PrivateKey,
	signerSession bitcointree.SignerSession,
) error {
	if signerSession == nil {
		return fmt.Errorf("tree signer session not set")
	}

	if err := signerSession.SetAggregatedNonces(event.Nonces); err != nil {
		return err
	}

	sigs, err := signerSession.Sign()
	if err != nil {
		return err
	}

	if err := a.arkClient.client.SendTreeSignatures(
		ctx,
		event.ID,
		hex.EncodeToString(ephemeralKey.PubKey().SerializeCompressed()),
		sigs,
	); err != nil {
		return err
	}

	return nil
}

func (a *covenantlessArkClient) handleRoundFinalization(
	ctx context.Context, event client.RoundFinalizationEvent,
	vtxos []client.Vtxo, mustSignRoundTx bool, receivers []client.Output,
) (signedForfeits []string, signedRoundTx string, err error) {
	if err := a.validateCongestionTree(event, receivers); err != nil {
		return nil, "", fmt.Errorf("failed to verify congestion tree: %s", err)
	}

	if len(vtxos) > 0 {
		signedForfeits, err = a.loopAndSign(
			ctx, event.ForfeitTxs, vtxos, event.Connectors,
		)
		if err != nil {
			return
		}
	}

	if mustSignRoundTx {
		signedRoundTx, err = a.wallet.SignTransaction(ctx, a.explorer, event.Tx)
		if err != nil {
			return
		}
	}

	return
}

func (a *covenantlessArkClient) validateCongestionTree(
	event client.RoundFinalizationEvent, receivers []client.Output,
) error {
	poolTx := event.Tx
	ptx, err := psbt.NewFromRawBytes(strings.NewReader(poolTx), true)
	if err != nil {
		return err
	}

	if !utils.IsOnchainOnly(receivers) {
		if err := bitcointree.ValidateCongestionTree(
			event.Tree, poolTx, a.StoreData.AspPubkey, a.RoundLifetime,
		); err != nil {
			return err
		}
	}

	// if err := common.ValidateConnectors(poolTx, event.Connectors); err != nil {
	// 	return err
	// }

	if err := a.validateReceivers(
		ptx, receivers, event.Tree, a.StoreData.AspPubkey,
	); err != nil {
		return err
	}

	log.Info("congestion tree validated")

	return nil
}

func (a *covenantlessArkClient) validateReceivers(
	ptx *psbt.Packet,
	receivers []client.Output,
	congestionTree tree.CongestionTree,
	aspPubkey *secp256k1.PublicKey,
) error {
	for _, receiver := range receivers {
		isOnChain, onchainScript, userPubkey, err := utils.DecodeReceiverAddress(
			receiver.Address,
		)
		if err != nil {
			return err
		}

		if isOnChain {
			if err := a.validateOnChainReceiver(ptx, receiver, onchainScript); err != nil {
				return err
			}
		} else {
			if err := a.validateOffChainReceiver(
				congestionTree, receiver, userPubkey, aspPubkey,
			); err != nil {
				return err
			}
		}
	}
	return nil
}

func (a *covenantlessArkClient) validateOnChainReceiver(
	ptx *psbt.Packet,
	receiver client.Output,
	onchainScript []byte,
) error {
	found := false
	for _, output := range ptx.UnsignedTx.TxOut {
		if bytes.Equal(output.PkScript, onchainScript) {
			if output.Value != int64(receiver.Amount) {
				return fmt.Errorf(
					"invalid collaborative exit output amount: got %d, want %d",
					output.Value, receiver.Amount,
				)
			}
			found = true
			break
		}
	}
	if !found {
		return fmt.Errorf("collaborative exit output not found: %s", receiver.Address)
	}
	return nil
}

func (a *covenantlessArkClient) validateOffChainReceiver(
	congestionTree tree.CongestionTree,
	receiver client.Output,
	userPubkey, aspPubkey *secp256k1.PublicKey,
) error {
	found := false
	outputTapKey, _, err := bitcointree.ComputeVtxoTaprootScript(
		userPubkey, aspPubkey, uint(a.UnilateralExitDelay),
	)
	if err != nil {
		return err
	}

	leaves := congestionTree.Leaves()
	for _, leaf := range leaves {
		tx, err := psbt.NewFromRawBytes(strings.NewReader(leaf.Tx), true)
		if err != nil {
			return err
		}

		for _, output := range tx.UnsignedTx.TxOut {
			if len(output.PkScript) == 0 {
				continue
			}

			if bytes.Equal(
				output.PkScript[2:], schnorr.SerializePubKey(outputTapKey),
			) {
				if output.Value != int64(receiver.Amount) {
					continue
				}

				found = true
				break
			}
		}

		if found {
			break
		}
	}

	if !found {
		return fmt.Errorf(
			"off-chain send output not found: %s", receiver.Address,
		)
	}

	return nil
}

func (a *covenantlessArkClient) loopAndSign(
	ctx context.Context,
	forfeitTxs []string, vtxosToSign []client.Vtxo, connectors []string,
) ([]string, error) {
	signedForfeits := make([]string, 0)

	connectorsTxids := make([]string, 0, len(connectors))
	for _, connector := range connectors {
		ptx, err := psbt.NewFromRawBytes(strings.NewReader(connector), true)
		if err != nil {
			return nil, err
		}
		txid := ptx.UnsignedTx.TxHash().String()
		connectorsTxids = append(connectorsTxids, txid)
	}

	for _, forfeitTx := range forfeitTxs {
		ptx, err := psbt.NewFromRawBytes(strings.NewReader(forfeitTx), true)
		if err != nil {
			return nil, err
		}

		for _, input := range ptx.UnsignedTx.TxIn {
			inputTxid := input.PreviousOutPoint.Hash.String()

			for _, coin := range vtxosToSign {
				// check if it contains one of the input to sign
				if inputTxid == coin.Txid {
					// verify that the connector is in the connectors list
					connectorTxid := ptx.UnsignedTx.TxIn[0].PreviousOutPoint.Hash.String()
					connectorFound := false
					for _, txid := range connectorsTxids {
						if txid == connectorTxid {
							connectorFound = true
							break
						}
					}

					if !connectorFound {
						return nil, fmt.Errorf("connector txid %s not found in the connectors list", connectorTxid)
					}

					signedForfeitTx, err := a.wallet.SignTransaction(ctx, a.explorer, forfeitTx)
					if err != nil {
						return nil, err
					}

					signedForfeits = append(signedForfeits, signedForfeitTx)
				}
			}
		}
	}

	return signedForfeits, nil
}

func (a *covenantlessArkClient) coinSelectOnchain(
	ctx context.Context, targetAmount uint64, exclude []explorer.Utxo,
) ([]explorer.Utxo, uint64, error) {
	offchainAddrs, boardingAddrs, redemptionAddrs, err := a.wallet.GetAddresses(ctx)
	if err != nil {
		return nil, 0, err
	}

	_, myPubkey, _, err := common.DecodeAddress(offchainAddrs[0])
	if err != nil {
		return nil, 0, err
	}

	myPubkeyStr := hex.EncodeToString(schnorr.SerializePubKey(myPubkey))
	descriptorStr := strings.ReplaceAll(
		a.BoardingDescriptorTemplate, "USER", myPubkeyStr,
	)
	desc, err := descriptor.ParseTaprootDescriptor(descriptorStr)
	if err != nil {
		return nil, 0, err
	}

	_, boardingTimeout, err := descriptor.ParseBoardingDescriptor(*desc)
	if err != nil {
		return nil, 0, err
	}

	now := time.Now()

	fetchedUtxos := make([]explorer.Utxo, 0)
	for _, addr := range boardingAddrs {
		utxos, err := a.explorer.GetUtxos(addr)
		if err != nil {
			return nil, 0, err
		}

		for _, utxo := range utxos {
			u := utxo.ToUtxo(boardingTimeout)
			if u.SpendableAt.Before(now) {
				fetchedUtxos = append(fetchedUtxos, u)
			}
		}
	}

	selected := make([]explorer.Utxo, 0)
	selectedAmount := uint64(0)
	for _, utxo := range fetchedUtxos {
		if selectedAmount >= targetAmount {
			break
		}

		for _, excluded := range exclude {
			if utxo.Txid == excluded.Txid && utxo.Vout == excluded.Vout {
				continue
			}
		}

		selected = append(selected, utxo)
		selectedAmount += utxo.Amount
	}

	if selectedAmount >= targetAmount {
		return selected, selectedAmount - targetAmount, nil
	}

	fetchedUtxos = make([]explorer.Utxo, 0)
	for _, addr := range redemptionAddrs {
		utxos, err := a.explorer.GetUtxos(addr)
		if err != nil {
			return nil, 0, err
		}

		for _, utxo := range utxos {
			u := utxo.ToUtxo(uint(a.UnilateralExitDelay))
			if u.SpendableAt.Before(now) {
				fetchedUtxos = append(fetchedUtxos, u)
			}
		}
	}

	for _, utxo := range fetchedUtxos {
		if selectedAmount >= targetAmount {
			break
		}

		for _, excluded := range exclude {
			if utxo.Txid == excluded.Txid && utxo.Vout == excluded.Vout {
				continue
			}
		}

		selected = append(selected, utxo)
		selectedAmount += utxo.Amount
	}

	if selectedAmount < targetAmount {
		return nil, 0, fmt.Errorf(
			"not enough funds to cover amount %d", targetAmount,
		)
	}

	return selected, selectedAmount - targetAmount, nil
}

func (a *covenantlessArkClient) getRedeemBranches(
	ctx context.Context, vtxos []client.Vtxo,
) (map[string]*redemption.CovenantlessRedeemBranch, error) {
	congestionTrees := make(map[string]tree.CongestionTree, 0)
	redeemBranches := make(map[string]*redemption.CovenantlessRedeemBranch, 0)

	for i := range vtxos {
		vtxo := vtxos[i]
		if _, ok := congestionTrees[vtxo.RoundTxid]; !ok {
			round, err := a.client.GetRound(ctx, vtxo.RoundTxid)
			if err != nil {
				return nil, err
			}

			congestionTrees[vtxo.RoundTxid] = round.Tree
		}

		redeemBranch, err := redemption.NewCovenantlessRedeemBranch(
			a.explorer, congestionTrees[vtxo.RoundTxid], vtxo,
		)
		if err != nil {
			return nil, err
		}

		redeemBranches[vtxo.Txid] = redeemBranch
	}

	return redeemBranches, nil
}

// TODO (@louisinger): return pending balance in dedicated map.
// Currently, the returned balance is calculated from both spendable and
// pending vtxos.
func (a *covenantlessArkClient) getOffchainBalance(
	ctx context.Context, addr string, computeVtxoExpiration bool,
) (uint64, map[int64]uint64, error) {
	amountByExpiration := make(map[int64]uint64, 0)

	spendableVtxos, pendingVtxos, err := a.getVtxos(ctx, addr, computeVtxoExpiration)
	if err != nil {
		return 0, nil, err
	}
	var balance uint64
	vtxos := append(spendableVtxos, pendingVtxos...)
	for _, vtxo := range vtxos {
		balance += vtxo.Amount

		if vtxo.ExpiresAt != nil {
			expiration := vtxo.ExpiresAt.Unix()

			if _, ok := amountByExpiration[expiration]; !ok {
				amountByExpiration[expiration] = 0
			}

			amountByExpiration[expiration] += vtxo.Amount
		}
	}

	return balance, amountByExpiration, nil
}

func (a *covenantlessArkClient) getClaimableBoardingUtxos(ctx context.Context) ([]explorer.Utxo, error) {
	offchainAddrs, boardingAddrs, _, err := a.wallet.GetAddresses(ctx)
	if err != nil {
		return nil, err
	}

	_, myPubkey, _, err := common.DecodeAddress(offchainAddrs[0])
	if err != nil {
		return nil, err
	}

	myPubkeyStr := hex.EncodeToString(schnorr.SerializePubKey(myPubkey))
	descriptorStr := strings.ReplaceAll(
		a.BoardingDescriptorTemplate, "USER", myPubkeyStr,
	)
	desc, err := descriptor.ParseTaprootDescriptor(descriptorStr)
	if err != nil {
		return nil, err
	}

	_, boardingTimeout, err := descriptor.ParseBoardingDescriptor(*desc)
	if err != nil {
		return nil, err
	}

	claimable := make([]explorer.Utxo, 0)
	now := time.Now()

	for _, addr := range boardingAddrs {
		boardingUtxos, err := a.explorer.GetUtxos(addr)
		if err != nil {
			return nil, err
		}

		for _, utxo := range boardingUtxos {
			u := utxo.ToUtxo(boardingTimeout)
			if u.SpendableAt.Before(now) {
				continue
			}
			claimable = append(claimable, u)
		}

	}

	return claimable, nil
}

func (a *covenantlessArkClient) getVtxos(
	ctx context.Context, addr string, computeVtxoExpiration bool,
) ([]client.Vtxo, []client.Vtxo, error) {
	vtxos, _, err := a.client.ListVtxos(ctx, addr)
	if err != nil {
		return nil, nil, err
	}

	pendingVtxos := make([]client.Vtxo, 0)
	spendableVtxos := make([]client.Vtxo, 0)
	for _, vtxo := range vtxos {
		if vtxo.Pending {
			pendingVtxos = append(pendingVtxos, vtxo)
			continue
		}
		spendableVtxos = append(spendableVtxos, vtxo)
	}

	if !computeVtxoExpiration {
		return spendableVtxos, pendingVtxos, nil
	}

	redeemBranches, err := a.getRedeemBranches(ctx, spendableVtxos)
	if err != nil {
		return nil, nil, err
	}

	for vtxoTxid, branch := range redeemBranches {
		expiration, err := branch.ExpiresAt()
		if err != nil {
			return nil, nil, err
		}

		for i, vtxo := range spendableVtxos {
			if vtxo.Txid == vtxoTxid {
				vtxos[i].ExpiresAt = expiration
				break
			}
		}
	}

	return spendableVtxos, pendingVtxos, nil
}

func (a *covenantlessArkClient) selfTransferAllPendingPayments(
	ctx context.Context, pendingVtxos []client.Vtxo, boardingUtxo []explorer.Utxo, myself client.Output, boardingDescriptor string,
) (string, error) {
	inputs := make([]client.Input, 0, len(pendingVtxos)+len(boardingUtxo))

	for _, coin := range pendingVtxos {
		inputs = append(inputs, coin.VtxoKey)
	}

	for _, utxo := range boardingUtxo {
		fmt.Println(utxo)
		fmt.Println(boardingDescriptor)
		inputs = append(inputs, client.BoardingInput{
			VtxoKey: client.VtxoKey{
				Txid: utxo.Txid,
				VOut: utxo.Vout,
			},
			Descriptor: boardingDescriptor,
		})
	}
	outputs := []client.Output{myself}

	roundEphemeralKey, err := secp256k1.GeneratePrivateKey()
	if err != nil {
		return "", err
	}

	paymentID, err := a.client.RegisterPayment(
		ctx,
		inputs,
		hex.EncodeToString(roundEphemeralKey.PubKey().SerializeCompressed()),
	)
	if err != nil {
		return "", err
	}

	if err := a.client.ClaimPayment(ctx, paymentID, outputs); err != nil {
		return "", err
	}

	roundTxid, err := a.handleRoundStream(
		ctx, paymentID, pendingVtxos, len(boardingUtxo) > 0, outputs, roundEphemeralKey,
	)
	if err != nil {
		return "", err
	}

	return roundTxid, nil
}<|MERGE_RESOLUTION|>--- conflicted
+++ resolved
@@ -27,8 +27,6 @@
 	"github.com/btcsuite/btcd/txscript"
 	"github.com/btcsuite/btcd/wire"
 	"github.com/decred/dcrd/dcrec/secp256k1/v4"
-	"github.com/lightningnetwork/lnd/lntypes"
-	"github.com/lightningnetwork/lnd/lnwallet/chainfee"
 	log "github.com/sirupsen/logrus"
 	"github.com/vulpemventures/go-elements/address"
 )
@@ -141,165 +139,6 @@
 	}, nil
 }
 
-<<<<<<< HEAD
-func (a *covenantlessArkClient) Onboard(
-	ctx context.Context, amount uint64,
-) (string, error) {
-	if amount <= 0 {
-		return "", fmt.Errorf("invalid amount to onboard %d", amount)
-	}
-
-	offchainAddr, _, err := a.wallet.NewAddress(ctx, false)
-	if err != nil {
-		return "", err
-	}
-
-	_, userPubkey, aspPubkey, _ := common.DecodeAddress(offchainAddr)
-	userPubkeyStr := hex.EncodeToString(userPubkey.SerializeCompressed())
-
-	congestionTreeLeaf := bitcointree.Receiver{
-		Pubkey: userPubkeyStr,
-		Amount: amount,
-	}
-
-	leaves := []bitcointree.Receiver{congestionTreeLeaf}
-
-	ephemeralKey, err := secp256k1.GeneratePrivateKey()
-	if err != nil {
-		return "", err
-	}
-
-	cosigners := []*secp256k1.PublicKey{ephemeralKey.PubKey()} // TODO asp as cosigner
-
-	feePerNode := uint64(chainfee.FeePerKwFloor.FeeForVByte(lntypes.VByte(bitcointree.TreeTxSize)).ToUnit(btcutil.AmountSatoshi))
-
-	sharedOutputScript, sharedOutputAmount, err := bitcointree.CraftSharedOutput(
-		cosigners,
-		aspPubkey,
-		leaves,
-		feePerNode,
-		a.RoundLifetime,
-		a.UnilateralExitDelay,
-	)
-	if err != nil {
-		return "", err
-	}
-
-	netParams := utils.ToBitcoinNetwork(a.Network)
-
-	address, err := btcutil.NewAddressTaproot(sharedOutputScript[2:], &netParams)
-	if err != nil {
-		return "", err
-	}
-
-	onchainReceiver := NewBitcoinReceiver(
-		address.EncodeAddress(), uint64(sharedOutputAmount),
-	)
-
-	partialTx, err := a.sendOnchain(ctx, []Receiver{onchainReceiver})
-	if err != nil {
-		return "", err
-	}
-
-	ptx, err := psbt.NewFromRawBytes(strings.NewReader(partialTx), true)
-	if err != nil {
-		return "", err
-	}
-	txid := ptx.UnsignedTx.TxHash().String()
-
-	congestionTree, err := bitcointree.CraftCongestionTree(
-		&wire.OutPoint{
-			Hash:  ptx.UnsignedTx.TxHash(),
-			Index: 0,
-		},
-		cosigners,
-		aspPubkey,
-		leaves,
-		feePerNode,
-		a.RoundLifetime,
-		a.UnilateralExitDelay,
-	)
-	if err != nil {
-		return "", err
-	}
-
-	sweepClosure := bitcointree.CSVSigClosure{
-		Pubkey:  aspPubkey,
-		Seconds: uint(a.RoundLifetime),
-	}
-
-	sweepTapLeaf, err := sweepClosure.Leaf()
-	if err != nil {
-		return "", err
-	}
-
-	sweepTapTree := txscript.AssembleTaprootScriptTree(*sweepTapLeaf)
-	root := sweepTapTree.RootNode.TapHash()
-
-	signer := bitcointree.NewTreeSignerSession(
-		ephemeralKey,
-		sharedOutputAmount,
-		congestionTree,
-		root.CloneBytes(),
-	)
-
-	nonces, err := signer.GetNonces() // TODO send nonces to ASP
-	if err != nil {
-		return "", err
-	}
-
-	coordinator, err := bitcointree.NewTreeCoordinatorSession(
-		sharedOutputAmount,
-		congestionTree,
-		root.CloneBytes(),
-		cosigners,
-	)
-	if err != nil {
-		return "", err
-	}
-
-	if err := coordinator.AddNonce(ephemeralKey.PubKey(), nonces); err != nil {
-		return "", err
-	}
-
-	aggregatedNonces, err := coordinator.AggregateNonces()
-	if err != nil {
-		return "", err
-	}
-
-	if err := signer.SetKeys(cosigners); err != nil {
-		return "", err
-	}
-
-	if err := signer.SetAggregatedNonces(aggregatedNonces); err != nil {
-		return "", err
-	}
-
-	sigs, err := signer.Sign()
-	if err != nil {
-		return "", err
-	}
-
-	if err := coordinator.AddSig(ephemeralKey.PubKey(), sigs); err != nil {
-		return "", err
-	}
-
-	signedTree, err := coordinator.SignTree()
-	if err != nil {
-		return "", err
-	}
-
-	if err := a.client.Onboard(
-		ctx, partialTx, userPubkeyStr, signedTree,
-	); err != nil {
-		return "", err
-	}
-
-	return txid, nil
-}
-
-=======
->>>>>>> 4da76ec8
 func (a *covenantlessArkClient) Balance(
 	ctx context.Context, computeVtxoExpiration bool,
 ) (*Balance, error) {
@@ -1206,11 +1045,19 @@
 		return
 	}
 
+	roundTx, err := psbt.NewFromRawBytes(strings.NewReader(event.UnsignedRoundTx), true)
+	if err != nil {
+		return
+	}
+
+	sharedOutput := roundTx.UnsignedTx.TxOut[0]
+	sharedOutputValue := sharedOutput.Value
+
 	sweepTapTree := txscript.AssembleTaprootScriptTree(*sweepTapLeaf)
 	root := sweepTapTree.RootNode.TapHash()
 
 	signerSession = bitcointree.NewTreeSignerSession(
-		ephemeralKey, event.UnsignedTree, int64(a.MinRelayFee), root.CloneBytes(),
+		ephemeralKey, sharedOutputValue, event.UnsignedTree, root.CloneBytes(),
 	)
 
 	if err = signerSession.SetKeys(event.CosignersPublicKeys); err != nil {
