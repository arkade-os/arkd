package arksdk

import (
	"bytes"
	"context"
	"encoding/hex"
	"fmt"
	"math"
	"sort"
	"strings"
	"sync"
	"time"

	"github.com/ark-network/ark/common"
	"github.com/ark-network/ark/common/bitcointree"
	"github.com/ark-network/ark/common/tree"
	"github.com/ark-network/ark/pkg/client-sdk/client"
	"github.com/ark-network/ark/pkg/client-sdk/internal/utils"
	"github.com/ark-network/ark/pkg/client-sdk/redemption"
	"github.com/ark-network/ark/pkg/client-sdk/types"
	"github.com/ark-network/ark/pkg/client-sdk/wallet"
	"github.com/btcsuite/btcd/btcec/v2/schnorr"
	"github.com/btcsuite/btcd/btcutil"
	"github.com/btcsuite/btcd/btcutil/psbt"
	"github.com/btcsuite/btcd/chaincfg/chainhash"
	"github.com/btcsuite/btcd/txscript"
	"github.com/btcsuite/btcd/wire"
	"github.com/decred/dcrd/dcrec/secp256k1/v4"
	"github.com/lightningnetwork/lnd/lnwallet/chainfee"
	log "github.com/sirupsen/logrus"
)

type bitcoinReceiver struct {
	to     string
	amount uint64
}

func NewBitcoinReceiver(to string, amount uint64) Receiver {
	return bitcoinReceiver{to, amount}
}

func (r bitcoinReceiver) To() string {
	return r.to
}

func (r bitcoinReceiver) Amount() uint64 {
	return r.amount
}

func (r bitcoinReceiver) IsOnchain() bool {
	_, err := btcutil.DecodeAddress(r.to, nil)
	return err == nil
}

type covenantlessArkClient struct {
	*arkClient
}

func NewCovenantlessClient(sdkStore types.Store) (ArkClient, error) {
	cfgData, err := sdkStore.ConfigStore().GetData(context.Background())
	if err != nil {
		return nil, err
	}

	if cfgData != nil {
		return nil, ErrAlreadyInitialized
	}

	return &covenantlessArkClient{
		&arkClient{
			store: sdkStore,
		},
	}, nil
}

func LoadCovenantlessClient(sdkStore types.Store) (ArkClient, error) {
	if sdkStore == nil {
		return nil, fmt.Errorf("missin sdk repository")
	}

	cfgData, err := sdkStore.ConfigStore().GetData(context.Background())
	if err != nil {
		return nil, err
	}
	if cfgData == nil {
		return nil, ErrNotInitialized
	}

	clientSvc, err := getClient(
		supportedClients, cfgData.ClientType, cfgData.AspUrl,
	)
	if err != nil {
		return nil, fmt.Errorf("failed to setup transport client: %s", err)
	}

	explorerSvc, err := getExplorer(cfgData.ExplorerURL, cfgData.Network.Name)
	if err != nil {
		return nil, fmt.Errorf("failed to setup explorer: %s", err)
	}

	walletSvc, err := getWallet(
		sdkStore.ConfigStore(),
		cfgData,
		supportedWallets,
	)
	if err != nil {
		return nil, fmt.Errorf("faile to setup wallet: %s", err)
	}

	covenantlessClient := covenantlessArkClient{
		&arkClient{
			Config:   cfgData,
			wallet:   walletSvc,
			store:    sdkStore,
			explorer: explorerSvc,
			client:   clientSvc,
		},
	}

	if cfgData.WithTransactionFeed {
		txStreamCtx, txStreamCtxCancel := context.WithCancel(context.Background())
		covenantlessClient.txStreamCtxCancel = txStreamCtxCancel
		go covenantlessClient.listenForTransactions(txStreamCtx)
		go covenantlessClient.listenForBoardingUtxos(txStreamCtx)
	}

	return &covenantlessClient, nil
}

func LoadCovenantlessClientWithWallet(
	sdkStore types.Store, walletSvc wallet.WalletService,
) (ArkClient, error) {
	if sdkStore == nil {
		return nil, fmt.Errorf("missin sdk repository")
	}

	if walletSvc == nil {
		return nil, fmt.Errorf("missin wallet service")
	}

	cfgData, err := sdkStore.ConfigStore().GetData(context.Background())
	if err != nil {
		return nil, err
	}
	if cfgData == nil {
		return nil, ErrNotInitialized
	}

	clientSvc, err := getClient(
		supportedClients, cfgData.ClientType, cfgData.AspUrl,
	)
	if err != nil {
		return nil, fmt.Errorf("failed to setup transport client: %s", err)
	}

	explorerSvc, err := getExplorer(cfgData.ExplorerURL, cfgData.Network.Name)
	if err != nil {
		return nil, fmt.Errorf("failed to setup explorer: %s", err)
	}

	covenantlessClient := covenantlessArkClient{
		&arkClient{
			Config:   cfgData,
			wallet:   walletSvc,
			store:    sdkStore,
			explorer: explorerSvc,
			client:   clientSvc,
		},
	}

	if cfgData.WithTransactionFeed {
		txStreamCtx, txStreamCtxCancel := context.WithCancel(context.Background())
		covenantlessClient.txStreamCtxCancel = txStreamCtxCancel
		go covenantlessClient.listenForTransactions(txStreamCtx)
		go covenantlessClient.listenForBoardingUtxos(txStreamCtx)
	}

	return &covenantlessClient, nil
}

func (a *covenantlessArkClient) Init(ctx context.Context, args InitArgs) error {
	if err := a.arkClient.init(ctx, args); err != nil {
		return err
	}

	if args.ListenTransactionStream {
		txStreamCtx, txStreamCtxCancel := context.WithCancel(context.Background())
		a.txStreamCtxCancel = txStreamCtxCancel
		go a.listenForTransactions(txStreamCtx)
		go a.listenForBoardingUtxos(txStreamCtx)
	}

	return nil
}

func (a *covenantlessArkClient) InitWithWallet(ctx context.Context, args InitWithWalletArgs) error {
	if err := a.arkClient.initWithWallet(ctx, args); err != nil {
		return err
	}

	if a.WithTransactionFeed {
		txStreamCtx, txStreamCtxCancel := context.WithCancel(context.Background())
		a.txStreamCtxCancel = txStreamCtxCancel
		go a.listenForTransactions(txStreamCtx)
		go a.listenForBoardingUtxos(txStreamCtx)
	}

	return nil
}

func (a *covenantlessArkClient) listenForTransactions(ctx context.Context) {
	eventChan, closeFunc, err := a.client.GetTransactionsStream(ctx)
	if err != nil {
		log.WithError(err).Error("Failed to get transaction stream")
		return
	}
	defer closeFunc()

	offchainAddr, _, err := a.wallet.NewAddress(ctx, true)
	if err != nil {
		log.WithError(err).Error("Failed to get new address")
		return
	}

	addr, err := common.DecodeAddress(offchainAddr.Address)
	if err != nil {
		log.WithError(err).Error("Failed to decode address")
		return
	}

	addrPubkey := hex.EncodeToString(schnorr.SerializePubKey(addr.VtxoTapKey))

	for {
		select {
		case event, ok := <-eventChan:
			if !ok {
				continue
			}

			if event.Err != nil {
				log.WithError(event.Err).Error("Error in transaction stream")
				continue
			}

			newPendingBoardingTxs, err := a.getBoardingPendingTransactions(ctx)
			if err != nil {
				log.WithError(err).Error("Failed to get pending transactions")
				continue
			}

			if err := a.store.TransactionStore().
				AddTransactions(ctx, newPendingBoardingTxs); err != nil {
				log.WithError(err).Error("Failed to insert new boarding transactions")
				continue
			}

			a.processTransactionEvent(addrPubkey, event)
		case <-ctx.Done():
			return
		}
	}
}

func (a *covenantlessArkClient) listenForBoardingUtxos(ctx context.Context) {
	ticker := time.NewTicker(2 * time.Second)
	defer ticker.Stop()

	for {
		select {
		case <-ticker.C:
			newPendingBoardingTxs, err := a.getBoardingPendingTransactions(ctx)
			if err != nil {
				log.WithError(err).Error("Failed to get pending transactions")
				continue
			}

			if err := a.store.TransactionStore().
				AddTransactions(ctx, newPendingBoardingTxs); err != nil {
				log.WithError(err).Error("Failed to insert new boarding transactions")
				continue
			}
		case <-ctx.Done():
			return
		}
	}
}

func (a *covenantlessArkClient) getBoardingPendingTransactions(
	ctx context.Context,
) ([]types.Transaction, error) {
	oldTxs, err := a.store.TransactionStore().GetAllTransactions(ctx)
	if err != nil {
		return nil, err
	}

	boardingUtxos, err := a.getClaimableBoardingUtxos(ctx, nil)
	if err != nil {
		return nil, err
	}

	newPendingBoardingTxs := make([]types.Transaction, 0)
	for _, u := range boardingUtxos {
		found := false
		for _, tx := range oldTxs {
			if tx.BoardingTxid == u.Txid {
				found = true
				break
			}
		}

		if found {
			continue
		}

		newPendingBoardingTxs = append(newPendingBoardingTxs, types.Transaction{
			TransactionKey: types.TransactionKey{
				BoardingTxid: u.Txid,
			},
			Amount:    u.Amount,
			Type:      types.TxReceived,
			CreatedAt: u.CreatedAt,
		})
	}

	return newPendingBoardingTxs, nil
}

func (a *covenantlessArkClient) processTransactionEvent(
	pubkey string,
	event client.TransactionEvent,
) {
	if event.Round != nil {
		allTxs, err := a.store.TransactionStore().GetAllTransactions(context.Background())
		if err != nil {
			log.WithError(err).Error("Failed to get all transactions")
			return
		}
		pendingBoardingTxs := make(map[string]types.Transaction)
		for _, tx := range allTxs {
			if tx.BoardingTxid != "" && !tx.Settled {
				pendingBoardingTxs[tx.BoardingTxid] = tx
			}
		}
		var ignoreNewTxs bool
		settledBoardingTxs := make([]types.Transaction, 0, len(event.Round.ClaimedBoardingUtxos))
		for _, u := range event.Round.ClaimedBoardingUtxos {
			if tx, ok := pendingBoardingTxs[u.Txid]; ok {
				ignoreNewTxs = true
				tx.Settled = true
				settledBoardingTxs = append(settledBoardingTxs, tx)
			}
		}

		if len(settledBoardingTxs) > 0 {
			if err := a.store.TransactionStore().
				UpdateTransactions(context.Background(), settledBoardingTxs); err != nil {
				log.WithError(err).Error("Failed to settle boarding transactions")
				return
			}
		}

		spentKeys := make([]types.VtxoKey, 0, len(event.Round.SpentVtxos))
		for _, v := range event.Round.SpentVtxos {
			spentKeys = append(spentKeys, types.VtxoKey{
				Txid: v.Txid,
				VOut: v.VOut,
			})
		}

		vtxos, err := a.store.VtxoStore().
			GetVtxos(context.Background(), spentKeys)
		if err != nil {
			log.WithError(err).Error("Failed to get spent vtxos")
			return
		}

		if len(vtxos) > 0 {
			vtxosToUpdate := make([]types.Vtxo, 0)
			for _, v := range vtxos {
				v.Spent = true
				v.Pending = false
				vtxosToUpdate = append(vtxosToUpdate, v)
			}

			if err := a.store.VtxoStore().
				UpdateVtxos(context.Background(), vtxosToUpdate); err != nil {
				log.WithError(err).Error("Failed to update spent vtxos")
			}
		}

		vtxosToInsert := make([]types.Vtxo, 0)
		txsToInsert := make([]types.Transaction, 0)
		for _, v := range event.Round.SpendableVtxos {
			if v.Pubkey == pubkey {
				vtxosToInsert = append(vtxosToInsert, types.Vtxo{
					VtxoKey: types.VtxoKey{
						Txid: v.Txid,
						VOut: v.VOut,
					},
					Amount:    v.Amount,
					ExpiresAt: v.ExpiresAt,
					CreatedAt: v.CreatedAt,
					RedeemTx:  event.Round.Txid,
					Pending:   false,
					SpentBy:   v.SpentBy,
					Spent:     false,
				})

				if !ignoreNewTxs {
					txsToInsert = append(txsToInsert, types.Transaction{
						TransactionKey: types.TransactionKey{
							RoundTxid: event.Round.Txid,
						},
						Amount:    v.Amount,
						Type:      types.TxReceived,
						CreatedAt: v.CreatedAt,
					})
				}
			}
		}

		if len(vtxosToInsert) > 0 {
			if err := a.store.VtxoStore().
				AddVtxos(context.Background(), vtxosToInsert); err != nil {
				log.WithError(err).Error("Failed to insert new vtxos")
				return
			}
		}

		if len(txsToInsert) > 0 {
			if err := a.store.TransactionStore().
				AddTransactions(context.Background(), txsToInsert); err != nil {
				log.WithError(err).Error("Failed to insert received transaction")
				return
			}
		}
	}

	if event.Redeem != nil {
		vtxosToInsert := make([]types.Vtxo, 0)
		spentKeys := make([]types.VtxoKey, 0, len(event.Redeem.SpentVtxos))
		for _, v := range event.Redeem.SpentVtxos {
			spentKeys = append(spentKeys, types.VtxoKey{
				Txid: v.Txid,
				VOut: v.VOut,
			})
		}

		vtxos, err := a.store.VtxoStore().
			GetVtxos(context.Background(), spentKeys)
		if err != nil {
			log.WithError(err).Error("Failed to get spent vtxos")
			return
		}

		if len(vtxos) > 0 {
			inputAmount := uint64(0)
			vtxosToUpdate := make([]types.Vtxo, 0)
			for _, v := range vtxos {
				v.Spent = true
				vtxosToUpdate = append(vtxosToUpdate, v)
				inputAmount += v.Amount
			}

			if err := a.store.VtxoStore().
				UpdateVtxos(context.Background(), vtxosToUpdate); err != nil {
				log.WithError(err).Error("Failed to update spent vtxos")
				return
			}

			outputAmount := uint64(0)
			for _, v := range event.Redeem.SpendableVtxos {
				if v.Pubkey == pubkey {
					vtxosToInsert = append(vtxosToInsert, types.Vtxo{
						VtxoKey: types.VtxoKey{
							Txid: v.Txid,
							VOut: v.VOut,
						},
						Amount:    v.Amount,
						ExpiresAt: v.ExpiresAt,
						CreatedAt: v.CreatedAt,
						RedeemTx:  event.Redeem.Txid,
						Pending:   true,
						SpentBy:   v.SpentBy,
						Spent:     false,
					})
					outputAmount += v.Amount
				}
			}

			tx := types.Transaction{
				TransactionKey: types.TransactionKey{
					RedeemTxid: event.Redeem.Txid,
				},
				Amount:    inputAmount - outputAmount,
				Type:      types.TxSent,
				CreatedAt: time.Now(),
			}

			if err := a.store.TransactionStore().
				AddTransactions(context.Background(), []types.Transaction{tx}); err != nil {
				log.WithError(err).Error("Failed to insert received transaction")
			}
		} else {
			for _, v := range event.Redeem.SpendableVtxos {
				if v.Pubkey == pubkey {
					vtxosToInsert = append(vtxosToInsert, types.Vtxo{
						VtxoKey: types.VtxoKey{
							Txid: v.Txid,
							VOut: v.VOut,
						},
						Amount:    v.Amount,
						ExpiresAt: v.ExpiresAt,
						CreatedAt: v.CreatedAt,
						RedeemTx:  event.Redeem.Txid,
						Pending:   true,
						SpentBy:   v.SpentBy,
						Spent:     false,
					})

					tx := types.Transaction{
						TransactionKey: types.TransactionKey{
							RedeemTxid: event.Redeem.Txid,
						},
						Amount:    v.Amount,
						Type:      types.TxReceived,
						CreatedAt: v.CreatedAt,
					}
					if err := a.store.TransactionStore().
						AddTransactions(context.Background(), []types.Transaction{tx}); err != nil {
						log.WithError(err).Error("Failed to insert received transaction")
					}
				}
			}
		}

		if err := a.store.VtxoStore().
			AddVtxos(context.Background(), vtxosToInsert); err != nil {
			log.WithError(err).Error("Failed to insert new vtxos")
			return
		}
	}
}

func (a *covenantlessArkClient) Balance(
	ctx context.Context, computeVtxoExpiration bool,
) (*Balance, error) {
	offchainAddrs, boardingAddrs, redeemAddrs, err := a.wallet.GetAddresses(ctx)
	if err != nil {
		return nil, err
	}

	const nbWorkers = 3
	wg := &sync.WaitGroup{}
	wg.Add(nbWorkers * len(offchainAddrs))

	chRes := make(chan balanceRes, nbWorkers*len(offchainAddrs))
	for i := range offchainAddrs {
		boardingAddr := boardingAddrs[i]
		redeemAddr := redeemAddrs[i]

		go func() {
			defer wg.Done()
			balance, amountByExpiration, err := a.getOffchainBalance(
				ctx, computeVtxoExpiration,
			)
			if err != nil {
				chRes <- balanceRes{err: err}
				return
			}

			chRes <- balanceRes{
				offchainBalance:             balance,
				offchainBalanceByExpiration: amountByExpiration,
			}
		}()

		getDelayedBalance := func(addr string) {
			defer wg.Done()

			spendableBalance, lockedBalance, err := a.explorer.GetRedeemedVtxosBalance(
				addr, a.UnilateralExitDelay,
			)
			if err != nil {
				chRes <- balanceRes{err: err}
				return
			}

			chRes <- balanceRes{
				onchainSpendableBalance: spendableBalance,
				onchainLockedBalance:    lockedBalance,
				err:                     err,
			}
		}

		go getDelayedBalance(boardingAddr.Address)
		go getDelayedBalance(redeemAddr.Address)
	}

	wg.Wait()

	lockedOnchainBalance := []LockedOnchainBalance{}
	details := make([]VtxoDetails, 0)
	offchainBalance, onchainBalance := uint64(0), uint64(0)
	nextExpiration := int64(0)
	count := 0
	for res := range chRes {
		if res.err != nil {
			return nil, res.err
		}
		if res.offchainBalance > 0 {
			offchainBalance = res.offchainBalance
		}
		if res.onchainSpendableBalance > 0 {
			onchainBalance += res.onchainSpendableBalance
		}
		if res.offchainBalanceByExpiration != nil {
			for timestamp, amount := range res.offchainBalanceByExpiration {
				if nextExpiration == 0 || timestamp < nextExpiration {
					nextExpiration = timestamp
				}

				fancyTime := time.Unix(timestamp, 0).Format(time.RFC3339)
				details = append(
					details,
					VtxoDetails{
						ExpiryTime: fancyTime,
						Amount:     amount,
					},
				)
			}
		}
		if res.onchainLockedBalance != nil {
			for timestamp, amount := range res.onchainLockedBalance {
				fancyTime := time.Unix(timestamp, 0).Format(time.RFC3339)
				lockedOnchainBalance = append(
					lockedOnchainBalance,
					LockedOnchainBalance{
						SpendableAt: fancyTime,
						Amount:      amount,
					},
				)
			}
		}

		count++
		if count == nbWorkers {
			break
		}
	}

	fancyTimeExpiration := ""
	if nextExpiration != 0 {
		t := time.Unix(nextExpiration, 0)
		if t.Before(time.Now().Add(48 * time.Hour)) {
			// print the duration instead of the absolute time
			until := time.Until(t)
			seconds := math.Abs(until.Seconds())
			minutes := math.Abs(until.Minutes())
			hours := math.Abs(until.Hours())

			if hours < 1 {
				if minutes < 1 {
					fancyTimeExpiration = fmt.Sprintf("%d seconds", int(seconds))
				} else {
					fancyTimeExpiration = fmt.Sprintf("%d minutes", int(minutes))
				}
			} else {
				fancyTimeExpiration = fmt.Sprintf("%d hours", int(hours))
			}
		} else {
			fancyTimeExpiration = t.Format(time.RFC3339)
		}
	}

	response := &Balance{
		OnchainBalance: OnchainBalance{
			SpendableAmount: onchainBalance,
			LockedAmount:    lockedOnchainBalance,
		},
		OffchainBalance: OffchainBalance{
			Total:          offchainBalance,
			NextExpiration: fancyTimeExpiration,
			Details:        details,
		},
	}

	return response, nil
}

func (a *covenantlessArkClient) SendOnChain(
	ctx context.Context, receivers []Receiver,
) (string, error) {
	for _, receiver := range receivers {
		if !receiver.IsOnchain() {
			return "", fmt.Errorf("invalid receiver address '%s': must be onchain", receiver.To())
		}
	}

	return a.sendOnchain(ctx, receivers)
}

func (a *covenantlessArkClient) SendOffChain(
	ctx context.Context,
	withExpiryCoinselect bool, receivers []Receiver,
) (string, error) {
	for _, receiver := range receivers {
		if receiver.IsOnchain() {
			return "", fmt.Errorf("invalid receiver address '%s': must be offchain", receiver.To())
		}
	}

	return a.sendOffchain(ctx, withExpiryCoinselect, receivers)
}

func (a *covenantlessArkClient) UnilateralRedeem(ctx context.Context) error {
	if a.wallet.IsLocked() {
		return fmt.Errorf("wallet is locked")
	}

	vtxos, err := a.getVtxos(ctx, nil)
	if err != nil {
		return err
	}

	totalVtxosAmount := uint64(0)
	for _, vtxo := range vtxos {
		totalVtxosAmount += vtxo.Amount
	}

	// transactionsMap avoid duplicates
	transactionsMap := make(map[string]struct{}, 0)
	transactions := make([]string, 0)

	redeemBranches, err := a.getRedeemBranches(ctx, vtxos)
	if err != nil {
		return err
	}

	for _, branch := range redeemBranches {
		branchTxs, err := branch.RedeemPath()
		if err != nil {
			return err
		}

		for _, txHex := range branchTxs {
			if _, ok := transactionsMap[txHex]; !ok {
				transactions = append(transactions, txHex)
				transactionsMap[txHex] = struct{}{}
			}
		}
	}

	for i, txHex := range transactions {
		for {
			txid, err := a.explorer.Broadcast(txHex)
			if err != nil {
				if strings.Contains(strings.ToLower(err.Error()), "bad-txns-inputs-missingorspent") {
					time.Sleep(1 * time.Second)
				} else {
					return err
				}
			}

			if len(txid) > 0 {
				log.Infof("(%d/%d) broadcasted tx %s", i+1, len(transactions), txid)
				break
			}
		}
	}

	return nil
}

func (a *covenantlessArkClient) CollaborativeRedeem(
	ctx context.Context,
	addr string, amount uint64, withExpiryCoinselect bool,
) (string, error) {
	if a.wallet.IsLocked() {
		return "", fmt.Errorf("wallet is locked")
	}

	netParams := utils.ToBitcoinNetwork(a.Network)
	if _, err := btcutil.DecodeAddress(addr, &netParams); err != nil {
		return "", fmt.Errorf("invalid onchain address")
	}

	offchainAddrs, _, _, err := a.wallet.GetAddresses(ctx)
	if err != nil {
		return "", err
	}

	receivers := []client.Output{
		{
			Address: addr,
			Amount:  amount,
		},
	}

	vtxos := make([]client.DescriptorVtxo, 0)
	spendableVtxos, err := a.getVtxos(ctx, nil)
	if err != nil {
		return "", err
	}

	for _, offchainAddr := range offchainAddrs {
		for _, v := range spendableVtxos {
			vtxoAddr, err := v.Address(a.AspPubkey, a.Network)
			if err != nil {
				return "", err
			}

			if vtxoAddr == offchainAddr.Address {
				vtxos = append(vtxos, client.DescriptorVtxo{
					Vtxo:       v,
					Descriptor: offchainAddr.Descriptor,
				})
			}
		}
	}

	boardingUtxos, err := a.getClaimableBoardingUtxos(ctx, nil)
	if err != nil {
		return "", err
	}

	selectedBoardingCoins, selectedCoins, changeAmount, err := utils.CoinSelect(
		boardingUtxos, vtxos, amount, a.Dust, withExpiryCoinselect,
	)
	if err != nil {
		return "", err
	}

	if changeAmount > 0 {
		offchainAddr, _, err := a.wallet.NewAddress(ctx, true)
		if err != nil {
			return "", err
		}

		receivers = append(receivers, client.Output{
			Address: offchainAddr.Address,
			Amount:  changeAmount,
		})
	}

	inputs := make([]client.Input, 0, len(selectedCoins)+len(selectedBoardingCoins))

	for _, coin := range selectedCoins {
		inputs = append(inputs, client.Input{
			Outpoint: client.Outpoint{
				Txid: coin.Txid,
				VOut: coin.VOut,
			},
			Descriptor: coin.Descriptor,
		})
	}
	for _, coin := range selectedBoardingCoins {
		inputs = append(inputs, client.Input{
			Outpoint: client.Outpoint{
				Txid: coin.Txid,
				VOut: coin.VOut,
			},
			Descriptor: coin.Descriptor,
		})
	}

	roundEphemeralKey, err := secp256k1.GeneratePrivateKey()
	if err != nil {
		return "", err
	}

	paymentID, err := a.client.RegisterInputsForNextRound(
		ctx,
		inputs,
		hex.EncodeToString(roundEphemeralKey.PubKey().SerializeCompressed()),
	)
	if err != nil {
		return "", err
	}

	if err := a.client.RegisterOutputsForNextRound(ctx, paymentID, receivers); err != nil {
		return "", err
	}

	poolTxID, err := a.handleRoundStream(
		ctx, paymentID, selectedCoins, selectedBoardingCoins, receivers, roundEphemeralKey,
	)
	if err != nil {
		return "", err
	}

	return poolTxID, nil
}

func (a *covenantlessArkClient) SendAsync(
	ctx context.Context,
	withExpiryCoinselect bool, receivers []Receiver,
) (string, error) {
	if len(receivers) <= 0 {
		return "", fmt.Errorf("missing receivers")
	}

	netParams := utils.ToBitcoinNetwork(a.Network)
	for _, receiver := range receivers {
		isOnchain, _, err := utils.ParseBitcoinAddress(receiver.To(), netParams)
		if err != nil {
			return "", err
		}
		if isOnchain {
			return "", fmt.Errorf("all receiver addresses must be offchain addresses")
		}
	}

	offchainAddrs, _, _, err := a.wallet.GetAddresses(ctx)
	if err != nil {
		return "", err
	}

	expectedAspPubKey := schnorr.SerializePubKey(a.AspPubkey)

	receiversOutput := make([]client.Output, 0)
	sumOfReceivers := uint64(0)

	for _, receiver := range receivers {
		rcvAddr, err := common.DecodeAddress(receiver.To())
		if err != nil {
			return "", fmt.Errorf("invalid receiver address: %s", err)
		}

		rcvAspPubKey := schnorr.SerializePubKey(rcvAddr.Asp)

		if !bytes.Equal(expectedAspPubKey, rcvAspPubKey) {
			return "", fmt.Errorf("invalid receiver address '%s': expected ASP %s, got %s", receiver.To(), hex.EncodeToString(expectedAspPubKey), hex.EncodeToString(rcvAspPubKey))
		}

		if receiver.Amount() < a.Dust {
			return "", fmt.Errorf("invalid amount (%d), must be greater than dust %d", receiver.Amount(), a.Dust)
		}

		receiversOutput = append(receiversOutput, client.Output{
			Address: receiver.To(),
			Amount:  receiver.Amount(),
		})
		sumOfReceivers += receiver.Amount()
	}

	vtxos := make([]client.DescriptorVtxo, 0)
	opts := &CoinSelectOptions{
		WithExpirySorting: withExpiryCoinselect,
	}
	spendableVtxos, err := a.getVtxos(ctx, opts)
	if err != nil {
		return "", err
	}

	for _, offchainAddr := range offchainAddrs {
		for _, v := range spendableVtxos {
			vtxoAddr, err := v.Address(a.AspPubkey, a.Network)
			if err != nil {
				return "", err
			}

			if vtxoAddr == offchainAddr.Address {
				vtxos = append(vtxos, client.DescriptorVtxo{
					Vtxo:       v,
					Descriptor: offchainAddr.Descriptor,
				})
			}
		}
	}

	// do not include boarding utxos
	_, selectedCoins, changeAmount, err := utils.CoinSelect(
		nil, vtxos, sumOfReceivers, a.Dust, withExpiryCoinselect,
	)
	if err != nil {
		return "", err
	}

	if changeAmount > 0 {
		changeReceiver := client.Output{
			Address: offchainAddrs[0].Address,
			Amount:  changeAmount,
		}
		receiversOutput = append(receiversOutput, changeReceiver)
	}

	inputs := make([]client.AsyncPaymentInput, 0, len(selectedCoins))

	for _, coin := range selectedCoins {
		vtxoScript, err := bitcointree.ParseVtxoScript(coin.Descriptor)
		if err != nil {
			return "", err
		}

		var forfeitClosure bitcointree.Closure

		switch s := vtxoScript.(type) {
		case *bitcointree.DefaultVtxoScript:
			forfeitClosure = &bitcointree.MultisigClosure{
				Pubkey:    s.Owner,
				AspPubkey: s.Asp,
			}
		default:
			return "", fmt.Errorf("unsupported vtxo script: %T", s)
		}

		forfeitLeaf, err := forfeitClosure.Leaf()
		if err != nil {
			return "", err
		}

		inputs = append(inputs, client.AsyncPaymentInput{
			Input: client.Input{
				Outpoint: client.Outpoint{
					Txid: coin.Txid,
					VOut: coin.VOut,
				},
				Descriptor: coin.Descriptor,
			},
			ForfeitLeafHash: forfeitLeaf.TapHash(),
		})
	}

	redeemTx, err := a.client.CreatePayment(ctx, inputs, receiversOutput)
	if err != nil {
		return "", err
	}

	// TODO verify the redeem tx signature

	signedRedeemTx, err := a.wallet.SignTransaction(ctx, a.explorer, redeemTx)
	if err != nil {
		return "", err
	}

	if err = a.client.CompletePayment(
		ctx, signedRedeemTx,
	); err != nil {
		return "", err
	}

	return signedRedeemTx, nil
}

func (a *covenantlessArkClient) Settle(ctx context.Context) (string, error) {
	return a.sendOffchain(ctx, false, nil)
}

func (a *covenantlessArkClient) GetTransactionHistory(
	ctx context.Context,
) ([]types.Transaction, error) {
	if a.Config == nil {
		return nil, fmt.Errorf("client not initialized")
	}

	if a.Config.WithTransactionFeed {
		return a.store.TransactionStore().GetAllTransactions(ctx)
	}

	spendableVtxos, spentVtxos, err := a.ListVtxos(ctx)
	if err != nil {
		return nil, err
	}

	boardingTxs, _, err := a.getBoardingTxs(ctx)
	if err != nil {
		return nil, err
	}

	offchainTxs, err := vtxosToTxsCovenantless(spendableVtxos, spentVtxos)
	if err != nil {
		return nil, err
	}

	txs := append(boardingTxs, offchainTxs...)
	// Sort the slice by age
	sort.SliceStable(txs, func(i, j int) bool {
		txi := txs[i]
		txj := txs[j]
		if txi.CreatedAt.Equal(txj.CreatedAt) {
			return txi.Type > txj.Type
		}
		return txi.CreatedAt.After(txj.CreatedAt)
	})

	return txs, nil
}

func (a *covenantlessArkClient) sendOnchain(
	ctx context.Context, receivers []Receiver,
) (string, error) {
	if a.wallet.IsLocked() {
		return "", fmt.Errorf("wallet is locked")
	}

	ptx, err := psbt.New(nil, nil, 2, 0, nil)
	if err != nil {
		return "", err
	}

	updater, err := psbt.NewUpdater(ptx)
	if err != nil {
		return "", err
	}

	netParams := utils.ToBitcoinNetwork(a.Network)

	targetAmount := uint64(0)
	for _, receiver := range receivers {
		targetAmount += receiver.Amount()
		if receiver.Amount() < a.Dust {
			return "", fmt.Errorf("invalid amount (%d), must be greater than dust %d", receiver.Amount(), a.Dust)
		}

		rcvAddr, err := btcutil.DecodeAddress(receiver.To(), &netParams)
		if err != nil {
			return "", err
		}

		pkscript, err := txscript.PayToAddrScript(rcvAddr)
		if err != nil {
			return "", err
		}

		updater.Upsbt.UnsignedTx.AddTxOut(&wire.TxOut{
			Value:    int64(receiver.Amount()),
			PkScript: pkscript,
		})
		updater.Upsbt.Outputs = append(updater.Upsbt.Outputs, psbt.POutput{})
	}

	utxos, change, err := a.coinSelectOnchain(
		ctx, targetAmount, nil,
	)
	if err != nil {
		return "", err
	}

	if err := a.addInputs(ctx, updater, utxos); err != nil {
		return "", err
	}

	if change > 0 {
		_, changeAddr, err := a.wallet.NewAddress(ctx, true)
		if err != nil {
			return "", err
		}
		addr, _ := btcutil.DecodeAddress(changeAddr.Address, &netParams)

		pkscript, err := txscript.PayToAddrScript(addr)
		if err != nil {
			return "", err
		}

		updater.Upsbt.UnsignedTx.AddTxOut(&wire.TxOut{
			Value:    int64(change),
			PkScript: pkscript,
		})
		updater.Upsbt.Outputs = append(updater.Upsbt.Outputs, psbt.POutput{})
	}

	size := updater.Upsbt.UnsignedTx.SerializeSize()
	feeRate, err := a.explorer.GetFeeRate()
	if err != nil {
		return "", err
	}

	feeAmount := uint64(math.Ceil(float64(size)*feeRate) + 50)

	if change > feeAmount {
		updater.Upsbt.UnsignedTx.TxOut[len(updater.Upsbt.Outputs)-1].Value = int64(change - feeAmount)
	} else if change == feeAmount {
		updater.Upsbt.UnsignedTx.TxOut = updater.Upsbt.UnsignedTx.TxOut[:len(updater.Upsbt.UnsignedTx.TxOut)-1]
	} else { // change < feeAmount
		if change > 0 {
			updater.Upsbt.UnsignedTx.TxOut = updater.Upsbt.UnsignedTx.TxOut[:len(updater.Upsbt.UnsignedTx.TxOut)-1]
		}
		// reselect the difference
		selected, newChange, err := a.coinSelectOnchain(
			ctx, feeAmount-change, utxos,
		)
		if err != nil {
			return "", err
		}

		if err := a.addInputs(ctx, updater, selected); err != nil {
			return "", err
		}

		if newChange > 0 {
			_, changeAddr, err := a.wallet.NewAddress(ctx, true)
			if err != nil {
				return "", err
			}
			addr, _ := btcutil.DecodeAddress(changeAddr.Address, &netParams)

			pkscript, err := txscript.PayToAddrScript(addr)
			if err != nil {
				return "", err
			}

			updater.Upsbt.UnsignedTx.AddTxOut(&wire.TxOut{
				Value:    int64(newChange),
				PkScript: pkscript,
			})
			updater.Upsbt.Outputs = append(updater.Upsbt.Outputs, psbt.POutput{})
		}
	}

	unsignedTx, _ := ptx.B64Encode()

	signedTx, err := a.wallet.SignTransaction(ctx, a.explorer, unsignedTx)
	if err != nil {
		return "", err
	}

	ptx, err = psbt.NewFromRawBytes(strings.NewReader(signedTx), true)
	if err != nil {
		return "", err
	}

	for i := range ptx.Inputs {
		if err := psbt.Finalize(ptx, i); err != nil {
			return "", err
		}
	}

	return ptx.B64Encode()
}

func (a *covenantlessArkClient) sendOffchain(
	ctx context.Context, withExpiryCoinselect bool, receivers []Receiver,
) (string, error) {
	if a.wallet.IsLocked() {
		return "", fmt.Errorf("wallet is locked")
	}

	expectedAspPubKey := schnorr.SerializePubKey(a.AspPubkey)
	outputs := make([]client.Output, 0)
	sumOfReceivers := uint64(0)

	// validate receivers and create outputs
	for _, receiver := range receivers {
		rcvAddr, err := common.DecodeAddress(receiver.To())
		if err != nil {
			return "", fmt.Errorf("invalid receiver address: %s", err)
		}

		rcvAspPubKey := schnorr.SerializePubKey(rcvAddr.Asp)

		if !bytes.Equal(expectedAspPubKey, rcvAspPubKey) {
			return "", fmt.Errorf("invalid receiver address '%s': expected ASP %s, got %s", receiver.To(), hex.EncodeToString(expectedAspPubKey), hex.EncodeToString(rcvAspPubKey))
		}

		if receiver.Amount() < a.Dust {
			return "", fmt.Errorf("invalid amount (%d), must be greater than dust %d", receiver.Amount(), a.Dust)
		}

		outputs = append(outputs, client.Output{
			Address: receiver.To(),
			Amount:  receiver.Amount(),
		})
		sumOfReceivers += receiver.Amount()
	}

	offchainAddrs, _, _, err := a.wallet.GetAddresses(ctx)
	if err != nil {
		return "", err
	}
	if len(offchainAddrs) <= 0 {
		return "", fmt.Errorf("no offchain addresses found")
	}

	vtxos := make([]client.DescriptorVtxo, 0)
	opts := &CoinSelectOptions{
		WithExpirySorting: withExpiryCoinselect}
	spendableVtxos, err := a.getVtxos(ctx, opts)
	if err != nil {
		return "", err
	}

	for _, offchainAddr := range offchainAddrs {
		for _, v := range spendableVtxos {
			vtxoAddr, err := v.Address(a.AspPubkey, a.Network)
			if err != nil {
				return "", err
			}

			if vtxoAddr == offchainAddr.Address {
				vtxos = append(vtxos, client.DescriptorVtxo{
					Vtxo:       v,
					Descriptor: offchainAddr.Descriptor,
				})
			}
		}
	}

	boardingUtxos, err := a.getClaimableBoardingUtxos(ctx, nil)
	if err != nil {
		return "", err
	}

	var selectedBoardingCoins []types.Utxo
	var selectedCoins []client.DescriptorVtxo
	var changeAmount uint64

	// if no receivers, self send all selected coins
	if len(outputs) <= 0 {
		selectedBoardingCoins = boardingUtxos
		selectedCoins = vtxos

		amount := uint64(0)
		for _, utxo := range boardingUtxos {
			amount += utxo.Amount
		}
		for _, utxo := range vtxos {
			amount += utxo.Amount
		}

		outputs = append(outputs, client.Output{
			Address: offchainAddrs[0].Address,
			Amount:  amount,
		})

		changeAmount = 0
	} else {
		selectedBoardingCoins, selectedCoins, changeAmount, err = utils.CoinSelect(
			boardingUtxos, vtxos, sumOfReceivers, a.Dust, withExpiryCoinselect,
		)
		if err != nil {
			return "", err
		}
	}

	if changeAmount > 0 {
		offchainAddr, _, err := a.wallet.NewAddress(ctx, true)
		if err != nil {
			return "", err
		}
		outputs = append(outputs, client.Output{
			Address: offchainAddr.Address,
			Amount:  changeAmount,
		})
	}

	inputs := make([]client.Input, 0, len(selectedCoins)+len(selectedBoardingCoins))
	for _, coin := range selectedCoins {
		inputs = append(inputs, client.Input{
			Outpoint: client.Outpoint{
				Txid: coin.Txid,
				VOut: coin.VOut,
			},
			Descriptor: coin.Descriptor,
		})
	}
	for _, boardingUtxo := range selectedBoardingCoins {
		inputs = append(inputs, client.Input{
			Outpoint: client.Outpoint{
				Txid: boardingUtxo.Txid,
				VOut: boardingUtxo.VOut,
			},
			Descriptor: boardingUtxo.Descriptor,
		})
	}

	roundEphemeralKey, err := secp256k1.GeneratePrivateKey()
	if err != nil {
		return "", err
	}

	paymentID, err := a.client.RegisterInputsForNextRound(
		ctx, inputs, hex.EncodeToString(roundEphemeralKey.PubKey().SerializeCompressed()),
	)
	if err != nil {
		return "", err
	}

	if err := a.client.RegisterOutputsForNextRound(
		ctx, paymentID, outputs,
	); err != nil {
		return "", err
	}

	log.Infof("payment registered with id: %s", paymentID)

	poolTxID, err := a.handleRoundStream(
		ctx, paymentID, selectedCoins, selectedBoardingCoins, outputs, roundEphemeralKey,
	)
	if err != nil {
		return "", err
	}

	return poolTxID, nil
}

func (a *covenantlessArkClient) addInputs(
	ctx context.Context,
	updater *psbt.Updater,
	utxos []types.Utxo,
) error {
	// TODO works only with single-key wallet
	offchain, _, err := a.wallet.NewAddress(ctx, false)
	if err != nil {
		return err
	}

	vtxoScript, err := tree.ParseVtxoScript(offchain.Descriptor)
	if err != nil {
		return err
	}

	var userPubkey, aspPubkey *secp256k1.PublicKey

	switch s := vtxoScript.(type) {
	case *tree.DefaultVtxoScript:
		userPubkey = s.Owner
		aspPubkey = s.Asp
	default:
		return fmt.Errorf("unsupported vtxo script: %T", s)
	}

	for _, utxo := range utxos {
		previousHash, err := chainhash.NewHashFromStr(utxo.Txid)
		if err != nil {
			return err
		}

		sequence, err := utxo.Sequence()
		if err != nil {
			return err
		}

		updater.Upsbt.UnsignedTx.AddTxIn(&wire.TxIn{
			PreviousOutPoint: wire.OutPoint{
				Hash:  *previousHash,
				Index: utxo.VOut,
			},
			Sequence: sequence,
		})

		vtxoScript := &bitcointree.DefaultVtxoScript{
			Owner:     userPubkey,
			Asp:       aspPubkey,
			ExitDelay: utxo.Delay,
		}

		exitClosure := &bitcointree.CSVSigClosure{
			Pubkey:  userPubkey,
			Seconds: uint(utxo.Delay),
		}

		exitLeaf, err := exitClosure.Leaf()
		if err != nil {
			return err
		}

		_, taprootTree, err := vtxoScript.TapTree()
		if err != nil {
			return err
		}

		leafProof, err := taprootTree.GetTaprootMerkleProof(exitLeaf.TapHash())
		if err != nil {
			return fmt.Errorf("failed to get taproot merkle proof: %s", err)
		}

		updater.Upsbt.Inputs = append(updater.Upsbt.Inputs, psbt.PInput{
			TaprootLeafScript: []*psbt.TaprootTapLeafScript{
				{
					ControlBlock: leafProof.ControlBlock,
					Script:       leafProof.Script,
					LeafVersion:  txscript.BaseLeafVersion,
				},
			},
		})
	}

	return nil
}

func (a *covenantlessArkClient) handleRoundStream(
	ctx context.Context,
	paymentID string,
	vtxosToSign []client.DescriptorVtxo,
	boardingUtxos []types.Utxo,
	receivers []client.Output,
	roundEphemeralKey *secp256k1.PrivateKey,
) (string, error) {
	round, err := a.client.GetRound(ctx, "")
	if err != nil {
		return "", err
	}

	eventsCh, close, err := a.client.GetEventStream(ctx, paymentID)
	if err != nil {
		return "", err
	}

	var pingStop func()
	for pingStop == nil {
		pingStop = a.ping(ctx, paymentID)
	}

	defer func() {
		pingStop()
		close()
	}()

	var signerSession bitcointree.SignerSession

	const (
		start = iota
		roundSigningStarted
		roundSigningNoncesGenerated
		roundFinalization
	)

	step := start

	for {
		select {
		case <-ctx.Done():
			return "", fmt.Errorf("context done %s", ctx.Err())
		case notify := <-eventsCh:
			if notify.Err != nil {
				return "", notify.Err
			}
			if notify.Event == nil {
				if step != roundFinalization {
					continue
				}
				res, err := a.client.Ping(ctx, paymentID)
				if err != nil {
					return "", err
				}
				if e, ok := res.(client.RoundFinalizedEvent); ok {
					log.Infof("round completed %s", e.Txid)
					return e.Txid, nil
				}
				time.Sleep(time.Second)
			}
			switch event := notify.Event; event.(type) {
			case client.RoundFinalizedEvent:
				if step != roundFinalization {
					continue
				}
				log.Infof("round completed %s", event.(client.RoundFinalizedEvent).Txid)
				return event.(client.RoundFinalizedEvent).Txid, nil
			case client.RoundFailedEvent:
				if event.(client.RoundFailedEvent).ID == round.ID {
					return "", fmt.Errorf("round failed: %s", event.(client.RoundFailedEvent).Reason)
				}
				continue
			case client.RoundSigningStartedEvent:
				pingStop()
				if step != start {
					continue
				}
				log.Info("a round signing started")
				signerSession, err = a.handleRoundSigningStarted(
					ctx, roundEphemeralKey, event.(client.RoundSigningStartedEvent),
				)
				if err != nil {
					return "", err
				}
				step++
				continue
			case client.RoundSigningNoncesGeneratedEvent:
				if step != roundSigningStarted {
					continue
				}
				pingStop()
				log.Info("round combined nonces generated")
				if err := a.handleRoundSigningNoncesGenerated(
					ctx, event.(client.RoundSigningNoncesGeneratedEvent), roundEphemeralKey, signerSession,
				); err != nil {
					return "", err
				}
				step++
				continue
			case client.RoundFinalizationEvent:
				if step != roundSigningNoncesGenerated {
					continue
				}
				pingStop()
				log.Info("a round finalization started")

				signedForfeitTxs, signedRoundTx, err := a.handleRoundFinalization(
					ctx, event.(client.RoundFinalizationEvent), vtxosToSign, boardingUtxos, receivers,
				)
				if err != nil {
					return "", err
				}

				if len(signedForfeitTxs) <= 0 && len(vtxosToSign) > 0 {
					log.Info("no forfeit txs to sign, waiting for the next round")
					continue
				}

				log.Info("finalizing payment... ")
				if err := a.client.SubmitSignedForfeitTxs(ctx, signedForfeitTxs, signedRoundTx); err != nil {
					return "", err
				}

				log.Info("done.")
				log.Info("waiting for round finalization...")
				step++
				continue
			}
		}
	}
}

func (a *covenantlessArkClient) handleRoundSigningStarted(
	ctx context.Context, ephemeralKey *secp256k1.PrivateKey, event client.RoundSigningStartedEvent,
) (signerSession bitcointree.SignerSession, err error) {
	sweepClosure := bitcointree.CSVSigClosure{
		Pubkey:  a.AspPubkey,
		Seconds: uint(a.RoundLifetime),
	}

	sweepTapLeaf, err := sweepClosure.Leaf()
	if err != nil {
		return
	}

	roundTx, err := psbt.NewFromRawBytes(strings.NewReader(event.UnsignedRoundTx), true)
	if err != nil {
		return
	}

	sharedOutput := roundTx.UnsignedTx.TxOut[0]
	sharedOutputValue := sharedOutput.Value

	sweepTapTree := txscript.AssembleTaprootScriptTree(*sweepTapLeaf)
	root := sweepTapTree.RootNode.TapHash()

	signerSession = bitcointree.NewTreeSignerSession(
		ephemeralKey, sharedOutputValue, event.UnsignedTree, root.CloneBytes(),
	)

	if err = signerSession.SetKeys(event.CosignersPublicKeys); err != nil {
		return
	}

	nonces, err := signerSession.GetNonces()
	if err != nil {
		return
	}

	myPubKey := hex.EncodeToString(ephemeralKey.PubKey().SerializeCompressed())

	err = a.arkClient.client.SubmitTreeNonces(ctx, event.ID, myPubKey, nonces)

	return
}

func (a *covenantlessArkClient) handleRoundSigningNoncesGenerated(
	ctx context.Context,
	event client.RoundSigningNoncesGeneratedEvent,
	ephemeralKey *secp256k1.PrivateKey,
	signerSession bitcointree.SignerSession,
) error {
	if signerSession == nil {
		return fmt.Errorf("tree signer session not set")
	}

	if err := signerSession.SetAggregatedNonces(event.Nonces); err != nil {
		return err
	}

	sigs, err := signerSession.Sign()
	if err != nil {
		return err
	}

	if err := a.arkClient.client.SubmitTreeSignatures(
		ctx,
		event.ID,
		hex.EncodeToString(ephemeralKey.PubKey().SerializeCompressed()),
		sigs,
	); err != nil {
		return err
	}

	return nil
}

func (a *covenantlessArkClient) handleRoundFinalization(
	ctx context.Context,
	event client.RoundFinalizationEvent,
	vtxos []client.DescriptorVtxo,
	boardingUtxos []types.Utxo,
	receivers []client.Output,
) ([]string, string, error) {
	if err := a.validateCongestionTree(event, receivers); err != nil {
		return nil, "", fmt.Errorf("failed to verify congestion tree: %s", err)
	}

	var forfeits []string

	if len(vtxos) > 0 {
		signedForfeits, err := a.createAndSignForfeits(
			ctx, vtxos, event.Connectors, event.MinRelayFeeRate,
		)
		if err != nil {
			return nil, "", err
		}

		forfeits = signedForfeits
	}

	// if no boarding utxos inputs, we don't need to sign the round transaction
	if len(boardingUtxos) <= 0 {
		return forfeits, "", nil
	}

	roundPtx, err := psbt.NewFromRawBytes(strings.NewReader(event.Tx), true)
	if err != nil {
		return nil, "", err
	}

	for _, boardingUtxo := range boardingUtxos {
		boardingVtxoScript, err := bitcointree.ParseVtxoScript(boardingUtxo.Descriptor)
		if err != nil {
			return nil, "", err
		}

		var myPubkey *secp256k1.PublicKey

		switch v := boardingVtxoScript.(type) {
		case *bitcointree.DefaultVtxoScript:
			myPubkey = v.Owner
		default:
			return nil, "", fmt.Errorf("unsupported boarding descriptor: %s", boardingUtxo.Descriptor)
		}

		// add tapscript leaf
		forfeitClosure := &bitcointree.MultisigClosure{
			Pubkey:    myPubkey,
			AspPubkey: a.AspPubkey,
		}

		forfeitLeaf, err := forfeitClosure.Leaf()
		if err != nil {
			return nil, "", err
		}

		_, taprootTree, err := boardingVtxoScript.TapTree()
		if err != nil {
			return nil, "", err
		}

		forfeitProof, err := taprootTree.GetTaprootMerkleProof(forfeitLeaf.TapHash())
		if err != nil {
			return nil, "", fmt.Errorf("failed to get taproot merkle proof for boarding utxo: %s", err)
		}

		tapscript := &psbt.TaprootTapLeafScript{
			ControlBlock: forfeitProof.ControlBlock,
			Script:       forfeitProof.Script,
			LeafVersion:  txscript.BaseLeafVersion,
		}

		for i := range roundPtx.Inputs {
			previousOutpoint := roundPtx.UnsignedTx.TxIn[i].PreviousOutPoint

			if boardingUtxo.Txid == previousOutpoint.Hash.String() && boardingUtxo.VOut == previousOutpoint.Index {
				roundPtx.Inputs[i].TaprootLeafScript = []*psbt.TaprootTapLeafScript{tapscript}
				break
			}
		}
	}

	b64, err := roundPtx.B64Encode()
	if err != nil {
		return nil, "", err
	}

	signedRoundTx, err := a.wallet.SignTransaction(ctx, a.explorer, b64)
	if err != nil {
		return nil, "", err
	}

	return forfeits, signedRoundTx, nil
}

func (a *covenantlessArkClient) validateCongestionTree(
	event client.RoundFinalizationEvent, receivers []client.Output,
) error {
	poolTx := event.Tx
	ptx, err := psbt.NewFromRawBytes(strings.NewReader(poolTx), true)
	if err != nil {
		return err
	}

	if !utils.IsOnchainOnly(receivers) {
		if err := bitcointree.ValidateCongestionTree(
			event.Tree, poolTx, a.Config.AspPubkey, a.RoundLifetime,
		); err != nil {
			return err
		}
	}

	// if err := common.ValidateConnectors(poolTx, event.Connectors); err != nil {
	// 	return err
	// }

	if err := a.validateReceivers(
		ptx, receivers, event.Tree,
	); err != nil {
		return err
	}

	log.Info("congestion tree validated")

	return nil
}

func (a *covenantlessArkClient) validateReceivers(
	ptx *psbt.Packet,
	receivers []client.Output,
	congestionTree tree.CongestionTree,
) error {
	netParams := utils.ToBitcoinNetwork(a.Network)
	for _, receiver := range receivers {
		isOnChain, onchainScript, err := utils.ParseBitcoinAddress(
			receiver.Address, netParams,
		)
		if err != nil {
			return fmt.Errorf("invalid receiver address: %s err = %s", receiver.Address, err)
		}

		if isOnChain {
			if err := a.validateOnChainReceiver(ptx, receiver, onchainScript); err != nil {
				return err
			}
		} else {
			if err := a.validateOffChainReceiver(
				congestionTree, receiver,
			); err != nil {
				return err
			}
		}
	}
	return nil
}

func (a *covenantlessArkClient) validateOnChainReceiver(
	ptx *psbt.Packet,
	receiver client.Output,
	onchainScript []byte,
) error {
	found := false
	for _, output := range ptx.UnsignedTx.TxOut {
		if bytes.Equal(output.PkScript, onchainScript) {
			if output.Value != int64(receiver.Amount) {
				return fmt.Errorf(
					"invalid collaborative exit output amount: got %d, want %d",
					output.Value, receiver.Amount,
				)
			}
			found = true
			break
		}
	}
	if !found {
		return fmt.Errorf("collaborative exit output not found: %s", receiver.Address)
	}
	return nil
}

func (a *covenantlessArkClient) validateOffChainReceiver(
	congestionTree tree.CongestionTree,
	receiver client.Output,
) error {
	found := false

	rcvAddr, err := common.DecodeAddress(receiver.Address)
	if err != nil {
		return err
	}

	vtxoTapKey := schnorr.SerializePubKey(rcvAddr.VtxoTapKey)

	leaves := congestionTree.Leaves()
	for _, leaf := range leaves {
		tx, err := psbt.NewFromRawBytes(strings.NewReader(leaf.Tx), true)
		if err != nil {
			return err
		}

		var amount uint64

		for _, output := range tx.UnsignedTx.TxOut {
			if len(output.PkScript) == 0 {
				continue
			}

<<<<<<< HEAD
			if bytes.Equal(output.PkScript, bitcointree.ANCHOR_PKSCRIPT) {
				amount += uint64(output.Value)
				continue
			}
=======
			if bytes.Equal(output.PkScript[2:], vtxoTapKey) {
				if output.Value != int64(receiver.Amount) {
					continue
				}
>>>>>>> 11b23e15

			if len(output.PkScript) == 34 {
				if bytes.Equal(output.PkScript[2:], schnorr.SerializePubKey(outputTapKey)) {
					found = true
					amount += uint64(output.Value)
				}
			}
		}

		if found {
			if amount != receiver.Amount {
				continue
			}
			break
		}
	}

	if !found {
		return fmt.Errorf(
			"off-chain send output not found: %s", receiver.Address,
		)
	}

	return nil
}

func (a *covenantlessArkClient) createAndSignForfeits(
	ctx context.Context,
	vtxosToSign []client.DescriptorVtxo,
	connectors []string,
	feeRate chainfee.SatPerKVByte,
) ([]string, error) {
	parsedForfeitAddr, err := btcutil.DecodeAddress(a.ForfeitAddress, nil)
	if err != nil {
		return nil, err
	}

	forfeitPkScript, err := txscript.PayToAddrScript(parsedForfeitAddr)
	if err != nil {
		return nil, err
	}

	parsedScript, err := txscript.ParsePkScript(forfeitPkScript)
	if err != nil {
		return nil, err
	}

	signedForfeits := make([]string, 0)
	connectorsPsets := make([]*psbt.Packet, 0, len(connectors))

	for _, connector := range connectors {
		p, err := psbt.NewFromRawBytes(strings.NewReader(connector), true)
		if err != nil {
			return nil, err
		}

		connectorsPsets = append(connectorsPsets, p)
	}

	for _, vtxo := range vtxosToSign {
		vtxoScript, err := bitcointree.ParseVtxoScript(vtxo.Descriptor)
		if err != nil {
			return nil, err
		}

		vtxoTapKey, vtxoTapTree, err := vtxoScript.TapTree()
		if err != nil {
			return nil, err
		}

		feeAmount, err := common.ComputeForfeitMinRelayFee(feeRate, vtxoTapTree, parsedScript.Class())
		if err != nil {
			return nil, err
		}

		vtxoOutputScript, err := common.P2TRScript(vtxoTapKey)
		if err != nil {
			return nil, err
		}

		vtxoTxHash, err := chainhash.NewHashFromStr(vtxo.Txid)
		if err != nil {
			return nil, err
		}

		vtxoInput := &wire.OutPoint{
			Hash:  *vtxoTxHash,
			Index: vtxo.VOut,
		}

		var forfeitClosure bitcointree.Closure

		switch v := vtxoScript.(type) {
		case *bitcointree.DefaultVtxoScript:
			forfeitClosure = &bitcointree.MultisigClosure{
				Pubkey:    v.Owner,
				AspPubkey: a.AspPubkey,
			}
		default:
			return nil, fmt.Errorf("unsupported vtxo script: %T", vtxoScript)
		}

		forfeitLeaf, err := forfeitClosure.Leaf()
		if err != nil {
			return nil, err
		}

		leafProof, err := vtxoTapTree.GetTaprootMerkleProof(forfeitLeaf.TapHash())
		if err != nil {
			return nil, err
		}

		tapscript := psbt.TaprootTapLeafScript{
			ControlBlock: leafProof.ControlBlock,
			Script:       leafProof.Script,
			LeafVersion:  txscript.BaseLeafVersion,
		}

		for _, connectorPset := range connectorsPsets {
			forfeits, err := bitcointree.BuildForfeitTxs(
				connectorPset, vtxoInput, vtxo.Amount, a.Dust, feeAmount, vtxoOutputScript, forfeitPkScript,
			)
			if err != nil {
				return nil, err
			}

			if len(forfeits) <= 0 {
				return nil, fmt.Errorf("no forfeit txs created dust =  %d", a.Dust)
			}

			for _, forfeit := range forfeits {
				forfeit.Inputs[1].TaprootLeafScript = []*psbt.TaprootTapLeafScript{&tapscript}

				b64, err := forfeit.B64Encode()
				if err != nil {
					return nil, err
				}

				signedForfeit, err := a.wallet.SignTransaction(ctx, a.explorer, b64)
				if err != nil {
					return nil, err
				}

				signedForfeits = append(signedForfeits, signedForfeit)
			}
		}

	}

	return signedForfeits, nil
}

func (a *covenantlessArkClient) coinSelectOnchain(
	ctx context.Context, targetAmount uint64, exclude []types.Utxo,
) ([]types.Utxo, uint64, error) {
	_, boardingAddrs, redemptionAddrs, err := a.wallet.GetAddresses(ctx)
	if err != nil {
		return nil, 0, err
	}

	now := time.Now()

	fetchedUtxos := make([]types.Utxo, 0)
	for _, addr := range boardingAddrs {
		boardingScript, err := bitcointree.ParseVtxoScript(addr.Descriptor)
		if err != nil {
			return nil, 0, err
		}

		var boardingTimeout uint

		if defaultVtxo, ok := boardingScript.(*bitcointree.DefaultVtxoScript); ok {
			boardingTimeout = defaultVtxo.ExitDelay
		} else {
			return nil, 0, fmt.Errorf("unsupported boarding descriptor: %s", addr.Descriptor)
		}
		utxos, err := a.explorer.GetUtxos(addr.Address)
		if err != nil {
			return nil, 0, err
		}

		for _, utxo := range utxos {
			u := utxo.ToUtxo(boardingTimeout, addr.Descriptor)
			if u.SpendableAt.Before(now) {
				fetchedUtxos = append(fetchedUtxos, u)
			}
		}
	}

	selected := make([]types.Utxo, 0)
	selectedAmount := uint64(0)
	for _, utxo := range fetchedUtxos {
		if selectedAmount >= targetAmount {
			break
		}

		for _, excluded := range exclude {
			if utxo.Txid == excluded.Txid && utxo.VOut == excluded.VOut {
				continue
			}
		}

		selected = append(selected, utxo)
		selectedAmount += utxo.Amount
	}

	if selectedAmount >= targetAmount {
		return selected, selectedAmount - targetAmount, nil
	}

	fetchedUtxos = make([]types.Utxo, 0)
	for _, addr := range redemptionAddrs {
		utxos, err := a.explorer.GetUtxos(addr.Address)
		if err != nil {
			return nil, 0, err
		}

		for _, utxo := range utxos {
			u := utxo.ToUtxo(uint(a.UnilateralExitDelay), addr.Descriptor)
			if u.SpendableAt.Before(now) {
				fetchedUtxos = append(fetchedUtxos, u)
			}
		}
	}

	for _, utxo := range fetchedUtxos {
		if selectedAmount >= targetAmount {
			break
		}

		for _, excluded := range exclude {
			if utxo.Txid == excluded.Txid && utxo.VOut == excluded.VOut {
				continue
			}
		}

		selected = append(selected, utxo)
		selectedAmount += utxo.Amount
	}

	if selectedAmount < targetAmount {
		return nil, 0, fmt.Errorf(
			"not enough funds to cover amount %d", targetAmount,
		)
	}

	return selected, selectedAmount - targetAmount, nil
}

func (a *covenantlessArkClient) getRedeemBranches(
	ctx context.Context, vtxos []client.Vtxo,
) (map[string]*redemption.CovenantlessRedeemBranch, error) {
	congestionTrees := make(map[string]tree.CongestionTree, 0)
	redeemBranches := make(map[string]*redemption.CovenantlessRedeemBranch, 0)

	for i := range vtxos {
		vtxo := vtxos[i]

		// TODO: handle exit for pending changes
		if vtxo.RedeemTx != "" {
			continue
		}

		if _, ok := congestionTrees[vtxo.RoundTxid]; !ok {
			round, err := a.client.GetRound(ctx, vtxo.RoundTxid)
			if err != nil {
				return nil, err
			}

			congestionTrees[vtxo.RoundTxid] = round.Tree
		}

		redeemBranch, err := redemption.NewCovenantlessRedeemBranch(
			a.explorer, congestionTrees[vtxo.RoundTxid], vtxo,
		)
		if err != nil {
			return nil, err
		}

		redeemBranches[vtxo.Txid] = redeemBranch
	}

	return redeemBranches, nil
}

func (a *covenantlessArkClient) getOffchainBalance(
	ctx context.Context, computeVtxoExpiration bool,
) (uint64, map[int64]uint64, error) {
	amountByExpiration := make(map[int64]uint64, 0)
	opts := &CoinSelectOptions{
		WithExpirySorting: computeVtxoExpiration,
	}
	vtxos, err := a.getVtxos(ctx, opts)
	if err != nil {
		return 0, nil, err
	}
	var balance uint64
	for _, vtxo := range vtxos {
		balance += vtxo.Amount

		if !vtxo.ExpiresAt.IsZero() {
			expiration := vtxo.ExpiresAt.Unix()

			if _, ok := amountByExpiration[expiration]; !ok {
				amountByExpiration[expiration] = 0
			}

			amountByExpiration[expiration] += vtxo.Amount
		}
	}

	return balance, amountByExpiration, nil
}

func (a *covenantlessArkClient) getAllBoardingUtxos(
	ctx context.Context,
) ([]types.Utxo, map[string]struct{}, error) {
	_, boardingAddrs, _, err := a.wallet.GetAddresses(ctx)
	if err != nil {
		return nil, nil, err
	}

	utxos := []types.Utxo{}
	ignoreVtxos := make(map[string]struct{}, 0)
	for _, addr := range boardingAddrs {
		txs, err := a.explorer.GetTxs(addr.Address)
		if err != nil {
			return nil, nil, err
		}
		for _, tx := range txs {
			for i, vout := range tx.Vout {
				var spent bool
				if vout.Address == addr.Address {
					spentStatuses, err := a.explorer.GetTxOutspends(tx.Txid)
					if err != nil {
						return nil, nil, err
					}
					if s := spentStatuses[i]; s.Spent {
						ignoreVtxos[s.SpentBy] = struct{}{}
						spent = true
					}
					createdAt := time.Time{}
					if tx.Status.Confirmed {
						createdAt = time.Unix(tx.Status.Blocktime, 0)
					}
					utxos = append(utxos, types.Utxo{
						Txid:       tx.Txid,
						VOut:       uint32(i),
						Amount:     vout.Amount,
						CreatedAt:  createdAt,
						Descriptor: addr.Descriptor,
						Spent:      spent,
					})
				}
			}
		}
	}

	return utxos, ignoreVtxos, nil
}

func (a *covenantlessArkClient) getClaimableBoardingUtxos(ctx context.Context, opts *CoinSelectOptions) ([]types.Utxo, error) {
	_, boardingAddrs, _, err := a.wallet.GetAddresses(ctx)
	if err != nil {
		return nil, err
	}

	claimable := make([]types.Utxo, 0)

	for _, addr := range boardingAddrs {
		boardingScript, err := bitcointree.ParseVtxoScript(addr.Descriptor)
		if err != nil {
			return nil, err
		}

		var boardingTimeout uint

		if defaultVtxo, ok := boardingScript.(*bitcointree.DefaultVtxoScript); ok {
			boardingTimeout = defaultVtxo.ExitDelay
		} else {
			return nil, fmt.Errorf("unsupported boarding descriptor: %s", addr.Descriptor)
		}

		boardingUtxos, err := a.explorer.GetUtxos(addr.Address)
		if err != nil {
			return nil, err
		}

		now := time.Now()

		for _, utxo := range boardingUtxos {
			if opts != nil && len(opts.OutpointsFilter) > 0 {
				utxoOutpoint := client.Outpoint{
					Txid: utxo.Txid,
					VOut: utxo.Vout,
				}
				found := false
				for _, outpoint := range opts.OutpointsFilter {
					if outpoint.Equals(utxoOutpoint) {
						found = true
						break
					}
				}

				if !found {
					continue
				}
			}

			u := utxo.ToUtxo(boardingTimeout, addr.Descriptor)
			if u.SpendableAt.Before(now) {
				continue
			}

			claimable = append(claimable, u)
		}
	}

	return claimable, nil
}

func (a *covenantlessArkClient) getVtxos(
	ctx context.Context, opts *CoinSelectOptions,
) ([]client.Vtxo, error) {
	spendableVtxos, _, err := a.ListVtxos(ctx)
	if err != nil {
		return nil, err
	}

	if opts != nil && len(opts.OutpointsFilter) > 0 {
		spendableVtxos = filterByOutpoints(spendableVtxos, opts.OutpointsFilter)
	}

	if opts == nil || !opts.WithExpirySorting {
		return spendableVtxos, nil
	}

	// if sorting by expiry is required, we need to get the expiration date of each vtxo
	redeemBranches, err := a.getRedeemBranches(ctx, spendableVtxos)
	if err != nil {
		return nil, err
	}

	for vtxoTxid, branch := range redeemBranches {
		expiration, err := branch.ExpiresAt()
		if err != nil {
			return nil, err
		}

		for i, vtxo := range spendableVtxos {
			if vtxo.Txid == vtxoTxid {
				spendableVtxos[i].ExpiresAt = *expiration
				break
			}
		}
	}

	return spendableVtxos, nil
}

func (a *covenantlessArkClient) getBoardingTxs(
	ctx context.Context,
) ([]types.Transaction, map[string]struct{}, error) {
	allUtxos, ignoreVtxos, err := a.getAllBoardingUtxos(ctx)
	if err != nil {
		return nil, nil, err
	}

	unconfirmedTxs := make([]types.Transaction, 0)
	confirmedTxs := make([]types.Transaction, 0)
	for _, u := range allUtxos {
		tx := types.Transaction{
			TransactionKey: types.TransactionKey{
				BoardingTxid: u.Txid,
			},
			Amount:    u.Amount,
			Type:      types.TxReceived,
			CreatedAt: u.CreatedAt,
			Settled:   u.Spent,
		}

		emptyTime := time.Time{}
		if u.CreatedAt == emptyTime {
			unconfirmedTxs = append(unconfirmedTxs, tx)
			continue
		}
		confirmedTxs = append(confirmedTxs, tx)
	}

	txs := append(unconfirmedTxs, confirmedTxs...)
	return txs, ignoreVtxos, nil
}

func findVtxosBySpentBy(allVtxos []client.Vtxo, txid string) (vtxos []client.Vtxo) {
	for _, v := range allVtxos {
		if v.SpentBy == txid {
			vtxos = append(vtxos, v)
		}
	}
	return
}

func vtxosToTxsCovenantless(
	spendable, spent []client.Vtxo,
) ([]types.Transaction, error) {
	txs := make([]types.Transaction, 0)
	vtxosByRound := make(map[string][]client.Vtxo)
	for _, v := range append(spendable, spent...) {
		if _, ok := vtxosByRound[v.RoundTxid]; !ok {
			vtxosByRound[v.RoundTxid] = make([]client.Vtxo, 0)
		}
		vtxosByRound[v.RoundTxid] = append(vtxosByRound[v.RoundTxid], v)
	}

	for round := range vtxosByRound {
		sort.SliceStable(vtxosByRound[round], func(i, j int) bool {
			return vtxosByRound[round][i].CreatedAt.Before(vtxosByRound[round][j].CreatedAt)
		})
	}

	for _, vtxos := range vtxosByRound {
		v := vtxos[0]
		if v.IsOOR {
			txs = append(txs, types.Transaction{
				TransactionKey: types.TransactionKey{
					RedeemTxid: v.Txid,
				},
				Amount:    v.Amount,
				Type:      types.TxReceived,
				CreatedAt: v.CreatedAt,
			})
		}
		if len(vtxos) > 1 {
			for _, v := range vtxos[1:] {
				var tx types.Transaction
				if v.VOut > 0 {
					var spentAmount uint64
					for _, vv := range vtxos {
						if vv.SpentBy == v.Txid {
							spentAmount += vv.Amount
						}
					}
					tx = types.Transaction{
						TransactionKey: types.TransactionKey{
							RedeemTxid: v.Txid,
						},
						Amount:    spentAmount - v.Amount,
						Type:      types.TxSent,
						CreatedAt: v.CreatedAt,
					}
				} else {
					tx = types.Transaction{
						TransactionKey: types.TransactionKey{
							RedeemTxid: v.Txid,
						},
						Amount:    v.Amount,
						Type:      types.TxReceived,
						CreatedAt: v.CreatedAt,
					}
				}
				txs = append(txs, tx)
			}
		}
	}

	sort.SliceStable(txs, func(i, j int) bool {
		txi := txs[i]
		txj := txs[j]
		if txi.CreatedAt.Equal(txj.CreatedAt) {
			return txi.Type > txj.Type
		}
		return txi.CreatedAt.After(txj.CreatedAt)
	})

	return txs, nil
}<|MERGE_RESOLUTION|>--- conflicted
+++ resolved
@@ -1898,20 +1898,13 @@
 				continue
 			}
 
-<<<<<<< HEAD
 			if bytes.Equal(output.PkScript, bitcointree.ANCHOR_PKSCRIPT) {
 				amount += uint64(output.Value)
 				continue
 			}
-=======
-			if bytes.Equal(output.PkScript[2:], vtxoTapKey) {
-				if output.Value != int64(receiver.Amount) {
-					continue
-				}
->>>>>>> 11b23e15
 
 			if len(output.PkScript) == 34 {
-				if bytes.Equal(output.PkScript[2:], schnorr.SerializePubKey(outputTapKey)) {
+				if bytes.Equal(output.PkScript[2:], vtxoTapKey) {
 					found = true
 					amount += uint64(output.Value)
 				}
