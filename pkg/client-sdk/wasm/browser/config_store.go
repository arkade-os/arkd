--- conflicted
+++ resolved
@@ -91,12 +91,8 @@
 	roundLifetime, _ := strconv.Atoi(s.store.Call("getItem", "round_lifetime").String())
 	roundInterval, _ := strconv.Atoi(s.store.Call("getItem", "round_interval").String())
 	unilateralExitDelay, _ := strconv.Atoi(s.store.Call("getItem", "unilateral_exit_delay").String())
-<<<<<<< HEAD
 	dust, _ := strconv.Atoi(s.store.Call("getItem", "dust").String())
-=======
-	dust, _ := strconv.Atoi(s.store.Call("getItem", "min_relay_fee").String())
 	withTxFeed, _ := strconv.ParseBool(s.store.Call("getItem", "with_transaction_feed").String())
->>>>>>> b1c9261f
 
 	return &types.Config{
 		AspUrl:                     s.store.Call("getItem", "asp_url").String(),
