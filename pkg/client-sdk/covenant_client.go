--- conflicted
+++ resolved
@@ -593,13 +593,7 @@
 		return "", err
 	}
 
-<<<<<<< HEAD
-	roundTxID, err := a.handleRoundStream(
-		ctx, paymentID, selectedCoins, nil, "", receivers,
-	)
-=======
-	poolTxID, err := a.handleRoundStream(ctx, paymentID, selectedCoins, selectedBoardingUtxos, receivers)
->>>>>>> 79bb474d
+	roundTxID, err := a.handleRoundStream(ctx, paymentID, selectedCoins, selectedBoardingUtxos, receivers)
 	if err != nil {
 		return "", err
 	}
@@ -1040,13 +1034,8 @@
 
 	log.Infof("payment registered with id: %s", paymentID)
 
-<<<<<<< HEAD
 	roundTxID, err := a.handleRoundStream(
-		ctx, paymentID, selectedCoins, nil, "", receiversOutput,
-=======
-	poolTxID, err := a.handleRoundStream(
 		ctx, paymentID, selectedCoins, boardingUtxos, outputs,
->>>>>>> 79bb474d
 	)
 	if err != nil {
 		return "", err
