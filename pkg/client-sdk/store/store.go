--- conflicted
+++ resolved
@@ -13,16 +13,6 @@
 )
 
 type StoreData struct {
-<<<<<<< HEAD
-	AspUrl              string
-	AspPubkey           *secp256k1.PublicKey
-	WalletType          string
-	ClientType          string
-	Network             common.Network
-	RoundLifetime       int64
-	UnilateralExitDelay int64
-	Dust                uint64
-=======
 	AspUrl                     string
 	AspPubkey                  *secp256k1.PublicKey
 	WalletType                 string
@@ -30,9 +20,8 @@
 	Network                    common.Network
 	RoundLifetime              int64
 	UnilateralExitDelay        int64
-	MinRelayFee                uint64
+	Dust                       uint64
 	BoardingDescriptorTemplate string
->>>>>>> 4da76ec8
 }
 
 type ConfigStore interface {
