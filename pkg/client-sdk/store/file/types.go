--- conflicted
+++ resolved
@@ -11,29 +11,6 @@
 )
 
 type storeData struct {
-<<<<<<< HEAD
-	ServerUrl               string `json:"server_url"`
-	ServerPubKey            string `json:"server_pubkey"`
-	WalletType              string `json:"wallet_type"`
-	ClientType              string `json:"client_type"`
-	Network                 string `json:"network"`
-	VtxoTreeExpiry          string `json:"vtxo_tree_expiry"`
-	RoundInterval           string `json:"round_interval"`
-	UnilateralExitDelay     string `json:"unilateral_exit_delay"`
-	BoardingExitDelay       string `json:"boarding_exit_delay"`
-	Dust                    string `json:"dust"`
-	ExplorerURL             string `json:"explorer_url"`
-	ForfeitAddress          string `json:"forfeit_address"`
-	WithTransactionFeed     string `json:"with_transaction_feed"`
-	MarketHourStartTime     string `json:"market_hour_start_time"`
-	MarketHourEndTime       string `json:"market_hour_end_time"`
-	MarketHourPeriod        string `json:"market_hour_period"`
-	MarketHourRoundInterval string `json:"market_hour_round_interval"`
-	UtxoMinAmount           string `json:"utxo_min_amount"`
-	UtxoMaxAmount           string `json:"utxo_max_amount"`
-	VtxoMinAmount           string `json:"vtxo_min_amount"`
-	VtxoMaxAmount           string `json:"vtxo_max_amount"`
-=======
 	ServerUrl                  string `json:"server_url"`
 	ServerPubKey               string `json:"server_pubkey"`
 	WalletType                 string `json:"wallet_type"`
@@ -56,7 +33,6 @@
 	UtxoMaxAmount              string `json:"utxo_max_amount"`
 	VtxoMinAmount              string `json:"vtxo_min_amount"`
 	VtxoMaxAmount              string `json:"vtxo_max_amount"`
->>>>>>> 437c6a5a
 }
 
 func (d storeData) isEmpty() bool {
@@ -104,29 +80,6 @@
 	}
 
 	return types.Config{
-<<<<<<< HEAD
-		ServerUrl:               d.ServerUrl,
-		ServerPubKey:            serverPubkey,
-		WalletType:              d.WalletType,
-		ClientType:              d.ClientType,
-		Network:                 network,
-		VtxoTreeExpiry:          common.RelativeLocktime{Type: vtxoTreeExpiryType, Value: uint32(vtxoTreeExpiry)},
-		UnilateralExitDelay:     common.RelativeLocktime{Type: unilateralExitDelayType, Value: uint32(unilateralExitDelay)},
-		RoundInterval:           int64(roundInterval),
-		BoardingExitDelay:       common.RelativeLocktime{Type: boardingExitDelayType, Value: uint32(boardingExitDelay)},
-		Dust:                    uint64(dust),
-		ExplorerURL:             explorerURL,
-		ForfeitAddress:          d.ForfeitAddress,
-		WithTransactionFeed:     withTransactionFeed,
-		MarketHourStartTime:     int64(nextStartTime),
-		MarketHourEndTime:       int64(nextEndTime),
-		MarketHourPeriod:        int64(period),
-		MarketHourRoundInterval: int64(mhRoundInterval),
-		UtxoMinAmount:           int64(utxoMinAmount),
-		UtxoMaxAmount:           int64(utxoMaxAmount),
-		VtxoMinAmount:           int64(vtxoMinAmount),
-		VtxoMaxAmount:           int64(vtxoMaxAmount),
-=======
 		ServerUrl:                  d.ServerUrl,
 		ServerPubKey:               serverPubkey,
 		WalletType:                 d.WalletType,
@@ -149,35 +102,11 @@
 		UtxoMaxAmount:              int64(utxoMaxAmount),
 		VtxoMinAmount:              int64(vtxoMinAmount),
 		VtxoMaxAmount:              int64(vtxoMaxAmount),
->>>>>>> 437c6a5a
 	}
 }
 
 func (d storeData) asMap() map[string]string {
 	return map[string]string{
-<<<<<<< HEAD
-		"server_url":                 d.ServerUrl,
-		"server_pubkey":              d.ServerPubKey,
-		"wallet_type":                d.WalletType,
-		"client_type":                d.ClientType,
-		"network":                    d.Network,
-		"vtxo_tree_expiry":           d.VtxoTreeExpiry,
-		"round_interval":             d.RoundInterval,
-		"unilateral_exit_delay":      d.UnilateralExitDelay,
-		"dust":                       d.Dust,
-		"boarding_exit_delay":        d.BoardingExitDelay,
-		"explorer_url":               d.ExplorerURL,
-		"forfeit_address":            d.ForfeitAddress,
-		"with_transaction_feed":      d.WithTransactionFeed,
-		"market_hour_start_time":     d.MarketHourStartTime,
-		"market_hour_end_time":       d.MarketHourEndTime,
-		"market_hour_period":         d.MarketHourPeriod,
-		"market_hour_round_interval": d.MarketHourRoundInterval,
-		"utxo_min_amount":            d.UtxoMinAmount,
-		"utxo_max_amount":            d.UtxoMaxAmount,
-		"vtxo_min_amount":            d.VtxoMinAmount,
-		"vtxo_max_amount":            d.VtxoMaxAmount,
-=======
 		"server_url":                   d.ServerUrl,
 		"server_pubkey":                d.ServerPubKey,
 		"wallet_type":                  d.WalletType,
@@ -200,6 +129,5 @@
 		"utxo_max_amount":              d.UtxoMaxAmount,
 		"vtxo_min_amount":              d.VtxoMinAmount,
 		"vtxo_max_amount":              d.VtxoMaxAmount,
->>>>>>> 437c6a5a
 	}
 }