--- conflicted
+++ resolved
@@ -21,28 +21,17 @@
 )
 
 type storeData struct {
-<<<<<<< HEAD
-	AspUrl              string `json:"asp_url"`
-	AspPubkey           string `json:"asp_pubkey"`
-	WalletType          string `json:"wallet_type"`
-	ClientType          string `json:"client_type"`
-	Network             string `json:"network"`
-	RoundLifetime       string `json:"round_lifetime"`
-	RoundInterval       string `json:"round_interval"`
-	UnilateralExitDelay string `json:"unilateral_exit_delay"`
-	MinRelayFee         string `json:"min_relay_fee"`
-=======
 	AspUrl                     string `json:"asp_url"`
 	AspPubkey                  string `json:"asp_pubkey"`
 	WalletType                 string `json:"wallet_type"`
 	ClientType                 string `json:"client_type"`
 	Network                    string `json:"network"`
 	RoundLifetime              string `json:"round_lifetime"`
+	RoundInterval              string `json:"round_interval"`
 	UnilateralExitDelay        string `json:"unilateral_exit_delay"`
 	Dust                       string `json:"dust"`
 	BoardingDescriptorTemplate string `json:"boarding_descriptor_template"`
 	ExplorerURL                string `json:"explorer_url"`
->>>>>>> 37827934
 }
 
 func (d storeData) isEmpty() bool {
@@ -59,17 +48,6 @@
 	aspPubkey, _ := secp256k1.ParsePubKey(buf)
 	explorerURL := d.ExplorerURL
 	return store.StoreData{
-<<<<<<< HEAD
-		AspUrl:              d.AspUrl,
-		AspPubkey:           aspPubkey,
-		WalletType:          d.WalletType,
-		ClientType:          d.ClientType,
-		Network:             network,
-		RoundLifetime:       int64(roundLifetime),
-		RoundInterval:       int64(roundInterval),
-		UnilateralExitDelay: int64(unilateralExitDelay),
-		MinRelayFee:         uint64(minRelayFee),
-=======
 		AspUrl:                     d.AspUrl,
 		AspPubkey:                  aspPubkey,
 		WalletType:                 d.WalletType,
@@ -77,37 +55,26 @@
 		Network:                    network,
 		RoundLifetime:              int64(roundLifetime),
 		UnilateralExitDelay:        int64(unilateralExitDelay),
+		RoundInterval:              int64(roundInterval),
 		Dust:                       uint64(dust),
 		BoardingDescriptorTemplate: d.BoardingDescriptorTemplate,
 		ExplorerURL:                explorerURL,
->>>>>>> 37827934
 	}
 }
 
 func (d storeData) asMap() map[string]string {
 	return map[string]string{
-<<<<<<< HEAD
-		"asp_url":               d.AspUrl,
-		"asp_pubkey":            d.AspPubkey,
-		"wallet_type":           d.WalletType,
-		"client_type":           d.ClientType,
-		"network":               d.Network,
-		"round_lifetime":        d.RoundLifetime,
-		"round_interval":        d.RoundInterval,
-		"unilateral_exit_delay": d.UnilateralExitDelay,
-		"min_relay_fee":         d.MinRelayFee,
-=======
 		"asp_url":                      d.AspUrl,
 		"asp_pubkey":                   d.AspPubkey,
 		"wallet_type":                  d.WalletType,
 		"client_type":                  d.ClientType,
 		"network":                      d.Network,
 		"round_lifetime":               d.RoundLifetime,
+		"round_interval":               d.RoundInterval,
 		"unilateral_exit_delay":        d.UnilateralExitDelay,
 		"dust":                         d.Dust,
 		"boarding_descriptor_template": d.BoardingDescriptorTemplate,
 		"explorer_url":                 d.ExplorerURL,
->>>>>>> 37827934
 	}
 }
 
@@ -144,28 +111,17 @@
 
 func (s *Store) AddData(ctx context.Context, data store.StoreData) error {
 	sd := &storeData{
-<<<<<<< HEAD
-		AspUrl:              data.AspUrl,
-		AspPubkey:           hex.EncodeToString(data.AspPubkey.SerializeCompressed()),
-		WalletType:          data.WalletType,
-		ClientType:          data.ClientType,
-		Network:             data.Network.Name,
-		RoundLifetime:       fmt.Sprintf("%d", data.RoundLifetime),
-		RoundInterval:       fmt.Sprintf("%d", data.RoundInterval),
-		UnilateralExitDelay: fmt.Sprintf("%d", data.UnilateralExitDelay),
-		MinRelayFee:         fmt.Sprintf("%d", data.MinRelayFee),
-=======
 		AspUrl:                     data.AspUrl,
 		AspPubkey:                  hex.EncodeToString(data.AspPubkey.SerializeCompressed()),
 		WalletType:                 data.WalletType,
 		ClientType:                 data.ClientType,
 		Network:                    data.Network.Name,
 		RoundLifetime:              fmt.Sprintf("%d", data.RoundLifetime),
+		RoundInterval:              fmt.Sprintf("%d", data.RoundInterval),
 		UnilateralExitDelay:        fmt.Sprintf("%d", data.UnilateralExitDelay),
 		Dust:                       fmt.Sprintf("%d", data.Dust),
 		BoardingDescriptorTemplate: data.BoardingDescriptorTemplate,
 		ExplorerURL:                data.ExplorerURL,
->>>>>>> 37827934
 	}
 
 	if err := s.write(sd); err != nil {
