--- conflicted
+++ resolved
@@ -75,17 +75,9 @@
 		// }),
 	)
 
-<<<<<<< HEAD
-	arkwalletv1.RegisterWalletServiceHandler(context.Background(), gwmux, conn)
-=======
 	ctx := context.Background()
-	if err := arkwalletv1.RegisterWalletServiceHandler(ctx, gwmux, conn); err != nil {
-		return err
-	}
-	if err := signerv1.RegisterSignerServiceHandler(ctx, gwmux, conn); err != nil {
-		return err
-	}
->>>>>>> 5007fa2b
+	arkwalletv1.RegisterWalletServiceHandler(ctx, gwmux, conn)
+	signerv1.RegisterSignerServiceHandler(ctx, gwmux, conn)
 
 	grpcGateway := http.Handler(gwmux)
 	handler := router(grpcSrv, grpcGateway)
