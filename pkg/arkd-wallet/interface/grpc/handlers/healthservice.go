--- conflicted
+++ resolved
@@ -29,12 +29,6 @@
 }
 
 func (h *healthHandler) List(
-<<<<<<< HEAD
-	_ context.Context, _ *grpchealth.HealthListRequest,
-) (*grpchealth.HealthListResponse, error) {
-	return &grpchealth.HealthListResponse{
-		Statuses: nil,
-=======
 	_ context.Context,
 	_ *grpchealth.HealthListRequest,
 ) (*grpchealth.HealthListResponse, error) {
@@ -44,6 +38,5 @@
 				Status: grpchealth.HealthCheckResponse_SERVING,
 			},
 		},
->>>>>>> 80bcdabf
 	}, nil
 }