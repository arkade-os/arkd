--- conflicted
+++ resolved
@@ -1,21 +1,14 @@
 package bitcointree_test
 
 import (
-<<<<<<< HEAD
 	"encoding/hex"
-=======
-	"bytes"
->>>>>>> 79bb474d
 	"encoding/json"
+	"github.com/ark-network/ark/common/tree"
 	"os"
 	"testing"
 
 	"github.com/ark-network/ark/common/bitcointree"
-<<<<<<< HEAD
 	"github.com/btcsuite/btcd/btcec/v2"
-=======
-	"github.com/ark-network/ark/common/tree"
->>>>>>> 79bb474d
 	"github.com/btcsuite/btcd/chaincfg/chainhash"
 	"github.com/btcsuite/btcd/txscript"
 	"github.com/btcsuite/btcd/wire"
@@ -144,6 +137,24 @@
 	Pubkey string `json:"pubkey"`
 }
 
+func (r receiverFixture) toVtxoScript(asp *secp256k1.PublicKey) bitcointree.VtxoScript {
+	bytesKey, err := hex.DecodeString(r.Pubkey)
+	if err != nil {
+		panic(err)
+	}
+
+	pubkey, err := secp256k1.ParsePubKey(bytesKey)
+	if err != nil {
+		panic(err)
+	}
+
+	return &bitcointree.DefaultVtxoScript{
+		Owner:     pubkey,
+		Asp:       asp,
+		ExitDelay: exitDelay,
+	}
+}
+
 func castReceivers(receivers []receiverFixture) []tree.VtxoLeaf {
 	receiversOut := make([]tree.VtxoLeaf, 0, len(receivers))
 	for _, r := range receivers {
