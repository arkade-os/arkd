--- conflicted
+++ resolved
@@ -611,7 +611,6 @@
 // decodeMatrix decode a byte stream into a matrix of serializable objects
 func decodeMatrix[T readable](factory func() T, data io.Reader) ([][]T, error) {
 	var rowCount uint32
-<<<<<<< HEAD
 
 	// Read number of rows
 	if err := binary.Read(data, binary.LittleEndian, &rowCount); err != nil {
@@ -619,18 +618,7 @@
 	}
 
 	// Initialize matrix
-	matrix := make([][]T, rowCount)
-
-=======
-
-	// Read number of rows
-	if err := binary.Read(data, binary.LittleEndian, &rowCount); err != nil {
-		return nil, err
-	}
-
-	// Initialize matrix
 	matrix := make([][]T, 0, rowCount)
->>>>>>> 698ba4bf
 	// For each row, read its length and then its elements
 	for i := uint32(0); i < rowCount; i++ {
 		var colCount uint32
@@ -638,31 +626,17 @@
 		if err := binary.Read(data, binary.LittleEndian, &colCount); err != nil {
 			return nil, err
 		}
-<<<<<<< HEAD
-
-		// Initialize row
-		row := make([]T, colCount)
-
-=======
 		// Initialize row
 		row := make([]T, 0, colCount)
->>>>>>> 698ba4bf
 		// Read row data
 		for j := uint32(0); j < colCount; j++ {
 			cell := factory()
 			if err := cell.Decode(data); err != nil {
 				return nil, err
 			}
-<<<<<<< HEAD
-			row[j] = cell
-		}
-
-		matrix[i] = row
-=======
 			row = append(row, cell)
 		}
 		matrix = append(matrix, row)
->>>>>>> 698ba4bf
 	}
 
 	return matrix, nil
