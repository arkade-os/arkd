--- conflicted
+++ resolved
@@ -340,13 +340,5 @@
   repeated IndexerVtxo spent_vtxos = 4;
   string tx = 5;
   map<string, IndexerTxData> checkpoint_txs = 6;
-<<<<<<< HEAD
-=======
   repeated IndexerVtxo swept_vtxos = 7;
-}
-
-message IndexerTxData {
-  string txid = 1;
-  string tx = 2;
->>>>>>> 5007fa2b
 }