syntax = "proto3";

package ark.v1;

import "meshapi/gateway/annotations.proto";
import "ark/v1/types.proto";

service ArkService {
  // GetInfo returns information and parameters of the server.
  rpc GetInfo(GetInfoRequest) returns (GetInfoResponse) {
    option (meshapi.gateway.http) = {
      get: "/v1/info"
    };
  }

  // RegisterIntent allows to register a new intent that will be eventually selected by the server
  // for a particular batch.
  // The client should provide a BIP-322 message with the intent information, and the server should
  // respond with an intent id.
  rpc RegisterIntent(RegisterIntentRequest) returns (RegisterIntentResponse) {
    option (meshapi.gateway.http) = {
      post: "/v1/batch/registerIntent"
      body: "*"
    };
  };
  
  // DeleteIntent removes a previously registered intent from the server.
  // The client should provide the BIP-322 signature and message including any of the vtxos used in
  // the registered intent to prove its ownership.
  // The server should delete the intent and return success.
  rpc DeleteIntent(DeleteIntentRequest) returns (DeleteIntentResponse) {
    option (meshapi.gateway.http) = {
      post: "/v1/batch/deleteIntent"
      body: "*"
    };
  }

  // ConfirmRegistration allows a client that has been selected for the next batch to confirm its
  // participation by revealing the intent id.
  rpc ConfirmRegistration(ConfirmRegistrationRequest) returns (ConfirmRegistrationResponse) {
    option (meshapi.gateway.http) = {
      post: "/v1/batch/ack"
      body: "*"
    };
  };
  
  // SubmitTreeNonces allows a cosigner to submit the tree nonces for the musig2 session of a given
  // batch.
  // The client should provide the batch id, the cosigner public key, and the tree nonces.
  // The server should verify the cosigner public key and the nonces, and store them for later
  // aggregation once nonces from all clients are collected.
  rpc SubmitTreeNonces(SubmitTreeNoncesRequest) returns (SubmitTreeNoncesResponse) {
    option (meshapi.gateway.http) = {
      post: "/v1/batch/tree/submitNonces"
      body: "*"
    };
  }
  
  // SubmitTreeSignatures allows a cosigner to submit the tree signatures for the musig2 session of
  // a given batch.
  // The client should provide the batch id, the cosigner public key, and the tree signatures.
  // The server should verify the cosigner public key and the signatures, and store them for later
  // aggregation once signatures from all clients are collected.
  rpc SubmitTreeSignatures(SubmitTreeSignaturesRequest) returns (SubmitTreeSignaturesResponse) {
    option (meshapi.gateway.http) = {
      post: "/v1/batch/tree/submitSignatures"
      body: "*"
    };
  }
  
  // SubmitSignedForfeitTxs allows a client to submit signed forfeit transactions and/or signed
  // commitment transaction (in case of onboarding).
  // The server should verify the signed txs and return success.
  rpc SubmitSignedForfeitTxs(SubmitSignedForfeitTxsRequest) returns (SubmitSignedForfeitTxsResponse) {
    option (meshapi.gateway.http) = {
      post: "/v1/batch/submitForfeitTxs"
      body: "*"
    };
  };
  
  // GetEventStream is a server-side streaming RPC that allows clients to receive a stream of
  // events related to batch processing.
  // Clients should use this stream as soon as they are ready to join a batch and can listen for
  // various events such as batch start, batch finalization, and other related activities.
  // The server pushes these events to the client in real-time as soon as its ready to move to the
  // next phase of the batch processing.
  rpc GetEventStream(GetEventStreamRequest) returns (stream GetEventStreamResponse) {
    option (meshapi.gateway.http) = {
      get: "/v1/batch/events"
      stream: {
        disable_chunked_transfer: true
        disable_websockets: true
      }
    };
  };

  // SubmitTx is the first leg of the process of spending vtxos offchain and allows a client to
  // submit a signed Ark transaction and the unsigned checkpoint transactions.
  // The server should verify the signed transactions and return the fully signed Ark tx and the
  // signed checkpoint txs.
  rpc SubmitTx(SubmitTxRequest) returns (SubmitTxResponse) {
    option (meshapi.gateway.http) = {
      post: "/v1/tx/submit"
      body: "*"
    };
  }

  // FinalizeTx is the last lef of the process of spending vtxos offchain and allows a client to
  // submit the fully signed checkpoint txs for the provided Ark txid .
  // The server verifies the signed checkpoint transactions and returns success if everything is
  // valid.
  rpc FinalizeTx(FinalizeTxRequest) returns (FinalizeTxResponse) {
    option (meshapi.gateway.http) = {
      post: "/v1/tx/finalize"
      body: "*"
    };
  }

  // GetPendingTx returns not finalized transaction(s) for a given set of inputs.
  // the client should provide a BIP322 proof of ownership of the inputs
  rpc GetPendingTx(GetPendingTxRequest) returns (GetPendingTxResponse) {
    option (google.api.http) = {
      post: "/v1/tx/pending"
      body: "*"
    };
  }

  // GetTransactionsStream is a server-side streaming RPC that allows clients to receive
  // notifications in real-time about any commitment tx or ark tx processed and finalized by the
  // server.
  // NOTE: the stream doesn't have history support, therefore returns only txs from the moment it's
  // opened until it's closed.
  rpc GetTransactionsStream(GetTransactionsStreamRequest) returns (stream GetTransactionsStreamResponse) {
    option (meshapi.gateway.http) = {
      get: "/v1/txs"
      stream: {
        disable_chunked_transfer: true
        disable_websockets: true
      }
    };
  }
}

message GetInfoRequest {}
message GetInfoResponse {
  string signer_pubkey = 1;
  int64 vtxo_tree_expiry = 2;
  int64 unilateral_exit_delay = 3;
  int64 round_interval = 4;
  string network = 5;
  int64 dust = 6;
  string forfeit_address = 7;
  MarketHour market_hour = 8;
  string version = 9;
  int64 utxo_min_amount = 10;
  int64 utxo_max_amount = 11; // -1 means no limit (default), 0 means boarding not allowed
  int64 vtxo_min_amount = 12; 
  int64 vtxo_max_amount = 13; // -1 means no limit (default)
  int64 boarding_exit_delay = 14;
<<<<<<< HEAD
  FeeInfo fees = 15;
  repeated string deprecated_signer_pubkeys = 16;
  string digest = 17;
}

message FeeInfo {
  IntentFeeInfo intent_fee = 1;
  string tx_fee_rate = 2;
}
message IntentFeeInfo  {
  string offchain_input = 1;
  string offchain_output = 2;
  string onchain_input = 3;
  string onchain_output = 4;
=======
  string checkpoint_tapscript = 15;
>>>>>>> 887098f4
}

message RegisterIntentRequest {
  // BIP322 signature embeds the outpoints to be spent and new ones to be created, as well as the
  // the proof of funds.
  Bip322Signature intent = 1;
}
message RegisterIntentResponse {
  string intent_id = 1;
}

message DeleteIntentRequest {
  // A BIP322 signature that includes any of the inputs of the intent to be deleted to prove the
  // ownership of that intent.
  Bip322Signature proof = 1;
}
message DeleteIntentResponse {}

message ConfirmRegistrationRequest {
  string intent_id = 1;
}
message ConfirmRegistrationResponse {}

message SubmitTreeNoncesRequest {
  string batch_id = 1;
  string pubkey = 2;
  string tree_nonces = 3;
}
message SubmitTreeNoncesResponse {}

message SubmitTreeSignaturesRequest {
  string batch_id = 1;
  string pubkey = 2;
  string tree_signatures = 3;
}
message SubmitTreeSignaturesResponse {}

message SubmitSignedForfeitTxsRequest {
  // Forfeit txs signed by the user.
  repeated string signed_forfeit_txs = 1;
  // The user has to sign also the commitment tx if he registered a boarding UTXO.
  string signed_commitment_tx = 2;
}
message SubmitSignedForfeitTxsResponse {}

message GetEventStreamRequest {
  repeated string topics = 1;
}
message GetEventStreamResponse {
  oneof event {
    BatchStartedEvent batch_started = 1;
    BatchFinalizationEvent batch_finalization = 2;
    BatchFinalizedEvent batch_finalized = 3;
    BatchFailedEvent batch_failed = 4;
    TreeSigningStartedEvent tree_signing_started = 5;
    TreeNoncesAggregatedEvent tree_nonces_aggregated = 6;
    TreeTxEvent tree_tx = 7;
    TreeSignatureEvent tree_signature = 8;
    Heartbeat heartbeat = 9;
  }
}

message SubmitTxRequest {
  string signed_ark_tx = 1;
  repeated string checkpoint_txs = 2;
}
message SubmitTxResponse {
  string ark_txid = 1;
  string final_ark_tx = 2;
  repeated string signed_checkpoint_txs = 3;
}

message FinalizeTxRequest {
  string ark_txid = 1;
  repeated string final_checkpoint_txs = 2;
}
message FinalizeTxResponse {}

message GetPendingTxRequest {
  Bip322Signature proof = 1;
}
message GetPendingTxResponse {
  repeated PendingTx pending_txs = 1;
}
message PendingTx {
  string ark_txid = 1;
  string final_ark_tx = 2;
  repeated string signed_checkpoint_txs = 3;
}

message GetTransactionsStreamRequest {}
message GetTransactionsStreamResponse {
  oneof data {
    TxNotification commitment_tx = 1;
    TxNotification ark_tx = 2;
    Heartbeat heartbeat = 3;
  }
}<|MERGE_RESOLUTION|>--- conflicted
+++ resolved
@@ -119,7 +119,7 @@
   // GetPendingTx returns not finalized transaction(s) for a given set of inputs.
   // the client should provide a BIP322 proof of ownership of the inputs
   rpc GetPendingTx(GetPendingTxRequest) returns (GetPendingTxResponse) {
-    option (google.api.http) = {
+    option (meshapi.gateway.http) = {
       post: "/v1/tx/pending"
       body: "*"
     };
@@ -157,24 +157,10 @@
   int64 vtxo_min_amount = 12; 
   int64 vtxo_max_amount = 13; // -1 means no limit (default)
   int64 boarding_exit_delay = 14;
-<<<<<<< HEAD
-  FeeInfo fees = 15;
-  repeated string deprecated_signer_pubkeys = 16;
-  string digest = 17;
-}
-
-message FeeInfo {
-  IntentFeeInfo intent_fee = 1;
-  string tx_fee_rate = 2;
-}
-message IntentFeeInfo  {
-  string offchain_input = 1;
-  string offchain_output = 2;
-  string onchain_input = 3;
-  string onchain_output = 4;
-=======
   string checkpoint_tapscript = 15;
->>>>>>> 887098f4
+  FeeInfo fees = 16;
+  repeated string deprecated_signer_pubkeys = 17;
+  string digest = 18;
 }
 
 message RegisterIntentRequest {
@@ -259,11 +245,6 @@
 message GetPendingTxResponse {
   repeated PendingTx pending_txs = 1;
 }
-message PendingTx {
-  string ark_txid = 1;
-  string final_ark_tx = 2;
-  repeated string signed_checkpoint_txs = 3;
-}
 
 message GetTransactionsStreamRequest {}
 message GetTransactionsStreamResponse {
