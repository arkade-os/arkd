--- conflicted
+++ resolved
@@ -195,21 +195,7 @@
 message SubmitRedeemTxRequest {
   string redeem_tx = 1;
 }
-<<<<<<< HEAD
-
-message CreatePaymentRequest {
-  repeated AsyncPaymentInput inputs = 1;
-  repeated Output outputs = 2;
-}
-message CreatePaymentResponse {
-  // The redeem tx already signed by the server.
-  string signed_redeem_tx = 1;
-}
-
-message CompletePaymentRequest {
-=======
 message SubmitRedeemTxResponse {
->>>>>>> 12d666bf
   string signed_redeem_tx = 1;
 }
 
