--- conflicted
+++ resolved
@@ -126,6 +126,11 @@
   string request_id = 1;
 }
 
+message Musig2 {
+  repeated string cosigners_public_keys = 1;
+  uint32 signing_type = 2;
+}
+
 message RegisterOutputsForNextRoundRequest {
   string request_id = 1;
   // List of receivers for to convert to leaves in the next VTXO tree. 
@@ -182,137 +187,6 @@
   string signed_redeem_tx = 1;
 }
 
-<<<<<<< HEAD
-/* Explorer-like API messages */
-
-message GetRoundRequest {
-  string txid = 1;
-}
-message GetRoundResponse {
-  Round round = 1;
-}
-
-message GetRoundByIdRequest {
-  string id = 1;
-}
-message GetRoundByIdResponse {
-  Round round = 1;
-}
-
-message ListVtxosRequest {
-  string address = 1;
-}
-message ListVtxosResponse {
-  repeated Vtxo spendable_vtxos = 1;
-  repeated Vtxo spent_vtxos = 2;
-}
-
-/* Events */
-
-message RoundFinalizationEvent {
-  string id = 1;
-  string round_tx = 2;
-  Tree vtxo_tree = 3;
-  repeated string connectors = 4;
-  int64 min_relay_fee_rate = 5;
-}
-
-message RoundFinalizedEvent {
-  string id = 1;
-  string round_txid = 2;
-}
-
-message RoundFailed {
-  string id = 1;
-  string reason = 2;
-}
-
-message RoundSigningEvent {
-  string id = 1;
-  repeated string cosigners_pubkeys = 2;
-  Tree unsigned_vtxo_tree = 3;
-  string unsigned_round_tx = 4;
-}
-
-message RoundSigningNoncesGeneratedEvent {
-  string id = 1;
-  string tree_nonces = 2;
-}
-
-/* Types */
-
-enum RoundStage {
-  ROUND_STAGE_UNSPECIFIED = 0;
-  ROUND_STAGE_REGISTRATION = 1;
-  ROUND_STAGE_FINALIZATION = 2;
-  ROUND_STAGE_FINALIZED = 3;
-  ROUND_STAGE_FAILED = 4;
-}
-
-message Round {
-  string id = 1;
-  int64 start = 2;
-  int64 end = 3;
-  string round_tx = 4;
-  Tree vtxo_tree = 5;
-  repeated string forfeit_txs = 6;
-  repeated string connectors = 7;
-  RoundStage stage = 8;
-}
-
-message Outpoint {
-  string txid = 1;
-  uint32 vout = 2;
-}
-
-message Input {
-  Outpoint outpoint = 1;
-  oneof taproot_tree {
-    string descriptor = 2;
-    Tapscripts tapscripts = 3;
-  }
-}
-
-message Musig2 {
-  repeated string cosigners_public_keys = 1;
-  uint32 signing_type = 2;
-}
-
-message Output {
-  string address = 1; // onchain or off-chain
-  uint64 amount = 2; // Amount to send in satoshis.
-}
-
-message Tree {
-  repeated TreeLevel levels = 1;
-}
-
-message TreeLevel {
-  repeated Node nodes = 1;
-}
-
-message Node {
-  string txid = 1;
-  string tx = 2;
-  string parent_txid = 3;
-}
-
-message Vtxo {
-  Outpoint outpoint = 1;
-  bool spent = 2;
-  string round_txid = 3;
-  string spent_by = 4;
-  int64 expire_at = 5;
-  bool swept = 6;
-  bool is_pending = 7;
-  string redeem_tx = 8;
-  uint64 amount = 9;
-  string pubkey = 10;
-  int64 created_at = 11;
-}
-
-=======
->>>>>>> 2aaabe74
 message GetTransactionsStreamRequest {}
 message GetTransactionsStreamResponse {
   oneof tx {
