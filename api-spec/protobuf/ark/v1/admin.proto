--- conflicted
+++ resolved
@@ -200,14 +200,10 @@
   int64 start_time = 1;
   int64 end_time = 2;
   int64 period = 3;
-<<<<<<< HEAD
   int64 duration = 4;
-=======
-  int64 round_interval = 4;
   int64 round_min_participants_count = 5;
   int64 round_max_participants_count = 6;
   FeeInfo fees = 7;
->>>>>>> 1f8cee53
 }
 
 message IntentInput {
