--- conflicted
+++ resolved
@@ -29,6 +29,7 @@
 	ArkService_GetEventStream_FullMethodName         = "/ark.v1.ArkService/GetEventStream"
 	ArkService_SubmitTx_FullMethodName               = "/ark.v1.ArkService/SubmitTx"
 	ArkService_FinalizeTx_FullMethodName             = "/ark.v1.ArkService/FinalizeTx"
+	ArkService_GetPendingTx_FullMethodName           = "/ark.v1.ArkService/GetPendingTx"
 	ArkService_GetTransactionsStream_FullMethodName  = "/ark.v1.ArkService/GetTransactionsStream"
 )
 
@@ -212,23 +213,19 @@
 	return out, nil
 }
 
-<<<<<<< HEAD
 func (c *arkServiceClient) GetPendingTx(ctx context.Context, in *GetPendingTxRequest, opts ...grpc.CallOption) (*GetPendingTxResponse, error) {
+	cOpts := append([]grpc.CallOption{grpc.StaticMethod()}, opts...)
 	out := new(GetPendingTxResponse)
-	err := c.cc.Invoke(ctx, "/ark.v1.ArkService/GetPendingTx", in, out, opts...)
-	if err != nil {
-		return nil, err
-	}
-	return out, nil
-}
-
-func (c *arkServiceClient) GetTransactionsStream(ctx context.Context, in *GetTransactionsStreamRequest, opts ...grpc.CallOption) (ArkService_GetTransactionsStreamClient, error) {
-	stream, err := c.cc.NewStream(ctx, &ArkService_ServiceDesc.Streams[1], "/ark.v1.ArkService/GetTransactionsStream", opts...)
-=======
+	err := c.cc.Invoke(ctx, ArkService_GetPendingTx_FullMethodName, in, out, cOpts...)
+	if err != nil {
+		return nil, err
+	}
+	return out, nil
+}
+
 func (c *arkServiceClient) GetTransactionsStream(ctx context.Context, in *GetTransactionsStreamRequest, opts ...grpc.CallOption) (grpc.ServerStreamingClient[GetTransactionsStreamResponse], error) {
 	cOpts := append([]grpc.CallOption{grpc.StaticMethod()}, opts...)
 	stream, err := c.cc.NewStream(ctx, &ArkService_ServiceDesc.Streams[1], ArkService_GetTransactionsStream_FullMethodName, cOpts...)
->>>>>>> 887098f4
 	if err != nil {
 		return nil, err
 	}
@@ -345,14 +342,10 @@
 func (UnimplementedArkServiceServer) FinalizeTx(context.Context, *FinalizeTxRequest) (*FinalizeTxResponse, error) {
 	return nil, status.Errorf(codes.Unimplemented, "method FinalizeTx not implemented")
 }
-<<<<<<< HEAD
 func (UnimplementedArkServiceServer) GetPendingTx(context.Context, *GetPendingTxRequest) (*GetPendingTxResponse, error) {
 	return nil, status.Errorf(codes.Unimplemented, "method GetPendingTx not implemented")
 }
-func (UnimplementedArkServiceServer) GetTransactionsStream(*GetTransactionsStreamRequest, ArkService_GetTransactionsStreamServer) error {
-=======
 func (UnimplementedArkServiceServer) GetTransactionsStream(*GetTransactionsStreamRequest, grpc.ServerStreamingServer[GetTransactionsStreamResponse]) error {
->>>>>>> 887098f4
 	return status.Errorf(codes.Unimplemented, "method GetTransactionsStream not implemented")
 }
 func (UnimplementedArkServiceServer) testEmbeddedByValue() {}
@@ -558,7 +551,7 @@
 	}
 	info := &grpc.UnaryServerInfo{
 		Server:     srv,
-		FullMethod: "/ark.v1.ArkService/GetPendingTx",
+		FullMethod: ArkService_GetPendingTx_FullMethodName,
 	}
 	handler := func(ctx context.Context, req interface{}) (interface{}, error) {
 		return srv.(ArkServiceServer).GetPendingTx(ctx, req.(*GetPendingTxRequest))
