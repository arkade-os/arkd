--- conflicted
+++ resolved
@@ -61,7 +61,19 @@
           }
         }
       },
-<<<<<<< HEAD
+      "DeprecatedSigner": {
+        "title": "DeprecatedSigner",
+        "type": "object",
+        "properties": {
+          "cutoffDate": {
+            "type": "integer",
+            "format": "int64"
+          },
+          "pubkey": {
+            "type": "string"
+          }
+        }
+      },
       "ErrorDetails": {
         "title": "ErrorDetails",
         "type": "object",
@@ -80,16 +92,6 @@
             }
           },
           "name": {
-=======
-      "DeprecatedSigner": {
-        "title": "DeprecatedSigner",
-        "type": "object",
-        "properties": {
-          "cutoffDate": {
-            "type": "integer",
-            "format": "int64"
-          },
-          "pubkey": {
             "type": "string"
           }
         }
@@ -102,7 +104,6 @@
             "$ref": "#/components/schemas/IntentFeeInfo"
           },
           "txFeeRate": {
->>>>>>> f7680f32
             "type": "string"
           }
         }
