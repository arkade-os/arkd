{
  "swagger": "2.0",
  "info": {
    "title": "ark/v1/service.proto",
    "version": "version not set"
  },
  "tags": [
    {
      "name": "ArkService"
    }
  ],
  "consumes": [
    "application/json"
  ],
  "produces": [
    "application/json"
  ],
  "paths": {
    "/v1/boarding": {
      "post": {
        "operationId": "ArkService_GetBoardingAddress",
        "responses": {
          "200": {
            "description": "A successful response.",
            "schema": {
              "$ref": "#/definitions/v1GetBoardingAddressResponse"
            }
          },
          "default": {
            "description": "An unexpected error response.",
            "schema": {
              "$ref": "#/definitions/rpcStatus"
            }
          }
        },
        "parameters": [
          {
            "name": "body",
            "in": "body",
            "required": true,
            "schema": {
              "$ref": "#/definitions/v1GetBoardingAddressRequest"
            }
          }
        ],
        "tags": [
          "ArkService"
        ]
      }
    },
    "/v1/events": {
      "get": {
        "operationId": "ArkService_GetEventStream",
        "responses": {
          "200": {
            "description": "A successful response.(streaming responses)",
            "schema": {
              "type": "object",
              "properties": {
                "result": {
                  "$ref": "#/definitions/v1GetEventStreamResponse"
                },
                "error": {
                  "$ref": "#/definitions/rpcStatus"
                }
              },
              "title": "Stream result of v1GetEventStreamResponse"
            }
          },
          "default": {
            "description": "An unexpected error response.",
            "schema": {
              "$ref": "#/definitions/rpcStatus"
            }
          }
        },
        "tags": [
          "ArkService"
        ]
      }
    },
    "/v1/info": {
      "get": {
        "operationId": "ArkService_GetInfo",
        "responses": {
          "200": {
            "description": "A successful response.",
            "schema": {
              "$ref": "#/definitions/v1GetInfoResponse"
            }
          },
          "default": {
            "description": "An unexpected error response.",
            "schema": {
              "$ref": "#/definitions/rpcStatus"
            }
          }
        },
        "tags": [
          "ArkService"
        ]
      }
    },
    "/v1/offchain-tx/finalize": {
      "post": {
        "operationId": "ArkService_FinalizeOffchainTx",
        "responses": {
          "200": {
            "description": "A successful response.",
            "schema": {
              "$ref": "#/definitions/v1FinalizeOffchainTxResponse"
            }
          },
          "default": {
            "description": "An unexpected error response.",
            "schema": {
              "$ref": "#/definitions/rpcStatus"
            }
          }
        },
        "parameters": [
          {
            "name": "body",
            "in": "body",
            "required": true,
            "schema": {
              "$ref": "#/definitions/v1FinalizeOffchainTxRequest"
            }
          }
        ],
        "tags": [
          "ArkService"
        ]
      }
    },
    "/v1/offchain-tx/submit": {
      "post": {
        "operationId": "ArkService_SubmitOffchainTx",
        "responses": {
          "200": {
            "description": "A successful response.",
            "schema": {
              "$ref": "#/definitions/v1SubmitOffchainTxResponse"
            }
          },
          "default": {
            "description": "An unexpected error response.",
            "schema": {
              "$ref": "#/definitions/rpcStatus"
            }
          }
        },
        "parameters": [
          {
            "name": "body",
            "in": "body",
            "required": true,
            "schema": {
              "$ref": "#/definitions/v1SubmitOffchainTxRequest"
            }
          }
        ],
        "tags": [
          "ArkService"
        ]
      }
    },
    "/v1/round/deleteIntent": {
      "post": {
        "operationId": "ArkService_DeleteIntent",
        "responses": {
          "200": {
            "description": "A successful response.",
            "schema": {
              "$ref": "#/definitions/v1DeleteIntentResponse"
            }
          },
          "default": {
            "description": "An unexpected error response.",
            "schema": {
              "$ref": "#/definitions/rpcStatus"
            }
          }
        },
        "parameters": [
          {
            "name": "body",
            "in": "body",
            "required": true,
            "schema": {
              "$ref": "#/definitions/v1DeleteIntentRequest"
            }
          }
        ],
        "tags": [
          "ArkService"
        ]
      }
    },
    "/v1/round/ping/{requestId}": {
      "get": {
        "operationId": "ArkService_Ping",
        "responses": {
          "200": {
            "description": "A successful response.",
            "schema": {
              "$ref": "#/definitions/v1PingResponse"
            }
          },
          "default": {
            "description": "An unexpected error response.",
            "schema": {
              "$ref": "#/definitions/rpcStatus"
            }
          }
        },
        "parameters": [
          {
            "name": "requestId",
            "description": "The id used to register inputs and ouptuts.",
            "in": "path",
            "required": true,
            "type": "string"
          }
        ],
        "tags": [
          "ArkService"
        ]
      }
    },
    "/v1/round/registerInputs": {
      "post": {
        "operationId": "ArkService_RegisterInputsForNextRound",
        "responses": {
          "200": {
            "description": "A successful response.",
            "schema": {
              "$ref": "#/definitions/v1RegisterInputsForNextRoundResponse"
            }
          },
          "default": {
            "description": "An unexpected error response.",
            "schema": {
              "$ref": "#/definitions/rpcStatus"
            }
          }
        },
        "parameters": [
          {
            "name": "body",
            "in": "body",
            "required": true,
            "schema": {
              "$ref": "#/definitions/v1RegisterInputsForNextRoundRequest"
            }
          }
        ],
        "tags": [
          "ArkService"
        ]
      }
    },
    "/v1/round/registerIntent": {
      "post": {
        "operationId": "ArkService_RegisterIntent",
        "responses": {
          "200": {
            "description": "A successful response.",
            "schema": {
              "$ref": "#/definitions/v1RegisterIntentResponse"
            }
          },
          "default": {
            "description": "An unexpected error response.",
            "schema": {
              "$ref": "#/definitions/rpcStatus"
            }
          }
        },
        "parameters": [
          {
            "name": "body",
            "in": "body",
            "required": true,
            "schema": {
              "$ref": "#/definitions/v1RegisterIntentRequest"
            }
          }
        ],
        "tags": [
          "ArkService"
        ]
      }
    },
    "/v1/round/registerOutputs": {
      "post": {
        "operationId": "ArkService_RegisterOutputsForNextRound",
        "responses": {
          "200": {
            "description": "A successful response.",
            "schema": {
              "$ref": "#/definitions/v1RegisterOutputsForNextRoundResponse"
            }
          },
          "default": {
            "description": "An unexpected error response.",
            "schema": {
              "$ref": "#/definitions/rpcStatus"
            }
          }
        },
        "parameters": [
          {
            "name": "body",
            "in": "body",
            "required": true,
            "schema": {
              "$ref": "#/definitions/v1RegisterOutputsForNextRoundRequest"
            }
          }
        ],
        "tags": [
          "ArkService"
        ]
      }
    },
    "/v1/round/submitForfeitTxs": {
      "post": {
        "operationId": "ArkService_SubmitSignedForfeitTxs",
        "responses": {
          "200": {
            "description": "A successful response.",
            "schema": {
              "$ref": "#/definitions/v1SubmitSignedForfeitTxsResponse"
            }
          },
          "default": {
            "description": "An unexpected error response.",
            "schema": {
              "$ref": "#/definitions/rpcStatus"
            }
          }
        },
        "parameters": [
          {
            "name": "body",
            "in": "body",
            "required": true,
            "schema": {
              "$ref": "#/definitions/v1SubmitSignedForfeitTxsRequest"
            }
          }
        ],
        "tags": [
          "ArkService"
        ]
      }
    },
    "/v1/round/tree/submitNonces": {
      "post": {
        "operationId": "ArkService_SubmitTreeNonces",
        "responses": {
          "200": {
            "description": "A successful response.",
            "schema": {
              "$ref": "#/definitions/v1SubmitTreeNoncesResponse"
            }
          },
          "default": {
            "description": "An unexpected error response.",
            "schema": {
              "$ref": "#/definitions/rpcStatus"
            }
          }
        },
        "parameters": [
          {
            "name": "body",
            "in": "body",
            "required": true,
            "schema": {
              "$ref": "#/definitions/v1SubmitTreeNoncesRequest"
            }
          }
        ],
        "tags": [
          "ArkService"
        ]
      }
    },
    "/v1/round/tree/submitSignatures": {
      "post": {
        "operationId": "ArkService_SubmitTreeSignatures",
        "responses": {
          "200": {
            "description": "A successful response.",
            "schema": {
              "$ref": "#/definitions/v1SubmitTreeSignaturesResponse"
            }
          },
          "default": {
            "description": "An unexpected error response.",
            "schema": {
              "$ref": "#/definitions/rpcStatus"
            }
          }
        },
        "parameters": [
          {
            "name": "body",
            "in": "body",
            "required": true,
            "schema": {
              "$ref": "#/definitions/v1SubmitTreeSignaturesRequest"
            }
          }
        ],
        "tags": [
          "ArkService"
        ]
      }
    },
    "/v1/transactions": {
      "get": {
        "operationId": "ArkService_GetTransactionsStream",
        "responses": {
          "200": {
            "description": "A successful response.(streaming responses)",
            "schema": {
              "type": "object",
              "properties": {
                "result": {
                  "$ref": "#/definitions/v1GetTransactionsStreamResponse"
                },
                "error": {
                  "$ref": "#/definitions/rpcStatus"
                }
              },
              "title": "Stream result of v1GetTransactionsStreamResponse"
            }
          },
          "default": {
            "description": "An unexpected error response.",
            "schema": {
              "$ref": "#/definitions/rpcStatus"
            }
          }
        },
        "tags": [
          "ArkService"
        ]
      }
    }
  },
  "definitions": {
    "protobufAny": {
      "type": "object",
      "properties": {
        "@type": {
          "type": "string"
        }
      },
      "additionalProperties": {}
    },
    "rpcStatus": {
      "type": "object",
      "properties": {
        "code": {
          "type": "integer",
          "format": "int32"
        },
        "message": {
          "type": "string"
        },
        "details": {
          "type": "array",
          "items": {
            "type": "object",
            "$ref": "#/definitions/protobufAny"
          }
        }
      }
    },
    "v1Bip322Signature": {
      "type": "object",
      "properties": {
        "signature": {
          "type": "string"
        },
        "message": {
          "type": "string"
        }
      }
    },
<<<<<<< HEAD
    "v1FinalizeOffchainTxRequest": {
      "type": "object",
      "properties": {
        "txid": {
          "type": "string"
        },
        "checkpointTxs": {
          "type": "array",
          "items": {
            "type": "string"
          }
        }
      }
    },
    "v1FinalizeOffchainTxResponse": {
=======
    "v1DeleteIntentRequest": {
      "type": "object",
      "properties": {
        "requestId": {
          "type": "string"
        },
        "bip322Signature": {
          "$ref": "#/definitions/v1Bip322Signature"
        }
      }
    },
    "v1DeleteIntentResponse": {
>>>>>>> 0fb2be34
      "type": "object"
    },
    "v1GetBoardingAddressRequest": {
      "type": "object",
      "properties": {
        "pubkey": {
          "type": "string"
        }
      }
    },
    "v1GetBoardingAddressResponse": {
      "type": "object",
      "properties": {
        "address": {
          "type": "string"
        },
        "taprootTree": {
          "$ref": "#/definitions/v1Tapscripts"
        }
      }
    },
    "v1GetEventStreamResponse": {
      "type": "object",
      "properties": {
        "roundFinalization": {
          "$ref": "#/definitions/v1RoundFinalizationEvent"
        },
        "roundFinalized": {
          "$ref": "#/definitions/v1RoundFinalizedEvent"
        },
        "roundFailed": {
          "$ref": "#/definitions/v1RoundFailed"
        },
        "roundSigning": {
          "$ref": "#/definitions/v1RoundSigningEvent"
        },
        "roundSigningNoncesGenerated": {
          "$ref": "#/definitions/v1RoundSigningNoncesGeneratedEvent"
        }
      }
    },
    "v1GetInfoResponse": {
      "type": "object",
      "properties": {
        "pubkey": {
          "type": "string"
        },
        "vtxoTreeExpiry": {
          "type": "string",
          "format": "int64"
        },
        "unilateralExitDelay": {
          "type": "string",
          "format": "int64"
        },
        "roundInterval": {
          "type": "string",
          "format": "int64"
        },
        "network": {
          "type": "string"
        },
        "dust": {
          "type": "string",
          "format": "int64"
        },
        "forfeitAddress": {
          "type": "string"
        },
        "marketHour": {
          "$ref": "#/definitions/v1MarketHour"
        },
        "version": {
          "type": "string"
        },
        "utxoMinAmount": {
          "type": "string",
          "format": "int64",
          "title": "-1 means native dust limit (default)"
        },
        "utxoMaxAmount": {
          "type": "string",
          "format": "int64",
          "title": "-1 means no limit (default), 0 means boarding not allowed"
        },
        "vtxoMinAmount": {
          "type": "string",
          "format": "int64",
          "title": "-1 means native dust limit (default)"
        },
        "vtxoMaxAmount": {
          "type": "string",
          "format": "int64",
          "title": "-1 means no limit (default)"
        },
        "boardingExitDelay": {
          "type": "string",
          "format": "int64"
        }
      }
    },
    "v1GetTransactionsStreamResponse": {
      "type": "object",
      "properties": {
        "round": {
          "$ref": "#/definitions/v1RoundTransaction"
        },
        "redeem": {
          "$ref": "#/definitions/v1RedeemTransaction"
        }
      }
    },
    "v1Input": {
      "type": "object",
      "properties": {
        "outpoint": {
          "$ref": "#/definitions/v1Outpoint"
        },
        "taprootTree": {
          "$ref": "#/definitions/v1Tapscripts"
        }
      }
    },
    "v1MarketHour": {
      "type": "object",
      "properties": {
        "nextStartTime": {
          "type": "string",
          "format": "int64"
        },
        "nextEndTime": {
          "type": "string",
          "format": "int64"
        },
        "period": {
          "type": "string",
          "format": "int64"
        },
        "roundInterval": {
          "type": "string",
          "format": "int64"
        }
      }
    },
    "v1Musig2": {
      "type": "object",
      "properties": {
        "cosignersPublicKeys": {
          "type": "array",
          "items": {
            "type": "string"
          }
        },
        "signingAll": {
          "type": "boolean"
        }
      }
    },
    "v1Node": {
      "type": "object",
      "properties": {
        "txid": {
          "type": "string"
        },
        "tx": {
          "type": "string"
        },
        "parentTxid": {
          "type": "string"
        }
      }
    },
    "v1Outpoint": {
      "type": "object",
      "properties": {
        "txid": {
          "type": "string"
        },
        "vout": {
          "type": "integer",
          "format": "int64"
        }
      }
    },
    "v1Output": {
      "type": "object",
      "properties": {
        "address": {
          "type": "string",
          "title": "onchain or off-chain"
        },
        "amount": {
          "type": "string",
          "format": "uint64",
          "description": "Amount to send in satoshis."
        }
      }
    },
    "v1PingResponse": {
      "type": "object"
    },
    "v1RedeemTransaction": {
      "type": "object",
      "properties": {
        "txid": {
          "type": "string"
        },
        "spentVtxos": {
          "type": "array",
          "items": {
            "type": "object",
            "$ref": "#/definitions/v1Vtxo"
          }
        },
        "spendableVtxos": {
          "type": "array",
          "items": {
            "type": "object",
            "$ref": "#/definitions/v1Vtxo"
          }
        },
        "hex": {
          "type": "string"
        }
      }
    },
    "v1RegisterInputsForNextRoundRequest": {
      "type": "object",
      "properties": {
        "inputs": {
          "type": "array",
          "items": {
            "type": "object",
            "$ref": "#/definitions/v1Input"
          }
        }
      }
    },
    "v1RegisterInputsForNextRoundResponse": {
      "type": "object",
      "properties": {
        "requestId": {
          "type": "string"
        }
      }
    },
    "v1RegisterIntentRequest": {
      "type": "object",
      "properties": {
        "bip322Signature": {
          "$ref": "#/definitions/v1Bip322Signature",
          "title": "BIP322 signature embeds the outpoints and the proof of funds"
        }
      }
    },
    "v1RegisterIntentResponse": {
      "type": "object",
      "properties": {
        "requestId": {
          "type": "string"
        }
      }
    },
    "v1RegisterOutputsForNextRoundRequest": {
      "type": "object",
      "properties": {
        "requestId": {
          "type": "string"
        },
        "outputs": {
          "type": "array",
          "items": {
            "type": "object",
            "$ref": "#/definitions/v1Output"
          },
          "description": "List of receivers for to convert to leaves in the next VTXO tree."
        },
        "musig2": {
          "$ref": "#/definitions/v1Musig2"
        }
      }
    },
    "v1RegisterOutputsForNextRoundResponse": {
      "type": "object"
    },
    "v1RoundFailed": {
      "type": "object",
      "properties": {
        "id": {
          "type": "string"
        },
        "reason": {
          "type": "string"
        }
      }
    },
    "v1RoundFinalizationEvent": {
      "type": "object",
      "properties": {
        "id": {
          "type": "string"
        },
        "roundTx": {
          "type": "string"
        },
        "vtxoTree": {
          "$ref": "#/definitions/v1Tree"
        },
        "connectors": {
          "$ref": "#/definitions/v1Tree"
        },
        "connectorsIndex": {
          "type": "object",
          "additionalProperties": {
            "$ref": "#/definitions/v1Outpoint"
          },
          "title": "vtxo outpoint encoded as string -\u003e connector outpoint"
        }
      }
    },
    "v1RoundFinalizedEvent": {
      "type": "object",
      "properties": {
        "id": {
          "type": "string"
        },
        "roundTxid": {
          "type": "string"
        }
      }
    },
    "v1RoundSigningEvent": {
      "type": "object",
      "properties": {
        "id": {
          "type": "string"
        },
        "cosignersPubkeys": {
          "type": "array",
          "items": {
            "type": "string"
          }
        },
        "unsignedVtxoTree": {
          "$ref": "#/definitions/v1Tree"
        },
        "unsignedRoundTx": {
          "type": "string"
        }
      }
    },
    "v1RoundSigningNoncesGeneratedEvent": {
      "type": "object",
      "properties": {
        "id": {
          "type": "string"
        },
        "treeNonces": {
          "type": "string"
        }
      }
    },
    "v1RoundTransaction": {
      "type": "object",
      "properties": {
        "txid": {
          "type": "string"
        },
        "spentVtxos": {
          "type": "array",
          "items": {
            "type": "object",
            "$ref": "#/definitions/v1Vtxo"
          }
        },
        "spendableVtxos": {
          "type": "array",
          "items": {
            "type": "object",
            "$ref": "#/definitions/v1Vtxo"
          }
        },
        "claimedBoardingUtxos": {
          "type": "array",
          "items": {
            "type": "object",
            "$ref": "#/definitions/v1Outpoint"
          }
        },
        "hex": {
          "type": "string"
        }
      }
    },
    "v1SubmitOffchainTxRequest": {
      "type": "object",
      "properties": {
        "virtualTx": {
          "type": "string"
        },
        "checkpointTxs": {
          "type": "array",
          "items": {
            "type": "string"
          }
        }
      }
    },
    "v1SubmitOffchainTxResponse": {
      "type": "object",
      "properties": {
        "signedVirtualTx": {
          "type": "string"
        },
        "txid": {
          "type": "string"
        },
        "signedCheckpointTxs": {
          "type": "array",
          "items": {
            "type": "string"
          }
        }
      }
    },
    "v1SubmitSignedForfeitTxsRequest": {
      "type": "object",
      "properties": {
        "signedForfeitTxs": {
          "type": "array",
          "items": {
            "type": "string"
          },
          "description": "Forfeit txs signed by the user."
        },
        "signedRoundTx": {
          "type": "string",
          "description": "The user has to sign also the round tx if he registerd a boarding UTXO."
        }
      }
    },
    "v1SubmitSignedForfeitTxsResponse": {
      "type": "object"
    },
    "v1SubmitTreeNoncesRequest": {
      "type": "object",
      "properties": {
        "roundId": {
          "type": "string"
        },
        "pubkey": {
          "type": "string"
        },
        "treeNonces": {
          "type": "string"
        }
      }
    },
    "v1SubmitTreeNoncesResponse": {
      "type": "object"
    },
    "v1SubmitTreeSignaturesRequest": {
      "type": "object",
      "properties": {
        "roundId": {
          "type": "string"
        },
        "pubkey": {
          "type": "string"
        },
        "treeSignatures": {
          "type": "string"
        }
      }
    },
    "v1SubmitTreeSignaturesResponse": {
      "type": "object"
    },
    "v1Tapscripts": {
      "type": "object",
      "properties": {
        "scripts": {
          "type": "array",
          "items": {
            "type": "string"
          }
        }
      }
    },
    "v1Tree": {
      "type": "object",
      "properties": {
        "levels": {
          "type": "array",
          "items": {
            "type": "object",
            "$ref": "#/definitions/v1TreeLevel"
          }
        }
      }
    },
    "v1TreeLevel": {
      "type": "object",
      "properties": {
        "nodes": {
          "type": "array",
          "items": {
            "type": "object",
            "$ref": "#/definitions/v1Node"
          }
        }
      }
    },
    "v1Vtxo": {
      "type": "object",
      "properties": {
        "outpoint": {
          "$ref": "#/definitions/v1Outpoint"
        },
        "spent": {
          "type": "boolean"
        },
        "roundTxid": {
          "type": "string"
        },
        "spentBy": {
          "type": "string"
        },
        "expireAt": {
          "type": "string",
          "format": "int64"
        },
        "swept": {
          "type": "boolean"
        },
        "isPending": {
          "type": "boolean"
        },
        "redeemTx": {
          "type": "string"
        },
        "amount": {
          "type": "string",
          "format": "uint64"
        },
        "pubkey": {
          "type": "string"
        },
        "createdAt": {
          "type": "string",
          "format": "int64"
        }
      }
    }
  }
}<|MERGE_RESOLUTION|>--- conflicted
+++ resolved
@@ -492,23 +492,6 @@
         }
       }
     },
-<<<<<<< HEAD
-    "v1FinalizeOffchainTxRequest": {
-      "type": "object",
-      "properties": {
-        "txid": {
-          "type": "string"
-        },
-        "checkpointTxs": {
-          "type": "array",
-          "items": {
-            "type": "string"
-          }
-        }
-      }
-    },
-    "v1FinalizeOffchainTxResponse": {
-=======
     "v1DeleteIntentRequest": {
       "type": "object",
       "properties": {
@@ -521,7 +504,23 @@
       }
     },
     "v1DeleteIntentResponse": {
->>>>>>> 0fb2be34
+      "type": "object"
+    },
+    "v1FinalizeOffchainTxRequest": {
+      "type": "object",
+      "properties": {
+        "txid": {
+          "type": "string"
+        },
+        "checkpointTxs": {
+          "type": "array",
+          "items": {
+            "type": "string"
+          }
+        }
+      }
+    },
+    "v1FinalizeOffchainTxResponse": {
       "type": "object"
     },
     "v1GetBoardingAddressRequest": {
