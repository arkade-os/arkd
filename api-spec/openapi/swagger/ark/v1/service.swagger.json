--- conflicted
+++ resolved
@@ -482,27 +482,39 @@
         }
       }
     },
-<<<<<<< HEAD
+    "v1BatchStartedEvent": {
+      "type": "object",
+      "properties": {
+        "id": {
+          "type": "string"
+        },
+        "intentIdHashes": {
+          "type": "array",
+          "items": {
+            "type": "string"
+          }
+        },
+        "batchExpiry": {
+          "type": "string",
+          "format": "int64"
+        },
+        "forfeitAddress": {
+          "type": "string"
+        }
+      }
+    },
     "v1BatchTreeEvent": {
-=======
-    "v1BatchStartedEvent": {
->>>>>>> e9c987df
       "type": "object",
       "properties": {
         "id": {
           "type": "string"
         },
-<<<<<<< HEAD
         "topic": {
-=======
-        "intentIdHashes": {
->>>>>>> e9c987df
           "type": "array",
           "items": {
             "type": "string"
           }
         },
-<<<<<<< HEAD
         "batchIndex": {
           "type": "integer",
           "format": "int32"
@@ -537,13 +549,6 @@
           "format": "int32"
         },
         "signature": {
-=======
-        "batchExpiry": {
-          "type": "string",
-          "format": "int64"
-        },
-        "forfeitAddress": {
->>>>>>> e9c987df
           "type": "string"
         }
       }
