{
  "swagger": "2.0",
  "info": {
    "title": "ark/v1/admin.proto",
    "version": "version not set"
  },
  "tags": [
    {
      "name": "AdminService"
    }
  ],
  "consumes": [
    "application/json"
  ],
  "produces": [
    "application/json"
  ],
  "paths": {
    "/v1/admin/convictions": {
      "get": {
        "operationId": "AdminService_GetConvictions",
        "responses": {
          "200": {
            "description": "A successful response.",
            "schema": {
              "$ref": "#/definitions/v1GetConvictionsResponse"
            }
          },
          "default": {
            "description": "An unexpected error response.",
            "schema": {
              "$ref": "#/definitions/rpcStatus"
            }
          }
        },
        "parameters": [
          {
            "name": "from",
            "description": "Unix timestamp",
            "in": "query",
            "required": false,
            "type": "string",
            "format": "int64"
          },
          {
            "name": "to",
            "description": "Unix timestamp",
            "in": "query",
            "required": false,
            "type": "string",
            "format": "int64"
          }
        ],
        "tags": [
          "AdminService"
        ]
      }
    },
    "/v1/admin/convictions/ban": {
      "post": {
        "operationId": "AdminService_BanScript",
        "responses": {
          "200": {
            "description": "A successful response.",
            "schema": {
              "$ref": "#/definitions/v1BanScriptResponse"
            }
          },
          "default": {
            "description": "An unexpected error response.",
            "schema": {
              "$ref": "#/definitions/rpcStatus"
            }
          }
        },
        "parameters": [
          {
            "name": "body",
            "in": "body",
            "required": true,
            "schema": {
              "$ref": "#/definitions/v1BanScriptRequest"
            }
          }
        ],
        "tags": [
          "AdminService"
        ]
      }
    },
    "/v1/admin/convictions/round/{roundId}": {
      "get": {
        "operationId": "AdminService_GetConvictionsByRound",
        "responses": {
          "200": {
            "description": "A successful response.",
            "schema": {
              "$ref": "#/definitions/v1GetConvictionsByRoundResponse"
            }
          },
          "default": {
            "description": "An unexpected error response.",
            "schema": {
              "$ref": "#/definitions/rpcStatus"
            }
          }
        },
        "parameters": [
          {
            "name": "roundId",
            "in": "path",
            "required": true,
            "type": "string"
          }
        ],
        "tags": [
          "AdminService"
        ]
      }
    },
    "/v1/admin/convictions/script/{script}": {
      "get": {
        "operationId": "AdminService_GetActiveScriptConvictions",
        "responses": {
          "200": {
            "description": "A successful response.",
            "schema": {
              "$ref": "#/definitions/v1GetActiveScriptConvictionsResponse"
            }
          },
          "default": {
            "description": "An unexpected error response.",
            "schema": {
              "$ref": "#/definitions/rpcStatus"
            }
          }
        },
        "parameters": [
          {
            "name": "script",
            "in": "path",
            "required": true,
            "type": "string"
          }
        ],
        "tags": [
          "AdminService"
        ]
      }
    },
    "/v1/admin/convictions/{id}": {
      "get": {
        "operationId": "AdminService_GetConviction",
        "responses": {
          "200": {
            "description": "A successful response.",
            "schema": {
              "$ref": "#/definitions/v1GetConvictionResponse"
            }
          },
          "default": {
            "description": "An unexpected error response.",
            "schema": {
              "$ref": "#/definitions/rpcStatus"
            }
          }
        },
        "parameters": [
          {
            "name": "id",
            "in": "path",
            "required": true,
            "type": "string"
          }
        ],
        "tags": [
          "AdminService"
        ]
      }
    },
    "/v1/admin/convictions/{id}/pardon": {
      "post": {
        "operationId": "AdminService_PardonConviction",
        "responses": {
          "200": {
            "description": "A successful response.",
            "schema": {
              "$ref": "#/definitions/v1PardonConvictionResponse"
            }
          },
          "default": {
            "description": "An unexpected error response.",
            "schema": {
              "$ref": "#/definitions/rpcStatus"
            }
          }
        },
        "parameters": [
          {
            "name": "id",
            "in": "path",
            "required": true,
            "type": "string"
          },
          {
            "name": "body",
            "in": "body",
            "required": true,
            "schema": {
              "$ref": "#/definitions/AdminServicePardonConvictionBody"
            }
          }
        ],
        "tags": [
          "AdminService"
        ]
      }
    },
    "/v1/admin/intents": {
      "get": {
        "operationId": "AdminService_ListIntents",
        "responses": {
          "200": {
            "description": "A successful response.",
            "schema": {
              "$ref": "#/definitions/v1ListIntentsResponse"
            }
          },
          "default": {
            "description": "An unexpected error response.",
            "schema": {
              "$ref": "#/definitions/rpcStatus"
            }
          }
        },
        "parameters": [
          {
            "name": "intentIds",
            "in": "query",
            "required": false,
            "type": "array",
            "items": {
              "type": "string"
            },
            "collectionFormat": "multi"
          }
        ],
        "tags": [
          "AdminService"
        ]
      }
    },
    "/v1/admin/intents/delete": {
      "post": {
        "operationId": "AdminService_DeleteIntents",
        "responses": {
          "200": {
            "description": "A successful response.",
            "schema": {
              "$ref": "#/definitions/v1DeleteIntentsResponse"
            }
          },
          "default": {
            "description": "An unexpected error response.",
            "schema": {
              "$ref": "#/definitions/rpcStatus"
            }
          }
        },
        "parameters": [
          {
            "name": "body",
            "in": "body",
            "required": true,
            "schema": {
              "$ref": "#/definitions/v1DeleteIntentsRequest"
            }
          }
        ],
        "tags": [
          "AdminService"
        ]
      }
    },
    "/v1/admin/marketHour": {
      "get": {
        "operationId": "AdminService_GetMarketHourConfig",
        "responses": {
          "200": {
            "description": "A successful response.",
            "schema": {
              "$ref": "#/definitions/v1GetMarketHourConfigResponse"
            }
          },
          "default": {
            "description": "An unexpected error response.",
            "schema": {
              "$ref": "#/definitions/rpcStatus"
            }
          }
        },
        "tags": [
          "AdminService"
        ]
      },
      "post": {
        "operationId": "AdminService_UpdateMarketHourConfig",
        "responses": {
          "200": {
            "description": "A successful response.",
            "schema": {
              "$ref": "#/definitions/v1UpdateMarketHourConfigResponse"
            }
          },
          "default": {
            "description": "An unexpected error response.",
            "schema": {
              "$ref": "#/definitions/rpcStatus"
            }
          }
        },
        "parameters": [
          {
            "name": "body",
            "in": "body",
            "required": true,
            "schema": {
              "$ref": "#/definitions/v1UpdateMarketHourConfigRequest"
            }
          }
        ],
        "tags": [
          "AdminService"
        ]
      }
    },
    "/v1/admin/note": {
      "post": {
        "operationId": "AdminService_CreateNote",
        "responses": {
          "200": {
            "description": "A successful response.",
            "schema": {
              "$ref": "#/definitions/v1CreateNoteResponse"
            }
          },
          "default": {
            "description": "An unexpected error response.",
            "schema": {
              "$ref": "#/definitions/rpcStatus"
            }
          }
        },
        "parameters": [
          {
            "name": "body",
            "in": "body",
            "required": true,
            "schema": {
              "$ref": "#/definitions/v1CreateNoteRequest"
            }
          }
        ],
        "tags": [
          "AdminService"
        ]
      }
    },
    "/v1/admin/round/{roundId}": {
      "get": {
        "operationId": "AdminService_GetRoundDetails",
        "responses": {
          "200": {
            "description": "A successful response.",
            "schema": {
              "$ref": "#/definitions/v1GetRoundDetailsResponse"
            }
          },
          "default": {
            "description": "An unexpected error response.",
            "schema": {
              "$ref": "#/definitions/rpcStatus"
            }
          }
        },
        "parameters": [
          {
            "name": "roundId",
            "in": "path",
            "required": true,
            "type": "string"
          }
        ],
        "tags": [
          "AdminService"
        ]
      }
    },
    "/v1/admin/rounds": {
      "get": {
        "operationId": "AdminService_GetRounds",
        "responses": {
          "200": {
            "description": "A successful response.",
            "schema": {
              "$ref": "#/definitions/v1GetRoundsResponse"
            }
          },
          "default": {
            "description": "An unexpected error response.",
            "schema": {
              "$ref": "#/definitions/rpcStatus"
            }
          }
        },
        "parameters": [
          {
            "name": "after",
            "in": "query",
            "required": false,
            "type": "string",
            "format": "int64"
          },
          {
            "name": "before",
            "in": "query",
            "required": false,
            "type": "string",
            "format": "int64"
          }
        ],
        "tags": [
          "AdminService"
        ]
      }
    },
    "/v1/admin/sweeps": {
      "get": {
        "operationId": "AdminService_GetScheduledSweep",
        "responses": {
          "200": {
            "description": "A successful response.",
            "schema": {
              "$ref": "#/definitions/v1GetScheduledSweepResponse"
            }
          },
          "default": {
            "description": "An unexpected error response.",
            "schema": {
              "$ref": "#/definitions/rpcStatus"
            }
          }
        },
        "tags": [
          "AdminService"
        ]
      }
    }
  },
  "definitions": {
    "AdminServicePardonConvictionBody": {
      "type": "object"
    },
    "protobufAny": {
      "type": "object",
      "properties": {
        "@type": {
          "type": "string"
        }
      },
      "additionalProperties": {}
    },
    "rpcStatus": {
      "type": "object",
      "properties": {
        "code": {
          "type": "integer",
          "format": "int32"
        },
        "message": {
          "type": "string"
        },
        "details": {
          "type": "array",
          "items": {
            "type": "object",
            "$ref": "#/definitions/protobufAny"
          }
        }
      }
    },
<<<<<<< HEAD
    "v1BanScriptRequest": {
      "type": "object",
      "properties": {
        "script": {
          "type": "string"
        },
        "banDuration": {
          "type": "string",
          "format": "int64",
          "title": "0 = permanent ban"
        },
        "reason": {
          "type": "string"
        }
      }
    },
    "v1BanScriptResponse": {
      "type": "object"
    },
    "v1Bip322Signature": {
      "type": "object",
      "properties": {
        "signature": {
          "type": "string"
        },
        "message": {
          "type": "string"
        }
      }
    },
    "v1Conviction": {
      "type": "object",
      "properties": {
        "id": {
          "type": "string"
        },
        "type": {
          "$ref": "#/definitions/v1ConvictionType"
        },
        "createdAt": {
          "type": "string",
          "format": "int64"
        },
        "expiresAt": {
          "type": "string",
          "format": "int64",
          "title": "0 if never expires"
        },
        "crime": {
          "$ref": "#/definitions/v1Crime"
        },
        "pardoned": {
          "type": "boolean"
        },
        "script": {
          "type": "string",
          "title": "Only set for script convictions"
        }
      }
    },
    "v1ConvictionType": {
      "type": "string",
      "enum": [
        "CONVICTION_TYPE_UNSPECIFIED",
        "CONVICTION_TYPE_SCRIPT"
      ],
      "default": "CONVICTION_TYPE_UNSPECIFIED"
    },
=======
>>>>>>> 7f278b58
    "v1CreateNoteRequest": {
      "type": "object",
      "properties": {
        "amount": {
          "type": "integer",
          "format": "int64"
        },
        "quantity": {
          "type": "integer",
          "format": "int64"
        }
      }
    },
    "v1CreateNoteResponse": {
      "type": "object",
      "properties": {
        "notes": {
          "type": "array",
          "items": {
            "type": "string"
          }
        }
      }
    },
    "v1Crime": {
      "type": "object",
      "properties": {
        "type": {
          "$ref": "#/definitions/v1CrimeType"
        },
        "roundId": {
          "type": "string"
        },
        "reason": {
          "type": "string"
        }
      }
    },
    "v1CrimeType": {
      "type": "string",
      "enum": [
        "CRIME_TYPE_UNSPECIFIED",
        "CRIME_TYPE_MUSIG2_NONCE_SUBMISSION",
        "CRIME_TYPE_MUSIG2_SIGNATURE_SUBMISSION",
        "CRIME_TYPE_MUSIG2_INVALID_SIGNATURE",
        "CRIME_TYPE_FORFEIT_SUBMISSION",
        "CRIME_TYPE_FORFEIT_INVALID_SIGNATURE",
        "CRIME_TYPE_BOARDING_INPUT_SUBMISSION",
        "CRIME_TYPE_MANUAL_BAN"
      ],
      "default": "CRIME_TYPE_UNSPECIFIED"
    },
    "v1DeleteIntentsRequest": {
      "type": "object",
      "properties": {
        "intentIds": {
          "type": "array",
          "items": {
            "type": "string"
          }
        }
      }
    },
    "v1DeleteIntentsResponse": {
      "type": "object"
    },
    "v1GetActiveScriptConvictionsResponse": {
      "type": "object",
      "properties": {
        "convictions": {
          "type": "array",
          "items": {
            "type": "object",
            "$ref": "#/definitions/v1Conviction"
          }
        }
      }
    },
    "v1GetConvictionResponse": {
      "type": "object",
      "properties": {
        "conviction": {
          "$ref": "#/definitions/v1Conviction"
        }
      }
    },
    "v1GetConvictionsByRoundResponse": {
      "type": "object",
      "properties": {
        "convictions": {
          "type": "array",
          "items": {
            "type": "object",
            "$ref": "#/definitions/v1Conviction"
          }
        }
      }
    },
    "v1GetConvictionsResponse": {
      "type": "object",
      "properties": {
        "convictions": {
          "type": "array",
          "items": {
            "type": "object",
            "$ref": "#/definitions/v1Conviction"
          }
        }
      }
    },
    "v1GetMarketHourConfigResponse": {
      "type": "object",
      "properties": {
        "config": {
          "$ref": "#/definitions/v1MarketHourConfig"
        }
      }
    },
    "v1GetRoundDetailsResponse": {
      "type": "object",
      "properties": {
        "roundId": {
          "type": "string"
        },
        "startedAt": {
          "type": "string",
          "format": "int64"
        },
        "endedAt": {
          "type": "string",
          "format": "int64"
        },
        "commitmentTxid": {
          "type": "string"
        },
        "forfeitedAmount": {
          "type": "string"
        },
        "totalVtxosAmount": {
          "type": "string"
        },
        "totalExitAmount": {
          "type": "string"
        },
        "totalFeeAmount": {
          "type": "string"
        },
        "inputsVtxos": {
          "type": "array",
          "items": {
            "type": "string"
          }
        },
        "outputsVtxos": {
          "type": "array",
          "items": {
            "type": "string"
          }
        },
        "exitAddresses": {
          "type": "array",
          "items": {
            "type": "string"
          }
        }
      }
    },
    "v1GetRoundsResponse": {
      "type": "object",
      "properties": {
        "rounds": {
          "type": "array",
          "items": {
            "type": "string"
          }
        }
      }
    },
    "v1GetScheduledSweepResponse": {
      "type": "object",
      "properties": {
        "sweeps": {
          "type": "array",
          "items": {
            "type": "object",
            "$ref": "#/definitions/v1ScheduledSweep"
          }
        }
      }
    },
    "v1Intent": {
      "type": "object",
      "properties": {
        "proof": {
          "type": "string"
        },
        "message": {
          "type": "string"
        }
      }
    },
    "v1IntentInfo": {
      "type": "object",
      "properties": {
        "id": {
          "type": "string"
        },
        "createdAt": {
          "type": "string",
          "format": "int64"
        },
        "receivers": {
          "type": "array",
          "items": {
            "type": "object",
            "$ref": "#/definitions/v1Output"
          }
        },
        "inputs": {
          "type": "array",
          "items": {
            "type": "object",
            "$ref": "#/definitions/v1IntentInput"
          }
        },
        "boardingInputs": {
          "type": "array",
          "items": {
            "type": "object",
            "$ref": "#/definitions/v1IntentInput"
          }
        },
        "cosignersPublicKeys": {
          "type": "array",
          "items": {
            "type": "string"
          }
        },
        "intent": {
          "$ref": "#/definitions/v1Intent"
        }
      }
    },
    "v1IntentInput": {
      "type": "object",
      "properties": {
        "txid": {
          "type": "string"
        },
        "vout": {
          "type": "integer",
          "format": "int64"
        },
        "amount": {
          "type": "string",
          "format": "uint64"
        }
      }
    },
    "v1ListIntentsResponse": {
      "type": "object",
      "properties": {
        "intents": {
          "type": "array",
          "items": {
            "type": "object",
            "$ref": "#/definitions/v1IntentInfo"
          }
        }
      }
    },
    "v1MarketHourConfig": {
      "type": "object",
      "properties": {
        "startTime": {
          "type": "string",
          "format": "int64"
        },
        "endTime": {
          "type": "string",
          "format": "int64"
        },
        "period": {
          "type": "string",
          "format": "int64"
        },
        "roundInterval": {
          "type": "string",
          "format": "int64"
        }
      }
    },
    "v1Output": {
      "type": "object",
      "properties": {
        "vtxoScript": {
          "type": "string"
        },
        "onchainAddress": {
          "type": "string"
        },
        "amount": {
          "type": "string",
          "format": "uint64",
          "description": "Amount to send in satoshis."
        }
      }
    },
    "v1PardonConvictionResponse": {
      "type": "object"
    },
    "v1ScheduledSweep": {
      "type": "object",
      "properties": {
        "roundId": {
          "type": "string"
        },
        "outputs": {
          "type": "array",
          "items": {
            "type": "object",
            "$ref": "#/definitions/v1SweepableOutput"
          }
        }
      }
    },
    "v1SweepableOutput": {
      "type": "object",
      "properties": {
        "txid": {
          "type": "string"
        },
        "vout": {
          "type": "integer",
          "format": "int64"
        },
        "amount": {
          "type": "string"
        },
        "scheduledAt": {
          "type": "string",
          "format": "int64"
        }
      }
    },
    "v1UpdateMarketHourConfigRequest": {
      "type": "object",
      "properties": {
        "config": {
          "$ref": "#/definitions/v1MarketHourConfig"
        }
      }
    },
    "v1UpdateMarketHourConfigResponse": {
      "type": "object"
    }
  }
}<|MERGE_RESOLUTION|>--- conflicted
+++ resolved
@@ -489,7 +489,6 @@
         }
       }
     },
-<<<<<<< HEAD
     "v1BanScriptRequest": {
       "type": "object",
       "properties": {
@@ -508,17 +507,6 @@
     },
     "v1BanScriptResponse": {
       "type": "object"
-    },
-    "v1Bip322Signature": {
-      "type": "object",
-      "properties": {
-        "signature": {
-          "type": "string"
-        },
-        "message": {
-          "type": "string"
-        }
-      }
     },
     "v1Conviction": {
       "type": "object",
@@ -558,8 +546,6 @@
       ],
       "default": "CONVICTION_TYPE_UNSPECIFIED"
     },
-=======
->>>>>>> 7f278b58
     "v1CreateNoteRequest": {
       "type": "object",
       "properties": {
