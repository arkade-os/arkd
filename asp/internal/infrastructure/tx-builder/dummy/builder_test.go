--- conflicted
+++ resolved
@@ -79,7 +79,6 @@
 	panic("unimplemented")
 }
 
-<<<<<<< HEAD
 func (*mockedWalletService) WatchScripts(ctx context.Context, scripts []string) error {
 	panic("unimplemented")
 }
@@ -92,10 +91,6 @@
 	panic("unimplemented")
 }
 
-// Transfer implements ports.WalletService.
-func (*mockedWalletService) Transfer(ctx context.Context, outs []ports.TxOutput) (string, error) {
-	return createTestPoolTx(1000, (450+500)*1)
-=======
 func (*mockedWalletService) SelectUtxos(ctx context.Context, asset string, amount uint64) ([]ports.TxInput, uint64, error) {
 	// random txid
 	bytes := make([]byte, 32)
@@ -112,7 +107,6 @@
 
 func (*mockedWalletService) EstimateFees(ctx context.Context, pset string) (uint64, error) {
 	return 100, nil
->>>>>>> d4ee0642
 }
 
 func TestBuildCongestionTree(t *testing.T) {
