--- conflicted
+++ resolved
@@ -97,7 +97,6 @@
 	return res, args.Error(1)
 }
 
-<<<<<<< HEAD
 func (m *mockedWallet) IsTransactionPublished(ctx context.Context, txid string) (bool, int64, error) {
 	args := m.Called(ctx, txid)
 
@@ -122,7 +121,8 @@
 		res = a.(string)
 	}
 	return res, args.Error(1)
-=======
+}
+
 func (m *mockedWallet) WatchScripts(
 	ctx context.Context, scripts []string,
 ) error {
@@ -145,7 +145,6 @@
 		res = a.(chan []domain.VtxoKey)
 	}
 	return res
->>>>>>> 940214f6
 }
 
 type mockedInput struct {
