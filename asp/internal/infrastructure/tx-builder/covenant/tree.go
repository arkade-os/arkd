package txbuilder

import (
	"encoding/hex"
	"fmt"

	"github.com/ark-network/ark/common/tree"
	"github.com/ark-network/ark/internal/core/domain"
	"github.com/btcsuite/btcd/chaincfg/chainhash"
	"github.com/decred/dcrd/dcrec/secp256k1/v4"
	"github.com/vulpemventures/go-elements/psetv2"
	"github.com/vulpemventures/go-elements/taproot"
)

<<<<<<< HEAD
// the private method buildCongestionTree returns a function letting to plug in the pool transaction output as input of the tree's root node
type pluggableCongestionTree func(outpoint psetv2.InputArgs) (tree.CongestionTree, error)
=======
const (
	expirationTime = 60 * 60 * 24 * 14 // 14 days in seconds
)

type treeFactory func(outpoint psetv2.InputArgs) (tree.CongestionTree, error)
>>>>>>> b2e034cf

type node struct {
	sweepKey  *secp256k1.PublicKey
	receivers []domain.Receiver
	left      *node
	right     *node
	asset     string
	feeSats   uint64

	_inputTaprootKey  *secp256k1.PublicKey
	_inputTaprootTree *taproot.IndexedElementsTapScriptTree
}

func (n *node) isLeaf() bool {
	return len(n.receivers) == 1
}

func (n *node) getAmount() uint64 {
	var amount uint64
	for _, r := range n.receivers {
		amount += r.Amount
	}

	if n.isLeaf() {
		return amount
	}

	return amount + n.feeSats*uint64(n.countChildren())
}

<<<<<<< HEAD
// buildCongestionTree builder iteratively creates a binary tree of Pset from a set of receivers
// it returns a factory function creating a CongestionTree and the associated output script to be used in the pool transaction
func buildCongestionTree(
	net *network.Network,
	aspPublicKey *secp256k1.PublicKey,
	receivers []domain.Receiver,
	roundLifetime uint,
	feeSatsPerNode uint64,
) (pluggableTree pluggableCongestionTree, sharedOutputScript []byte, sharedOutputAmount uint64, err error) {
	unspendableKeyBytes, err := hex.DecodeString(tree.UnspendablePoint)
	if err != nil {
		return nil, nil, 0, err
	}
=======
func (n *node) countChildren() int {
	result := 0
>>>>>>> b2e034cf

	if n.left != nil {
		result++
		result += n.left.countChildren()
	}

<<<<<<< HEAD
	var nodes []*node

	for _, r := range receivers {
		nodes = append(nodes, newLeaf(net, unspendableKey, aspPublicKey, r, roundLifetime, feeSatsPerNode))
=======
	if n.right != nil {
		result++
		result += n.right.countChildren()
>>>>>>> b2e034cf
	}

	return result
}

func (n *node) getChildren() []*node {
	if n.isLeaf() {
		return nil
	}

	children := make([]*node, 0, 2)

<<<<<<< HEAD
	// compute the shared output script
	sweepLeaf, err := tree.SweepScript(aspPublicKey, roundLifetime)
	if err != nil {
		return nil, nil, 0, err
=======
	if n.left != nil {
		children = append(children, n.left)
>>>>>>> b2e034cf
	}

	if n.right != nil {
		children = append(children, n.right)
	}

	return children
}

func (n *node) getOutputs() ([]psetv2.OutputArgs, error) {
	if n.isLeaf() {
		taprootKey, _, err := n.getVtxoWitnessData()
		if err != nil {
			return nil, err
		}

		script, err := taprootOutputScript(taprootKey)
		if err != nil {
			return nil, err
		}

		output := &psetv2.OutputArgs{
			Asset:  n.asset,
			Amount: uint64(n.getAmount()),
			Script: script,
		}

		return []psetv2.OutputArgs{*output}, nil
	}

	outputs := make([]psetv2.OutputArgs, 0, 2)
	children := n.getChildren()

	for _, child := range children {
		childWitnessProgram, _, err := child.getWitnessData()
		if err != nil {
			return nil, err
		}

		script, err := taprootOutputScript(childWitnessProgram)
		if err != nil {
			return nil, err
		}

		outputs = append(outputs, psetv2.OutputArgs{
			Asset:  n.asset,
			Amount: child.getAmount() + child.feeSats,
			Script: script,
		})
	}

	return outputs, nil
}

<<<<<<< HEAD
// internal struct to build a binary tree of Pset
type node struct {
	internalTaprootKey *secp256k1.PublicKey
	sweepKey           *secp256k1.PublicKey
	receivers          []domain.Receiver
	left               *node
	right              *node
	network            *network.Network
	roundLifetime      uint
	feeSats            uint64

	// cached values
	_taprootKey  *secp256k1.PublicKey
	_taprootTree *taproot.IndexedElementsTapScriptTree
}

// create a node from a single receiver
func newLeaf(
	network *network.Network,
	internalKey *secp256k1.PublicKey,
	sweepKey *secp256k1.PublicKey,
	receiver domain.Receiver,
	roundLifetime uint,
	feeSats uint64,
) *node {
	return &node{
		sweepKey:           sweepKey,
		internalTaprootKey: internalKey,
		receivers:          []domain.Receiver{receiver},
		network:            network,
		roundLifetime:      roundLifetime,
		feeSats:            feeSats,
=======
func (n *node) getWitnessData() (
	*secp256k1.PublicKey, *taproot.IndexedElementsTapScriptTree, error,
) {
	if n._inputTaprootKey != nil && n._inputTaprootTree != nil {
		return n._inputTaprootKey, n._inputTaprootTree, nil
>>>>>>> b2e034cf
	}

<<<<<<< HEAD
// aggregate two nodes into a branch node
func newBranch(
	left *node,
	right *node,
) *node {
	return &node{
		internalTaprootKey: left.internalTaprootKey,
		sweepKey:           left.sweepKey,
		receivers:          append(left.receivers, right.receivers...),
		left:               left,
		right:              right,
		network:            left.network,
		roundLifetime:      left.roundLifetime,
		feeSats:            left.feeSats,
=======
	sweepClosure, err := tree.SweepScript(n.sweepKey, expirationTime)
	if err != nil {
		return nil, nil, err
>>>>>>> b2e034cf
	}

	if n.isLeaf() {
		taprootKey, _, err := n.getVtxoWitnessData()
		if err != nil {
			return nil, nil, err
		}

		branchTaprootScript := tree.BranchScript(
			taprootKey, nil, n.getAmount(), 0,
		)

		branchTaprootTree := taproot.AssembleTaprootScriptTree(
			branchTaprootScript, *sweepClosure,
		)
		root := branchTaprootTree.RootNode.TapHash()

		inputTapkey := taproot.ComputeTaprootOutputKey(
			tree.UnspendableKey(),
			root[:],
		)

		n._inputTaprootKey = inputTapkey
		n._inputTaprootTree = branchTaprootTree

		return inputTapkey, branchTaprootTree, nil
	}

	leftKey, _, err := n.left.getWitnessData()
	if err != nil {
		return nil, nil, err
	}

	rightKey, _, err := n.right.getWitnessData()
	if err != nil {
		return nil, nil, err
	}

	leftAmount := n.left.getAmount() + n.feeSats
	rightAmount := n.right.getAmount() + n.feeSats
	branchTaprootLeaf := tree.BranchScript(
		leftKey, rightKey, leftAmount, rightAmount,
	)

	branchTaprootTree := taproot.AssembleTaprootScriptTree(
		branchTaprootLeaf, *sweepClosure,
	)
	root := branchTaprootTree.RootNode.TapHash()

	taprootKey := taproot.ComputeTaprootOutputKey(
		tree.UnspendableKey(),
		root[:],
	)

	n._inputTaprootKey = taprootKey
	n._inputTaprootTree = branchTaprootTree

	return taprootKey, branchTaprootTree, nil
}

func (n *node) getVtxoWitnessData() (
	*secp256k1.PublicKey, *taproot.IndexedElementsTapScriptTree, error,
) {
	if !n.isLeaf() {
		return nil, nil, fmt.Errorf("cannot call vtxoWitness on a non-leaf node")
	}

<<<<<<< HEAD
	sweepTaprootLeaf, err := tree.SweepScript(n.sweepKey, n.roundLifetime)
=======
	sweepClosure, err := tree.SweepScript(n.sweepKey, expirationTime)
>>>>>>> b2e034cf
	if err != nil {
		return nil, nil, err
	}

	key, err := hex.DecodeString(n.receivers[0].Pubkey)
	if err != nil {
		return nil, nil, err
	}

	pubkey, err := secp256k1.ParsePubKey(key)
	if err != nil {
		return nil, nil, err
	}

	vtxoLeaf, err := tree.VtxoScript(pubkey)
	if err != nil {
		return nil, nil, err
	}

	// TODO: add forfeit path
	leafTaprootTree := taproot.AssembleTaprootScriptTree(
		*vtxoLeaf, *sweepClosure,
	)
	root := leafTaprootTree.RootNode.TapHash()

	taprootKey := taproot.ComputeTaprootOutputKey(
		tree.UnspendableKey(),
		root[:],
	)

	return taprootKey, leafTaprootTree, nil
}

func (n *node) getTreeNode(
	input psetv2.InputArgs, tapTree *taproot.IndexedElementsTapScriptTree,
) (tree.Node, error) {
	pset, err := n.getTx(input, tapTree)
	if err != nil {
		return tree.Node{}, err
	}

	txid, err := getPsetId(pset)
	if err != nil {
		return tree.Node{}, err
	}

	tx, err := pset.ToBase64()
	if err != nil {
		return tree.Node{}, err
	}

	parentTxid := chainhash.Hash(pset.Inputs[0].PreviousTxid).String()

	return tree.Node{
		Txid:       txid,
		Tx:         tx,
		ParentTxid: parentTxid,
		Leaf:       n.isLeaf(),
	}, nil
}

func (n *node) getTx(
	input psetv2.InputArgs, inputTapTree *taproot.IndexedElementsTapScriptTree,
) (*psetv2.Pset, error) {
	pset, err := psetv2.New(nil, nil, nil)
	if err != nil {
		return nil, err
	}

	updater, err := psetv2.NewUpdater(pset)
	if err != nil {
		return nil, err
	}

	if err := addTaprootInput(
		updater, input, tree.UnspendableKey(), inputTapTree,
	); err != nil {
		return nil, err
	}

	feeOutput := psetv2.OutputArgs{
		Amount: uint64(n.feeSats),
		Asset:  n.asset,
	}

	outputs, err := n.getOutputs()
	if err != nil {
		return nil, err
	}

	if err := updater.AddOutputs(append(outputs, feeOutput)); err != nil {
		return nil, err
	}

	return pset, nil
}

func (n *node) createFinalCongestionTree() treeFactory {
	return func(poolTxInput psetv2.InputArgs) (tree.CongestionTree, error) {
		congestionTree := make(tree.CongestionTree, 0)

		_, taprootTree, err := n.getWitnessData()
		if err != nil {
			return nil, err
		}

		ins := []psetv2.InputArgs{poolTxInput}
		inTrees := []*taproot.IndexedElementsTapScriptTree{taprootTree}
		nodes := []*node{n}

		for len(nodes) > 0 {
			nextNodes := make([]*node, 0)
			nextInputsArgs := make([]psetv2.InputArgs, 0)
			nextTaprootTrees := make([]*taproot.IndexedElementsTapScriptTree, 0)

			treeLevel := make([]tree.Node, 0)

			for i, node := range nodes {
				treeNode, err := node.getTreeNode(ins[i], inTrees[i])
				if err != nil {
					return nil, err
				}

				treeLevel = append(treeLevel, treeNode)

				children := node.getChildren()

				for i, child := range children {
					_, taprootTree, err := child.getWitnessData()
					if err != nil {
						return nil, err
					}

					nextNodes = append(nextNodes, child)
					nextInputsArgs = append(nextInputsArgs, psetv2.InputArgs{
						Txid:    treeNode.Txid,
						TxIndex: uint32(i),
					})
					nextTaprootTrees = append(nextTaprootTrees, taprootTree)
				}
			}

			congestionTree = append(congestionTree, treeLevel)
			nodes = append([]*node{}, nextNodes...)
			ins = append([]psetv2.InputArgs{}, nextInputsArgs...)
			inTrees = append(
				[]*taproot.IndexedElementsTapScriptTree{}, nextTaprootTrees...,
			)
		}

		return congestionTree, nil
	}
}

func craftCongestionTree(
	asset string, aspPublicKey *secp256k1.PublicKey,
	payments []domain.Payment, feeSatsPerNode uint64,
) (
	buildCongestionTree treeFactory,
	sharedOutputScript []byte, sharedOutputAmount uint64, err error,
) {
	receivers := getOffchainReceivers(payments)
	root, err := createPartialCongestionTree(
		receivers, aspPublicKey, asset, feeSatsPerNode,
	)
	if err != nil {
		return
	}

	taprootKey, _, err := root.getWitnessData()
	if err != nil {
		return
	}

	sharedOutputScript, err = taprootOutputScript(taprootKey)
	if err != nil {
		return
	}
	sharedOutputAmount = root.getAmount() + root.feeSats
	buildCongestionTree = root.createFinalCongestionTree()

	return
}

func createPartialCongestionTree(
	receivers []domain.Receiver,
	aspPublicKey *secp256k1.PublicKey,
	asset string,
	feeSatsPerNode uint64,
) (root *node, err error) {
	if len(receivers) == 0 {
		return nil, fmt.Errorf("no receivers provided")
	}

	nodes := make([]*node, 0, len(receivers))
	for _, r := range receivers {
		leafNode := &node{
			sweepKey:  aspPublicKey,
			receivers: []domain.Receiver{r},
			asset:     asset,
			feeSats:   feeSatsPerNode,
		}
		nodes = append(nodes, leafNode)
	}

	for len(nodes) > 1 {
		nodes, err = createUpperLevel(nodes)
		if err != nil {
			return
		}
	}

	return nodes[0], nil
}

func createUpperLevel(nodes []*node) ([]*node, error) {
	if len(nodes)%2 != 0 {
		last := nodes[len(nodes)-1]
		pairs, err := createUpperLevel(nodes[:len(nodes)-1])
		if err != nil {
			return nil, err
		}

		return append(pairs, last), nil
	}

	pairs := make([]*node, 0, len(nodes)/2)
	for i := 0; i < len(nodes); i += 2 {
		left := nodes[i]
		right := nodes[i+1]
		branchNode := &node{
			sweepKey:  left.sweepKey,
			receivers: append(left.receivers, right.receivers...),
			left:      left,
			right:     right,
			asset:     left.asset,
			feeSats:   left.feeSats,
		}
		pairs = append(pairs, branchNode)
	}
	return pairs, nil
}<|MERGE_RESOLUTION|>--- conflicted
+++ resolved
@@ -12,24 +12,16 @@
 	"github.com/vulpemventures/go-elements/taproot"
 )
 
-<<<<<<< HEAD
-// the private method buildCongestionTree returns a function letting to plug in the pool transaction output as input of the tree's root node
-type pluggableCongestionTree func(outpoint psetv2.InputArgs) (tree.CongestionTree, error)
-=======
-const (
-	expirationTime = 60 * 60 * 24 * 14 // 14 days in seconds
-)
-
 type treeFactory func(outpoint psetv2.InputArgs) (tree.CongestionTree, error)
->>>>>>> b2e034cf
 
 type node struct {
-	sweepKey  *secp256k1.PublicKey
-	receivers []domain.Receiver
-	left      *node
-	right     *node
-	asset     string
-	feeSats   uint64
+	sweepKey      *secp256k1.PublicKey
+	receivers     []domain.Receiver
+	left          *node
+	right         *node
+	asset         string
+	feeSats       uint64
+	roundLifetime int64
 
 	_inputTaprootKey  *secp256k1.PublicKey
 	_inputTaprootTree *taproot.IndexedElementsTapScriptTree
@@ -52,40 +44,17 @@
 	return amount + n.feeSats*uint64(n.countChildren())
 }
 
-<<<<<<< HEAD
-// buildCongestionTree builder iteratively creates a binary tree of Pset from a set of receivers
-// it returns a factory function creating a CongestionTree and the associated output script to be used in the pool transaction
-func buildCongestionTree(
-	net *network.Network,
-	aspPublicKey *secp256k1.PublicKey,
-	receivers []domain.Receiver,
-	roundLifetime uint,
-	feeSatsPerNode uint64,
-) (pluggableTree pluggableCongestionTree, sharedOutputScript []byte, sharedOutputAmount uint64, err error) {
-	unspendableKeyBytes, err := hex.DecodeString(tree.UnspendablePoint)
-	if err != nil {
-		return nil, nil, 0, err
-	}
-=======
 func (n *node) countChildren() int {
 	result := 0
->>>>>>> b2e034cf
 
 	if n.left != nil {
 		result++
 		result += n.left.countChildren()
 	}
 
-<<<<<<< HEAD
-	var nodes []*node
-
-	for _, r := range receivers {
-		nodes = append(nodes, newLeaf(net, unspendableKey, aspPublicKey, r, roundLifetime, feeSatsPerNode))
-=======
 	if n.right != nil {
 		result++
 		result += n.right.countChildren()
->>>>>>> b2e034cf
 	}
 
 	return result
@@ -98,15 +67,8 @@
 
 	children := make([]*node, 0, 2)
 
-<<<<<<< HEAD
-	// compute the shared output script
-	sweepLeaf, err := tree.SweepScript(aspPublicKey, roundLifetime)
-	if err != nil {
-		return nil, nil, 0, err
-=======
 	if n.left != nil {
 		children = append(children, n.left)
->>>>>>> b2e034cf
 	}
 
 	if n.right != nil {
@@ -161,68 +123,16 @@
 	return outputs, nil
 }
 
-<<<<<<< HEAD
-// internal struct to build a binary tree of Pset
-type node struct {
-	internalTaprootKey *secp256k1.PublicKey
-	sweepKey           *secp256k1.PublicKey
-	receivers          []domain.Receiver
-	left               *node
-	right              *node
-	network            *network.Network
-	roundLifetime      uint
-	feeSats            uint64
-
-	// cached values
-	_taprootKey  *secp256k1.PublicKey
-	_taprootTree *taproot.IndexedElementsTapScriptTree
-}
-
-// create a node from a single receiver
-func newLeaf(
-	network *network.Network,
-	internalKey *secp256k1.PublicKey,
-	sweepKey *secp256k1.PublicKey,
-	receiver domain.Receiver,
-	roundLifetime uint,
-	feeSats uint64,
-) *node {
-	return &node{
-		sweepKey:           sweepKey,
-		internalTaprootKey: internalKey,
-		receivers:          []domain.Receiver{receiver},
-		network:            network,
-		roundLifetime:      roundLifetime,
-		feeSats:            feeSats,
-=======
 func (n *node) getWitnessData() (
 	*secp256k1.PublicKey, *taproot.IndexedElementsTapScriptTree, error,
 ) {
 	if n._inputTaprootKey != nil && n._inputTaprootTree != nil {
 		return n._inputTaprootKey, n._inputTaprootTree, nil
->>>>>>> b2e034cf
-	}
-
-<<<<<<< HEAD
-// aggregate two nodes into a branch node
-func newBranch(
-	left *node,
-	right *node,
-) *node {
-	return &node{
-		internalTaprootKey: left.internalTaprootKey,
-		sweepKey:           left.sweepKey,
-		receivers:          append(left.receivers, right.receivers...),
-		left:               left,
-		right:              right,
-		network:            left.network,
-		roundLifetime:      left.roundLifetime,
-		feeSats:            left.feeSats,
-=======
-	sweepClosure, err := tree.SweepScript(n.sweepKey, expirationTime)
-	if err != nil {
-		return nil, nil, err
->>>>>>> b2e034cf
+	}
+
+	sweepClosure, err := tree.SweepScript(n.sweepKey, uint(n.roundLifetime))
+	if err != nil {
+		return nil, nil, err
 	}
 
 	if n.isLeaf() {
@@ -290,11 +200,7 @@
 		return nil, nil, fmt.Errorf("cannot call vtxoWitness on a non-leaf node")
 	}
 
-<<<<<<< HEAD
-	sweepTaprootLeaf, err := tree.SweepScript(n.sweepKey, n.roundLifetime)
-=======
-	sweepClosure, err := tree.SweepScript(n.sweepKey, expirationTime)
->>>>>>> b2e034cf
+	sweepClosure, err := tree.SweepScript(n.sweepKey, uint(n.roundLifetime))
 	if err != nil {
 		return nil, nil, err
 	}
@@ -451,14 +357,14 @@
 
 func craftCongestionTree(
 	asset string, aspPublicKey *secp256k1.PublicKey,
-	payments []domain.Payment, feeSatsPerNode uint64,
+	payments []domain.Payment, feeSatsPerNode uint64, roundLifetime int64,
 ) (
 	buildCongestionTree treeFactory,
 	sharedOutputScript []byte, sharedOutputAmount uint64, err error,
 ) {
 	receivers := getOffchainReceivers(payments)
 	root, err := createPartialCongestionTree(
-		receivers, aspPublicKey, asset, feeSatsPerNode,
+		receivers, aspPublicKey, asset, feeSatsPerNode, roundLifetime,
 	)
 	if err != nil {
 		return
@@ -484,6 +390,7 @@
 	aspPublicKey *secp256k1.PublicKey,
 	asset string,
 	feeSatsPerNode uint64,
+	roundLifetime int64,
 ) (root *node, err error) {
 	if len(receivers) == 0 {
 		return nil, fmt.Errorf("no receivers provided")
@@ -492,10 +399,11 @@
 	nodes := make([]*node, 0, len(receivers))
 	for _, r := range receivers {
 		leafNode := &node{
-			sweepKey:  aspPublicKey,
-			receivers: []domain.Receiver{r},
-			asset:     asset,
-			feeSats:   feeSatsPerNode,
+			sweepKey:      aspPublicKey,
+			receivers:     []domain.Receiver{r},
+			asset:         asset,
+			feeSats:       feeSatsPerNode,
+			roundLifetime: roundLifetime,
 		}
 		nodes = append(nodes, leafNode)
 	}
@@ -526,12 +434,13 @@
 		left := nodes[i]
 		right := nodes[i+1]
 		branchNode := &node{
-			sweepKey:  left.sweepKey,
-			receivers: append(left.receivers, right.receivers...),
-			left:      left,
-			right:     right,
-			asset:     left.asset,
-			feeSats:   left.feeSats,
+			sweepKey:      left.sweepKey,
+			receivers:     append(left.receivers, right.receivers...),
+			left:          left,
+			right:         right,
+			asset:         left.asset,
+			feeSats:       left.feeSats,
+			roundLifetime: left.roundLifetime,
 		}
 		pairs = append(pairs, branchNode)
 	}
