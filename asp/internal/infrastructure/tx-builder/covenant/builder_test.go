--- conflicted
+++ resolved
@@ -80,7 +80,6 @@
 	panic("unimplemented")
 }
 
-<<<<<<< HEAD
 func (*mockedWalletService) WatchScripts(ctx context.Context, scripts []string) error {
 	panic("unimplemented")
 }
@@ -93,10 +92,6 @@
 	panic("unimplemented")
 }
 
-// Transfer implements ports.WalletService.
-func (*mockedWalletService) Transfer(ctx context.Context, outs []ports.TxOutput) (string, error) {
-	return createTestPoolTx(outs[0].GetAmount(), 1)
-=======
 func (*mockedWalletService) SelectUtxos(ctx context.Context, asset string, amount uint64) ([]ports.TxInput, uint64, error) {
 	// random txid
 	bytes := make([]byte, 32)
@@ -113,7 +108,6 @@
 
 func (*mockedWalletService) EstimateFees(ctx context.Context, pset string) (uint64, error) {
 	return 100, nil
->>>>>>> d4ee0642
 }
 
 func TestBuildCongestionTree(t *testing.T) {
