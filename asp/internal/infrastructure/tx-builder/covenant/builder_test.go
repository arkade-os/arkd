package txbuilder_test

import (
	"context"
	"testing"

	"github.com/ark-network/ark/common"
	"github.com/ark-network/ark/common/tree"
	"github.com/ark-network/ark/internal/core/domain"
	"github.com/ark-network/ark/internal/core/ports"
	txbuilder "github.com/ark-network/ark/internal/infrastructure/tx-builder/covenant"
	"github.com/btcsuite/btcd/chaincfg/chainhash"
	secp256k1 "github.com/decred/dcrd/dcrec/secp256k1/v4"
	"github.com/stretchr/testify/require"
	"github.com/vulpemventures/go-elements/network"
	"github.com/vulpemventures/go-elements/payment"
	"github.com/vulpemventures/go-elements/psetv2"
	"github.com/vulpemventures/go-elements/transaction"
)

const (
	testingKey = "apub1qgvdtj5ttpuhkldavhq8thtm5auyk0ec4dcmrfdgu0u5hgp9we22v3hrs4x"
)

func createTestPoolTx(sharedOutputAmount, numberOfInputs uint64) (string, error) {
	_, key, err := common.DecodePubKey(testingKey)
	if err != nil {
		return "", err
	}

	payment := payment.FromPublicKey(key, &network.Testnet, nil)
	script := payment.WitnessScript

	pset, err := psetv2.New(nil, nil, nil)
	if err != nil {
		return "", err
	}

	updater, err := psetv2.NewUpdater(pset)
	if err != nil {
		return "", err
	}

	err = updater.AddInputs([]psetv2.InputArgs{
		{
			Txid:    "2f8f5733734fd44d581976bd3c1aee098bd606402df2ce02ce908287f1d5ede4",
			TxIndex: 0,
		},
	})
	if err != nil {
		return "", err
	}

	connectorsAmount := numberOfInputs*450 + 500

	err = updater.AddOutputs([]psetv2.OutputArgs{
		{
			Asset:  network.Regtest.AssetID,
			Amount: sharedOutputAmount,
			Script: script,
		},
		{
			Asset:  network.Regtest.AssetID,
			Amount: connectorsAmount,
			Script: script,
		},
		{
			Asset:  network.Regtest.AssetID,
			Amount: 500,
		},
	})
	if err != nil {
		return "", err
	}

	utx, err := pset.UnsignedTx()
	if err != nil {
		return "", err
	}

	return utx.ToHex()
}

type mockedWalletService struct{}

type input struct {
	txid string
	vout uint32
}

func (i *input) GetTxid() string {
	return i.txid
}

func (i *input) GetIndex() uint32 {
	return i.vout
}

// BroadcastTransaction implements ports.WalletService.
func (*mockedWalletService) BroadcastTransaction(ctx context.Context, txHex string) (string, error) {
	panic("unimplemented")
}

// Close implements ports.WalletService.
func (*mockedWalletService) Close() {
	panic("unimplemented")
}

// DeriveAddresses implements ports.WalletService.
func (*mockedWalletService) DeriveAddresses(ctx context.Context, num int) ([]string, error) {
	panic("unimplemented")
}

// GetPubkey implements ports.WalletService.
func (*mockedWalletService) GetPubkey(ctx context.Context) (*secp256k1.PublicKey, error) {
	panic("unimplemented")
}

// SignPset implements ports.WalletService.
func (*mockedWalletService) SignPset(ctx context.Context, pset string, extractRawTx bool) (string, error) {
	panic("unimplemented")
}

// Status implements ports.WalletService.
func (*mockedWalletService) Status(ctx context.Context) (ports.WalletStatus, error) {
	panic("unimplemented")
}

func (*mockedWalletService) SelectUtxos(ctx context.Context, asset string, amount uint64) ([]ports.TxInput, uint64, error) {
	fakeInput := input{
		txid: "2f8f5733734fd44d581976bd3c1aee098bd606402df2ce02ce908287f1d5ede4",
		vout: 0,
	}

	return []ports.TxInput{&fakeInput}, 0, nil
}

func TestBuildCongestionTree(t *testing.T) {
	builder := txbuilder.NewTxBuilder(network.Liquid)

	fixtures := []struct {
		payments          []domain.Payment
		expectedNodesNum  int // 2*len(receivers) -1
		expectedLeavesNum int
	}{
		{
			payments: []domain.Payment{
				{
					Id: "0",
					Inputs: []domain.Vtxo{
						{
							VtxoKey: domain.VtxoKey{
								Txid: "fd68e3c5796cc7db0a8036d486d5f625b6b2f2c014810ac020e1ac23e82c59d6",
								VOut: 0,
							},
							Receiver: domain.Receiver{
								Pubkey: "020000000000000000000000000000000000000000000000000000000000000002",
								Amount: 1100,
							},
						},
					},
					Receivers: []domain.Receiver{
						{
							Pubkey: "020000000000000000000000000000000000000000000000000000000000000002",
							Amount: 1100,
						},
					},
				},
			},
			expectedNodesNum:  1,
			expectedLeavesNum: 1,
		},
		{
			payments: []domain.Payment{
				{
					Id: "0",
					Inputs: []domain.Vtxo{
						{
							VtxoKey: domain.VtxoKey{
								Txid: "fd68e3c5796cc7db0a8036d486d5f625b6b2f2c014810ac020e1ac23e82c59d6",
								VOut: 0,
							},
							Receiver: domain.Receiver{
								Pubkey: "020000000000000000000000000000000000000000000000000000000000000002",
								Amount: 1100,
							},
						},
					},
					Receivers: []domain.Receiver{
						{
							Pubkey: "020000000000000000000000000000000000000000000000000000000000000002",
							Amount: 600,
						},
						{
							Pubkey: "020000000000000000000000000000000000000000000000000000000000000002",
							Amount: 500,
						},
					},
				},
			},
			expectedNodesNum:  1,
			expectedLeavesNum: 1,
		},
		{
			payments: []domain.Payment{
				{
					Id: "0",
					Inputs: []domain.Vtxo{
						{
							VtxoKey: domain.VtxoKey{
								Txid: "fd68e3c5796cc7db0a8036d486d5f625b6b2f2c014810ac020e1ac23e82c59d6",
								VOut: 0,
							},
							Receiver: domain.Receiver{
								Pubkey: "020000000000000000000000000000000000000000000000000000000000000002",
								Amount: 1100,
							},
						},
					},
					Receivers: []domain.Receiver{
						{
							Pubkey: "020000000000000000000000000000000000000000000000000000000000000002",
							Amount: 600,
						},
						{
							Pubkey: "020000000000000000000000000000000000000000000000000000000000000002",
							Amount: 500,
						},
					},
				},
				{
					Id: "0",
					Inputs: []domain.Vtxo{
						{
							VtxoKey: domain.VtxoKey{
								Txid: "fd68e3c5796cc7db0a8036d486d5f625b6b2f2c014810ac020e1ac23e82c59d6",
								VOut: 0,
							},
							Receiver: domain.Receiver{
								Pubkey: "020000000000000000000000000000000000000000000000000000000000000002",
								Amount: 1100,
							},
						},
					},
					Receivers: []domain.Receiver{
						{
							Pubkey: "020000000000000000000000000000000000000000000000000000000000000002",
							Amount: 600,
						},
						{
							Pubkey: "020000000000000000000000000000000000000000000000000000000000000002",
							Amount: 500,
						},
					},
				},
				{
					Id: "0",
					Inputs: []domain.Vtxo{
						{
							VtxoKey: domain.VtxoKey{
								Txid: "fd68e3c5796cc7db0a8036d486d5f625b6b2f2c014810ac020e1ac23e82c59d6",
								VOut: 0,
							},
							Receiver: domain.Receiver{
								Pubkey: "020000000000000000000000000000000000000000000000000000000000000002",
								Amount: 1100,
							},
						},
					},
					Receivers: []domain.Receiver{
						{
							Pubkey: "020000000000000000000000000000000000000000000000000000000000000002",
							Amount: 600,
						},
						{
							Pubkey: "020000000000000000000000000000000000000000000000000000000000000002",
							Amount: 500,
						},
					},
				},
			},
			expectedNodesNum:  5,
			expectedLeavesNum: 3,
		}, {
			payments: []domain.Payment{
				{
					Id: "a242cdd8-f3d5-46c0-ae98-94135a2bee3f",
					Inputs: []domain.Vtxo{
						{
							VtxoKey: domain.VtxoKey{
								Txid: "755c820771284d85ea4bbcc246565b4eddadc44237a7e57a0f9cb78a840d1d41",
								VOut: 0,
							},
							Receiver: domain.Receiver{
								Pubkey: "02c87e5c1758df5ad42a918ec507b6e8dfcdcebf22f64f58eb4ad5804257d658a5",
								Amount: 1000,
							},
						},
						{
							VtxoKey: domain.VtxoKey{
								Txid: "66a0df86fcdeb84b8877adfe0b2c556dba30305d72ddbd4c49355f6930355357",
								VOut: 0,
							},
							Receiver: domain.Receiver{
								Pubkey: "02c87e5c1758df5ad42a918ec507b6e8dfcdcebf22f64f58eb4ad5804257d658a5",
								Amount: 1000,
							},
						},
						{
							VtxoKey: domain.VtxoKey{
								Txid: "9913159bc7aa493ca53cbb9cbc88f97ba01137c814009dc7ef520c3fafc67909",
								VOut: 1,
							},
							Receiver: domain.Receiver{
								Pubkey: "02c87e5c1758df5ad42a918ec507b6e8dfcdcebf22f64f58eb4ad5804257d658a5",
								Amount: 500,
							},
						},
						{
							VtxoKey: domain.VtxoKey{
								Txid: "5e10e77a7cdedc153be5193a4b6055a7802706ded4f2a9efefe86ed2f9a6ae60",
								VOut: 0,
							},
							Receiver: domain.Receiver{
								Pubkey: "02c87e5c1758df5ad42a918ec507b6e8dfcdcebf22f64f58eb4ad5804257d658a5",
								Amount: 1000,
							},
						},
						{
							VtxoKey: domain.VtxoKey{
								Txid: "5e10e77a7cdedc153be5193a4b6055a7802706ded4f2a9efefe86ed2f9a6ae60",
								VOut: 1,
							},
							Receiver: domain.Receiver{
								Pubkey: "02c87e5c1758df5ad42a918ec507b6e8dfcdcebf22f64f58eb4ad5804257d658a5",
								Amount: 1000,
							},
						},
					},
					Receivers: []domain.Receiver{
						{
							Pubkey: "02c87e5c1758df5ad42a918ec507b6e8dfcdcebf22f64f58eb4ad5804257d658a5",
							Amount: 1000,
						},
						{
							Pubkey: "02c87e5c1758df5ad42a918ec507b6e8dfcdcebf22f64f58eb4ad5804257d658a5",
							Amount: 1000,
						},
						{
							Pubkey: "02c87e5c1758df5ad42a918ec507b6e8dfcdcebf22f64f58eb4ad5804257d658a5",
							Amount: 1000,
						},
						{
							Pubkey: "02c87e5c1758df5ad42a918ec507b6e8dfcdcebf22f64f58eb4ad5804257d658a5",
							Amount: 1000,
						},
						{
							Pubkey: "02c87e5c1758df5ad42a918ec507b6e8dfcdcebf22f64f58eb4ad5804257d658a5",
							Amount: 500,
						},
					},
				},
			},
			expectedNodesNum:  4,
			expectedLeavesNum: 3,
		},
	}

	_, key, err := common.DecodePubKey(testingKey)
	require.NoError(t, err)
	require.NotNil(t, key)

	for _, f := range fixtures {
		poolTx, congestionTree, err := builder.BuildPoolTx(key, &mockedWalletService{}, f.payments, 30)
		require.NoError(t, err)
<<<<<<< HEAD
		require.Equal(t, f.expectedNodesNum, tree.NumberOfNodes())
		require.Len(t, tree.Leaves(), f.expectedLeavesNum)

		poolTransaction, err := psetv2.NewPsetFromBase64(poolTx)
		require.NoError(t, err)

		utx, err := poolTransaction.UnsignedTx()
		require.NoError(t, err)

		poolTxID := utx.TxHash().String()
		require.NoError(t, err)

		// check the root
		require.Len(t, tree[0], 1)
		require.Equal(t, poolTxID, tree[0][0].ParentTxid)

		// check the nodes
		for _, level := range tree {
			for _, node := range level {
				pset, err := psetv2.NewPsetFromBase64(node.Tx)
				require.NoError(t, err)

				require.Len(t, pset.Inputs, 1)
				require.Len(t, pset.Outputs, 3)

				inputTxID := chainhash.Hash(pset.Inputs[0].PreviousTxid).String()
				require.Equal(t, node.ParentTxid, inputTxID)

				children := tree.Children(node.Txid)
				if len(children) > 0 {
					require.Len(t, children, 2)

					for i, child := range children {
						childTx, err := psetv2.NewPsetFromBase64(child.Tx)
						require.NoError(t, err)

						for _, leaf := range childTx.Inputs[0].TapLeafScript {
							key := leaf.ControlBlock.InternalKey
							rootHash := leaf.ControlBlock.RootHash(leaf.Script)

							outputScript := taproot.ComputeTaprootOutputKey(key, rootHash)
							previousScriptKey := pset.Outputs[i].Script[2:]
							require.Len(t, previousScriptKey, 32)
							require.Equal(t, schnorr.SerializePubKey(outputScript), previousScriptKey)
						}
					}
				}
			}
		}
=======
		require.Equal(t, f.expectedNodesNum, congestionTree.NumberOfNodes())
		require.Len(t, congestionTree.Leaves(), f.expectedLeavesNum)

		// check that the pool tx has the right number of inputs and outputs
		err = tree.ValidateCongestionTree(
			congestionTree,
			poolTx,
			key,
			1209344, // 2 weeks - 8 minutes
		)
		require.NoError(t, err)
>>>>>>> 5dba216a
	}
}

func TestBuildForfeitTxs(t *testing.T) {
	builder := txbuilder.NewTxBuilder(network.Liquid)

	// TODO: replace with fixture.
	poolTxHex, err := createTestPoolTx(1000, 2)
	require.NoError(t, err)

	poolTx, err := transaction.NewTxFromHex(poolTxHex)
	require.NoError(t, err)

	poolTxid := poolTx.TxHash().String()

	fixtures := []struct {
		payments                []domain.Payment
		expectedNumOfForfeitTxs int
		expectedNumOfConnectors int
	}{
		{
			payments: []domain.Payment{
				{
					Id: "0",
					Inputs: []domain.Vtxo{
						{
							VtxoKey: domain.VtxoKey{
								Txid: "fd68e3c5796cc7db0a8036d486d5f625b6b2f2c014810ac020e1ac23e82c59d6",
								VOut: 0,
							},
							Receiver: domain.Receiver{
								Pubkey: "020000000000000000000000000000000000000000000000000000000000000002",
								Amount: 600,
							},
						},
						{
							VtxoKey: domain.VtxoKey{
								Txid: "fd68e3c5796cc7db0a8036d486d5f625b6b2f2c014810ac020e1ac23e82c59d6",
								VOut: 1,
							},
							Receiver: domain.Receiver{
								Pubkey: "020000000000000000000000000000000000000000000000000000000000000002",
								Amount: 500,
							},
						},
					},
					Receivers: []domain.Receiver{
						{
							Pubkey: "020000000000000000000000000000000000000000000000000000000000000002",
							Amount: 600,
						},
						{
							Pubkey: "020000000000000000000000000000000000000000000000000000000000000002",
							Amount: 500,
						},
					},
				},
			},
			expectedNumOfForfeitTxs: 4,
			expectedNumOfConnectors: 1,
		},
	}

	_, key, err := common.DecodePubKey(testingKey)
	require.NoError(t, err)
	require.NotNil(t, key)

	for _, f := range fixtures {
		connectors, forfeitTxs, err := builder.BuildForfeitTxs(
			key, poolTxHex, f.payments,
		)
		require.NoError(t, err)
		require.Len(t, connectors, f.expectedNumOfConnectors)
		require.Len(t, forfeitTxs, f.expectedNumOfForfeitTxs)

		// decode and check connectors
		connectorsPsets := make([]*psetv2.Pset, 0, f.expectedNumOfConnectors)
		for _, pset := range connectors {
			p, err := psetv2.NewPsetFromBase64(pset)
			require.NoError(t, err)
			connectorsPsets = append(connectorsPsets, p)
		}

		for i, pset := range connectorsPsets {
			require.Len(t, pset.Inputs, 1)
			require.Len(t, pset.Outputs, 2)

			expectedInputTxid := poolTxid
			expectedInputVout := uint32(1)
			if i > 0 {
				tx, err := connectorsPsets[i-1].UnsignedTx()
				require.NoError(t, err)
				require.NotNil(t, tx)
				expectedInputTxid = tx.TxHash().String()
			}

			inputTxid := chainhash.Hash(pset.Inputs[0].PreviousTxid).String()
			require.Equal(t, expectedInputTxid, inputTxid)
			require.Equal(t, expectedInputVout, pset.Inputs[0].PreviousTxIndex)
		}

		// decode and check forfeit txs
		forfeitTxsPsets := make([]*psetv2.Pset, 0, f.expectedNumOfForfeitTxs)
		for _, pset := range forfeitTxs {
			p, err := psetv2.NewPsetFromBase64(pset)
			require.NoError(t, err)
			forfeitTxsPsets = append(forfeitTxsPsets, p)
		}

		// each forfeit tx should have 2 inputs and 2 outputs
		for _, pset := range forfeitTxsPsets {
			require.Len(t, pset.Inputs, 2)
			require.Len(t, pset.Outputs, 2)
		}
	}
}<|MERGE_RESOLUTION|>--- conflicted
+++ resolved
@@ -373,57 +373,6 @@
 	for _, f := range fixtures {
 		poolTx, congestionTree, err := builder.BuildPoolTx(key, &mockedWalletService{}, f.payments, 30)
 		require.NoError(t, err)
-<<<<<<< HEAD
-		require.Equal(t, f.expectedNodesNum, tree.NumberOfNodes())
-		require.Len(t, tree.Leaves(), f.expectedLeavesNum)
-
-		poolTransaction, err := psetv2.NewPsetFromBase64(poolTx)
-		require.NoError(t, err)
-
-		utx, err := poolTransaction.UnsignedTx()
-		require.NoError(t, err)
-
-		poolTxID := utx.TxHash().String()
-		require.NoError(t, err)
-
-		// check the root
-		require.Len(t, tree[0], 1)
-		require.Equal(t, poolTxID, tree[0][0].ParentTxid)
-
-		// check the nodes
-		for _, level := range tree {
-			for _, node := range level {
-				pset, err := psetv2.NewPsetFromBase64(node.Tx)
-				require.NoError(t, err)
-
-				require.Len(t, pset.Inputs, 1)
-				require.Len(t, pset.Outputs, 3)
-
-				inputTxID := chainhash.Hash(pset.Inputs[0].PreviousTxid).String()
-				require.Equal(t, node.ParentTxid, inputTxID)
-
-				children := tree.Children(node.Txid)
-				if len(children) > 0 {
-					require.Len(t, children, 2)
-
-					for i, child := range children {
-						childTx, err := psetv2.NewPsetFromBase64(child.Tx)
-						require.NoError(t, err)
-
-						for _, leaf := range childTx.Inputs[0].TapLeafScript {
-							key := leaf.ControlBlock.InternalKey
-							rootHash := leaf.ControlBlock.RootHash(leaf.Script)
-
-							outputScript := taproot.ComputeTaprootOutputKey(key, rootHash)
-							previousScriptKey := pset.Outputs[i].Script[2:]
-							require.Len(t, previousScriptKey, 32)
-							require.Equal(t, schnorr.SerializePubKey(outputScript), previousScriptKey)
-						}
-					}
-				}
-			}
-		}
-=======
 		require.Equal(t, f.expectedNodesNum, congestionTree.NumberOfNodes())
 		require.Len(t, congestionTree.Leaves(), f.expectedLeavesNum)
 
@@ -435,7 +384,6 @@
 			1209344, // 2 weeks - 8 minutes
 		)
 		require.NoError(t, err)
->>>>>>> 5dba216a
 	}
 }
 
