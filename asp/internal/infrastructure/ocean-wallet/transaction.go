package oceanwallet

import (
	"context"
<<<<<<< HEAD
	"encoding/binary"
=======
	"encoding/hex"
>>>>>>> d4ee0642
	"fmt"

	pb "github.com/ark-network/ark/api-spec/protobuf/gen/ocean/v1"
	"github.com/ark-network/ark/internal/core/ports"
	"github.com/btcsuite/btcd/chaincfg/chainhash"
<<<<<<< HEAD
	"github.com/btcsuite/btcd/txscript"
=======
	"github.com/vulpemventures/go-elements/elementsutil"
>>>>>>> d4ee0642
	"github.com/vulpemventures/go-elements/psetv2"
	"github.com/vulpemventures/go-elements/transaction"
)

const (
	zero32 = "0000000000000000000000000000000000000000000000000000000000000000"
)

func (s *service) SignPset(
	ctx context.Context, pset string, extractRawTx bool,
) (string, error) {
	res, err := s.txClient.SignPset(ctx, &pb.SignPsetRequest{
		Pset: pset,
	})
	if err != nil {
		return "", err
	}
	signedPset := res.GetPset()

	if !extractRawTx {
		return signedPset, nil
	}

	ptx, err := psetv2.NewPsetFromBase64(signedPset)
	if err != nil {
		return "", err
	}

	if err := psetv2.MaybeFinalizeAll(ptx); err != nil {
		return "", fmt.Errorf("failed to finalize signed pset: %s", err)
	}

	extractedTx, err := psetv2.Extract(ptx)
	if err != nil {
		return "", fmt.Errorf("failed to extract signed pset: %s", err)
	}

	txHex, err := extractedTx.ToHex()
	if err != nil {
		return "", fmt.Errorf("failed to convert extracted tx to hex: %s", err)
	}

	return txHex, nil
}

func (s *service) SelectUtxos(ctx context.Context, asset string, amount uint64) ([]ports.TxInput, uint64, error) {
	res, err := s.txClient.SelectUtxos(ctx, &pb.SelectUtxosRequest{
		AccountName:  accountLabel,
		TargetAsset:  asset,
		TargetAmount: amount,
	})
	if err != nil {
		return nil, 0, err
	}

	inputs := make([]ports.TxInput, 0, len(res.GetUtxos()))
	for _, utxo := range res.GetUtxos() {
		// check that the utxos are not confidential
		if utxo.GetAssetBlinder() != zero32 || utxo.GetValueBlinder() != zero32 {
			return nil, 0, fmt.Errorf("utxo is confidential")
		}

		inputs = append(inputs, utxo)
	}

	return inputs, res.GetChange(), nil
}

func (s *service) GetTransaction(
	ctx context.Context, txid string,
) (string, uint64, error) {
	res, err := s.txClient.GetTransaction(ctx, &pb.GetTransactionRequest{
		Txid: txid,
	})
	if err != nil {
		return "", 0, err
	}
	return res.GetTxHex(), uint64(res.GetBlockDetails().Timestamp), nil
}

func (s *service) BroadcastTransaction(
	ctx context.Context, txHex string,
) (string, error) {
	res, err := s.txClient.BroadcastTransaction(
		ctx, &pb.BroadcastTransactionRequest{
			TxHex: txHex,
		},
	)
	if err != nil {
		return "", err
	}
	return res.GetTxid(), nil
}

<<<<<<< HEAD
func (s *service) SignPsetWithKey(ctx context.Context, b64 string, indexes []int) (string, error) {
	pset, err := psetv2.NewPsetFromBase64(b64)
	if err != nil {
		return "", err
	}

	if indexes == nil {
		for i := 0; i < len(pset.Inputs); i++ {
			indexes = append(indexes, i)
		}
	}

	key, masterKey, err := s.getPubkey(ctx)
	if err != nil {
		return "", err
	}

	fingerprint := binary.LittleEndian.Uint32(masterKey.FingerPrint)
	extendedKey, err := masterKey.Serialize()
	if err != nil {
		return "", err
	}

	pset.Global.Xpubs = []psetv2.Xpub{{
		ExtendedKey:       extendedKey[:len(extendedKey)-4],
		MasterFingerprint: fingerprint,
		DerivationPath:    derivationPath,
	}}

	updater, err := psetv2.NewUpdater(pset)
	if err != nil {
		return "", err
	}

	bip32derivation := psetv2.DerivationPathWithPubKey{
		PubKey:               key.SerializeCompressed(),
		MasterKeyFingerprint: fingerprint,
		Bip32Path:            derivationPath,
	}

	for _, i := range indexes {
		if len(pset.Inputs[i].TapLeafScript) == 0 {
			return "", fmt.Errorf("no tap leaf script found for input %d", i)
		}

		leafHash := pset.Inputs[i].TapLeafScript[0].TapHash()

		if err := updater.AddInTapBip32Derivation(i, psetv2.TapDerivationPathWithPubKey{
			DerivationPathWithPubKey: bip32derivation,
			LeafHashes:               [][]byte{leafHash[:]},
		}); err != nil {
			return "", err
		}

		if err := updater.AddInSighashType(i, txscript.SigHashDefault); err != nil {
			return "", err
		}

		prevoutHex, _, err := s.GetTransaction(
			ctx,
			chainhash.Hash(pset.Inputs[i].PreviousTxid).String(),
		)
		if err != nil {
			return "", err
		}

		prevoutTx, err := transaction.NewTxFromHex(prevoutHex)
		if err != nil {
			return "", err
		}

		prevoutOutput := prevoutTx.Outputs[pset.Inputs[i].PreviousTxIndex]

		if err := updater.AddInWitnessUtxo(i, prevoutOutput); err != nil {
			return "", err
		}
	}

	unsignedPset, err := pset.ToBase64()
	if err != nil {
		return "", err
	}

	signedPset, err := s.txClient.SignPsetWithSchnorrKey(ctx, &pb.SignPsetWithSchnorrKeyRequest{
		Tx:          unsignedPset,
		SighashType: uint32(txscript.SigHashDefault),
	})
	if err != nil {
		return "", err
	}

	return signedPset.GetSignedTx(), nil
}

type outputList []ports.TxOutput
=======
func (s *service) EstimateFees(
	ctx context.Context, pset string,
) (uint64, error) {
	tx, err := psetv2.NewPsetFromBase64(pset)
	if err != nil {
		return 0, err
	}

	inputs := make([]*pb.Input, 0, len(tx.Inputs))
	outputs := make([]*pb.Output, 0, len(tx.Outputs))

	for _, in := range tx.Inputs {
		if in.WitnessUtxo == nil {
			return 0, fmt.Errorf("missing witness utxo, cannot estimate fees")
		}

		inputs = append(inputs, &pb.Input{
			Txid:   chainhash.Hash(in.PreviousTxid).String(),
			Index:  in.PreviousTxIndex,
			Script: hex.EncodeToString(in.WitnessUtxo.Script),
		})
	}
>>>>>>> d4ee0642

	for _, out := range tx.Outputs {
		outputs = append(outputs, &pb.Output{
			Asset: elementsutil.AssetHashFromBytes(
				append([]byte{0x01}, out.Asset...),
			),
			Amount: out.Value,
			Script: hex.EncodeToString(out.Script),
		})
	}

	fee, err := s.txClient.EstimateFees(
		ctx,
		&pb.EstimateFeesRequest{
			Inputs:  inputs,
			Outputs: outputs,
		},
	)
	if err != nil {
		return 0, fmt.Errorf("failed to estimate fees: %s", err)
	}

	// we add 5 sats in order to avoid min-relay-fee not met errors
	return fee.GetFeeAmount() + 5, nil
}<|MERGE_RESOLUTION|>--- conflicted
+++ resolved
@@ -2,21 +2,15 @@
 
 import (
 	"context"
-<<<<<<< HEAD
 	"encoding/binary"
-=======
 	"encoding/hex"
->>>>>>> d4ee0642
 	"fmt"
 
 	pb "github.com/ark-network/ark/api-spec/protobuf/gen/ocean/v1"
 	"github.com/ark-network/ark/internal/core/ports"
 	"github.com/btcsuite/btcd/chaincfg/chainhash"
-<<<<<<< HEAD
 	"github.com/btcsuite/btcd/txscript"
-=======
 	"github.com/vulpemventures/go-elements/elementsutil"
->>>>>>> d4ee0642
 	"github.com/vulpemventures/go-elements/psetv2"
 	"github.com/vulpemventures/go-elements/transaction"
 )
@@ -111,7 +105,6 @@
 	return res.GetTxid(), nil
 }
 
-<<<<<<< HEAD
 func (s *service) SignPsetWithKey(ctx context.Context, b64 string, indexes []int) (string, error) {
 	pset, err := psetv2.NewPsetFromBase64(b64)
 	if err != nil {
@@ -206,8 +199,6 @@
 	return signedPset.GetSignedTx(), nil
 }
 
-type outputList []ports.TxOutput
-=======
 func (s *service) EstimateFees(
 	ctx context.Context, pset string,
 ) (uint64, error) {
@@ -230,7 +221,6 @@
 			Script: hex.EncodeToString(in.WitnessUtxo.Script),
 		})
 	}
->>>>>>> d4ee0642
 
 	for _, out := range tx.Outputs {
 		outputs = append(outputs, &pb.Output{
