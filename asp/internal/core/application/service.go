package application

import (
	"bytes"
	"context"
	"encoding/hex"
	"fmt"
	"time"

	"github.com/ark-network/ark/common"
	"github.com/ark-network/ark/internal/core/domain"
	"github.com/ark-network/ark/internal/core/ports"
	scheduler "github.com/ark-network/ark/internal/infrastructure/scheduler/gocron"
	"github.com/btcsuite/btcd/chaincfg/chainhash"
	"github.com/decred/dcrd/dcrec/secp256k1/v4"
	log "github.com/sirupsen/logrus"
	"github.com/vulpemventures/go-elements/network"
	"github.com/vulpemventures/go-elements/psetv2"
)

var (
	paymentsThreshold = int64(128)
	dustAmount        = uint64(450)
	faucetVtxo        = domain.VtxoKey{
		Txid: "0000000000000000000000000000000000000000000000000000000000000000",
		VOut: 0,
	}
)

type Service interface {
	Start() error
	Stop()
	SpendVtxos(ctx context.Context, inputs []domain.VtxoKey) (string, error)
	ClaimVtxos(ctx context.Context, creds string, receivers []domain.Receiver) error
	SignVtxos(ctx context.Context, forfeitTxs []string) error
	FaucetVtxos(ctx context.Context, pubkey *secp256k1.PublicKey) error
	GetRoundByTxid(ctx context.Context, poolTxid string) (*domain.Round, error)
	GetEventsChannel(ctx context.Context) <-chan domain.RoundEvent
	UpdatePaymentStatus(ctx context.Context, id string) error
	ListVtxos(ctx context.Context, pubkey *secp256k1.PublicKey) ([]domain.Vtxo, error)
	GetPubkey(ctx context.Context) (string, error)
}

type service struct {
	minRelayFee   uint64
	roundInterval int64
	roundLifetime int64
	network       common.Network
	onchainNework network.Network
	pubkey        *secp256k1.PublicKey

	wallet      ports.WalletService
	repoManager ports.RepoManager
	builder     ports.TxBuilder
	scanner     ports.BlockchainScanner

	paymentRequests *paymentsMap
	forfeitTxs      *forfeitTxsMap
<<<<<<< HEAD

	eventsCh chan domain.RoundEvent

	sweeper *sweeper
=======
	eventsCh        chan domain.RoundEvent
>>>>>>> 940214f6
}

func NewService(
	interval int64, network common.Network, onchainNetwork network.Network,
<<<<<<< HEAD
	walletSvc ports.WalletService, repoManager ports.RepoManager, builder ports.TxBuilder,
	minRelayFee uint64, roundLifetime int64,
=======
	walletSvc ports.WalletService, repoManager ports.RepoManager,
	builder ports.TxBuilder, scanner ports.BlockchainScanner,
	minRelayFee uint64,
>>>>>>> 940214f6
) (Service, error) {
	eventsCh := make(chan domain.RoundEvent)
	paymentRequests := newPaymentsMap(nil)

	genesisHash, _ := chainhash.NewHashFromStr(onchainNetwork.GenesisBlockHash)
	forfeitTxs := newForfeitTxsMap(genesisHash)
	pubkey, err := walletSvc.GetPubkey(context.Background())
	if err != nil {
		return nil, fmt.Errorf("failed to fetch pubkey: %s", err)
	}

	sweeperSvc := newSweeper(
		walletSvc,
		repoManager,
		builder,
		scheduler.NewScheduler(),
	)

	svc := &service{
<<<<<<< HEAD
		minRelayFee, interval, roundLifetime, network, onchainNetwork, pubkey,
		walletSvc, repoManager, builder, paymentRequests, forfeitTxs,
=======
		minRelayFee, interval, network, onchainNetwork, pubkey,
		walletSvc, repoManager, builder, scanner, paymentRequests, forfeitTxs,
>>>>>>> 940214f6
		eventsCh,
		sweeperSvc,
	}
	repoManager.RegisterEventsHandler(
		func(round *domain.Round) {
			svc.updateProjectionStore(round)
			svc.propagateEvents(round)
		},
	)

	if err := svc.restoreWatchingVtxos(); err != nil {
		return nil, fmt.Errorf("failed to restore watching vtxos: %s", err)
	}
	go svc.listenToRedemptions()
	return svc, nil
}

func (s *service) Start() error {
	log.Debug("starting sweeper service")
	if err := s.sweeper.start(); err != nil {
		return err
	}

	log.Debug("starting app service")
<<<<<<< HEAD
	if err := s.start(); err != nil {
		return err
	}

=======
	go s.start()
>>>>>>> 940214f6
	return nil
}

func (s *service) Stop() {
<<<<<<< HEAD
	s.sweeper.stop()
=======
	// nolint
	vtxos, _ := s.repoManager.Vtxos().GetSpendableVtxos(
		context.Background(), "",
	)
	if len(vtxos) > 0 {
		s.stopWatchingVtxos(vtxos)
	}

>>>>>>> 940214f6
	s.wallet.Close()
	log.Debug("closed connection to wallet")
	s.repoManager.Close()
	log.Debug("closed connection to db")
}

func (s *service) SpendVtxos(ctx context.Context, inputs []domain.VtxoKey) (string, error) {
	vtxos, err := s.repoManager.Vtxos().GetVtxos(ctx, inputs)
	if err != nil {
		return "", err
	}
	for _, v := range vtxos {
		if v.Spent {
			return "", fmt.Errorf("input %s:%d already spent", v.Txid, v.VOut)
		}
	}

	payment, err := domain.NewPayment(vtxos)
	if err != nil {
		return "", err
	}
	if err := s.paymentRequests.push(*payment); err != nil {
		return "", err
	}
	return payment.Id, nil
}

func (s *service) ClaimVtxos(ctx context.Context, creds string, receivers []domain.Receiver) error {
	// Check credentials
	payment, ok := s.paymentRequests.view(creds)
	if !ok {
		return fmt.Errorf("invalid credentials")
	}

	if err := payment.AddReceivers(receivers); err != nil {
		return err
	}
	return s.paymentRequests.update(*payment)
}

func (s *service) UpdatePaymentStatus(_ context.Context, id string) error {
	return s.paymentRequests.updatePingTimestamp(id)
}

func (s *service) FaucetVtxos(ctx context.Context, userPubkey *secp256k1.PublicKey) error {
	pubkey := hex.EncodeToString(userPubkey.SerializeCompressed())

	payment, err := domain.NewPayment([]domain.Vtxo{
		{
			VtxoKey: faucetVtxo,
			Receiver: domain.Receiver{
				Pubkey: pubkey,
				Amount: 10000,
			},
		},
	})
	if err != nil {
		return err
	}

	if err := payment.AddReceivers([]domain.Receiver{
		{Pubkey: pubkey, Amount: 1000},
		{Pubkey: pubkey, Amount: 1000},
		{Pubkey: pubkey, Amount: 1000},
		{Pubkey: pubkey, Amount: 1000},
		{Pubkey: pubkey, Amount: 1000},
		{Pubkey: pubkey, Amount: 1000},
		{Pubkey: pubkey, Amount: 1000},
		{Pubkey: pubkey, Amount: 1000},
		{Pubkey: pubkey, Amount: 1000},
		{Pubkey: pubkey, Amount: 1000},
	}); err != nil {
		return err
	}

	if err := s.paymentRequests.push(*payment); err != nil {
		return err
	}
	return s.paymentRequests.updatePingTimestamp(payment.Id)
}

func (s *service) SignVtxos(ctx context.Context, forfeitTxs []string) error {
	return s.forfeitTxs.sign(forfeitTxs)
}

func (s *service) ListVtxos(ctx context.Context, pubkey *secp256k1.PublicKey) ([]domain.Vtxo, error) {
	pk := hex.EncodeToString(pubkey.SerializeCompressed())
	return s.repoManager.Vtxos().GetSpendableVtxos(ctx, pk)
}

func (s *service) GetEventsChannel(ctx context.Context) <-chan domain.RoundEvent {
	return s.eventsCh
}

func (s *service) GetRoundByTxid(ctx context.Context, poolTxid string) (*domain.Round, error) {
	return s.repoManager.Rounds().GetRoundWithTxid(ctx, poolTxid)
}

func (s *service) GetPubkey(ctx context.Context) (string, error) {
	pubkey, err := common.EncodePubKey(s.network.PubKey, s.pubkey)
	if err != nil {
		return "", err
	}
	return pubkey, nil
}

func (s *service) start() {
	s.startRound()
}

func (s *service) startRound() {
	round := domain.NewRound(dustAmount)
	changes, _ := round.StartRegistration()
	if err := s.repoManager.Events().Save(
		context.Background(), round.Id, changes...,
	); err != nil {
		log.WithError(err).Warn("failed to store new round events")
		return
	}

	defer func() {
		time.Sleep(time.Duration(s.roundInterval/2) * time.Second)
		s.startFinalization()
	}()

	log.Debugf("started registration stage for new round: %s", round.Id)
}

func (s *service) startFinalization() {
	ctx := context.Background()
	round, err := s.repoManager.Rounds().GetCurrentRound(ctx)
	if err != nil {
		log.WithError(err).Warn("failed to retrieve current round")
		return
	}

	var changes []domain.RoundEvent
	defer func() {
		if len(changes) > 0 {
			if err := s.repoManager.Events().Save(ctx, round.Id, changes...); err != nil {
				log.WithError(err).Warn("failed to store new round events")
			}
		}

		if round.IsFailed() {
			s.startRound()
			return
		}
		time.Sleep(time.Duration((s.roundInterval/2)-1) * time.Second)
		s.finalizeRound()
	}()

	if round.IsFailed() {
		return
	}

	// TODO: understand how many payments must be popped from the queue and actually registered for the round
	num := s.paymentRequests.len()
	if num == 0 {
		err := fmt.Errorf("no payments registered")
		changes = round.Fail(fmt.Errorf("round aborted: %s", err))
		log.WithError(err).Debugf("round %s aborted", round.Id)
		return
	}
	if num > paymentsThreshold {
		num = paymentsThreshold
	}
	payments := s.paymentRequests.pop(num)
	changes, err = round.RegisterPayments(payments)
	if err != nil {
		changes = round.Fail(fmt.Errorf("failed to register payments: %s", err))
		log.WithError(err).Warn("failed to register payments")
		return
	}

	unsignedPoolTx, tree, err := s.builder.BuildPoolTx(s.pubkey, payments, s.minRelayFee)
	if err != nil {
		changes = round.Fail(fmt.Errorf("failed to create pool tx: %s", err))
		log.WithError(err).Warn("failed to create pool tx")
		return
	}

	log.Debugf("pool tx created for round %s", round.Id)

	connectors, forfeitTxs, err := s.builder.BuildForfeitTxs(s.pubkey, unsignedPoolTx, payments)
	if err != nil {
		changes = round.Fail(fmt.Errorf("failed to create connectors and forfeit txs: %s", err))
		log.WithError(err).Warn("failed to create connectors and forfeit txs")
		return
	}

	log.Debugf("forfeit transactions created for round %s", round.Id)

	events, err := round.StartFinalization(connectors, tree, unsignedPoolTx)
	if err != nil {
		changes = round.Fail(fmt.Errorf("failed to start finalization: %s", err))
		log.WithError(err).Warn("failed to start finalization")
		return
	}
	changes = append(changes, events...)

	s.forfeitTxs.push(forfeitTxs)

	log.Debugf("started finalization stage for round: %s", round.Id)
}

func (s *service) finalizeRound() {
	defer s.startRound()

	ctx := context.Background()
	round, err := s.repoManager.Rounds().GetCurrentRound(ctx)
	if err != nil {
		log.WithError(err).Warn("failed to retrieve current round")
		return
	}
	if round.IsFailed() {
		return
	}

	var changes []domain.RoundEvent
	defer func() {
		if err := s.repoManager.Events().Save(ctx, round.Id, changes...); err != nil {
			log.WithError(err).Warn("failed to store new round events")
			return
		}
	}()

	forfeitTxs, leftUnsigned := s.forfeitTxs.pop()
	if len(leftUnsigned) > 0 {
		err := fmt.Errorf("%d forfeit txs left to sign", len(leftUnsigned))
		changes = round.Fail(fmt.Errorf("failed to finalize round: %s", err))
		log.WithError(err).Warn("failed to finalize round")
		return
	}

	log.Debugf("signing round transaction %s\n", round.Id)
	signedPoolTx, err := s.wallet.SignPset(ctx, round.UnsignedTx, true)
	if err != nil {
		changes = round.Fail(fmt.Errorf("failed to sign round tx: %s", err))
		log.WithError(err).Warn("failed to sign round tx")
		return
	}

	txid, err := s.wallet.BroadcastTransaction(ctx, signedPoolTx)
	if err != nil {
		changes = round.Fail(fmt.Errorf("failed to broadcast pool tx: %s", err))
		log.WithError(err).Warn("failed to broadcast pool tx")
		return
	}

	now := time.Now().Unix()
	expirationTimestamp := now + s.roundLifetime + 30 // add 30 secs to be sure that the tx is confirmed

	if err := s.sweeper.schedule(expirationTimestamp, txid, round.CongestionTree); err != nil {
		changes = round.Fail(fmt.Errorf("failed to schedule sweep tx: %s", err))
		log.WithError(err).Warn("failed to schedule sweep tx")
		return
	}

	changes, _ = round.EndFinalization(forfeitTxs, txid)

	log.Debugf("finalized round %s with pool tx %s", round.Id, round.Txid)
}

func (s *service) listenToRedemptions() {
	ctx := context.Background()
	chVtxos := s.scanner.GetNotificationChannel(ctx)
	for vtxoKeys := range chVtxos {
		if len(vtxoKeys) > 0 {
			for {
				// TODO: make sure that the vtxos haven't been already spent, otherwise
				// broadcast the corresponding forfeit tx and connector to prevent
				// getting cheated.
				vtxos, err := s.repoManager.Vtxos().RedeemVtxos(ctx, vtxoKeys)
				if err != nil {
					log.WithError(err).Warn("failed to redeem vtxos, retrying...")
					time.Sleep(100 * time.Millisecond)
					continue
				}
				log.Debugf("redeemed %d vtxos", len(vtxos))
				break
			}
		}
	}
}

func (s *service) updateProjectionStore(round *domain.Round) {
	ctx := context.Background()
	lastChange := round.Events()[len(round.Events())-1]
	// Update the vtxo set only after a round is finalized.
	if _, ok := lastChange.(domain.RoundFinalized); ok {
		repo := s.repoManager.Vtxos()
		spentVtxos := getSpentVtxos(round.Payments)
		if len(spentVtxos) > 0 {
			for {
				if err := repo.SpendVtxos(ctx, spentVtxos); err != nil {
					log.WithError(err).Warn("failed to add new vtxos, retrying soon")
					time.Sleep(100 * time.Millisecond)
					continue
				}
				log.Debugf("spent %d vtxos", len(spentVtxos))
				break
			}
		}

		newVtxos := s.getNewVtxos(round)
		for {
			if err := repo.AddVtxos(ctx, newVtxos); err != nil {
				log.WithError(err).Warn("failed to add new vtxos, retrying soon")
				time.Sleep(100 * time.Millisecond)
				continue
			}
			log.Debugf("added %d new vtxos", len(newVtxos))
			break
		}

		go func() {
			for {
				if err := s.startWatchingVtxos(newVtxos); err != nil {
					log.WithError(err).Warn(
						"failed to start watching vtxos, retrying in a moment...",
					)
					continue
				}
				log.Debugf("started watching %d vtxos", len(newVtxos))
				return
			}
		}()
	}

	// Always update the status of the round.
	for {
		if err := s.repoManager.Rounds().AddOrUpdateRound(ctx, *round); err != nil {
			time.Sleep(100 * time.Millisecond)
			continue
		}
		break
	}
}

func (s *service) propagateEvents(round *domain.Round) {
	lastEvent := round.Events()[len(round.Events())-1]
	switch e := lastEvent.(type) {
	case domain.RoundFinalizationStarted:
		forfeitTxs := s.forfeitTxs.view()
		s.eventsCh <- domain.RoundFinalizationStarted{
			Id:                 e.Id,
			CongestionTree:     e.CongestionTree,
			Connectors:         e.Connectors,
			PoolTx:             e.PoolTx,
			UnsignedForfeitTxs: forfeitTxs,
		}
	case domain.RoundFinalized, domain.RoundFailed:
		s.eventsCh <- e
	}
}

func (s *service) getNewVtxos(round *domain.Round) []domain.Vtxo {
	leaves := round.CongestionTree.Leaves()
	vtxos := make([]domain.Vtxo, 0)
	for _, node := range leaves {
		tx, _ := psetv2.NewPsetFromBase64(node.Tx)
		for i, out := range tx.Outputs {
			for _, p := range round.Payments {
				var pubkey string
				found := false
				for _, r := range p.Receivers {
					if r.IsOnchain() {
						continue
					}

					buf, _ := hex.DecodeString(r.Pubkey)
					pk, _ := secp256k1.ParsePubKey(buf)
					script, _ := s.builder.GetVtxoScript(pk, s.pubkey)
					if bytes.Equal(script, out.Script) {
						found = true
						pubkey = r.Pubkey
						break
					}
				}
				if found {
					vtxos = append(vtxos, domain.Vtxo{
						VtxoKey:  domain.VtxoKey{Txid: node.Txid, VOut: uint32(i)},
						Receiver: domain.Receiver{Pubkey: pubkey, Amount: out.Value},
						PoolTx:   round.Txid,
					})
					break
				}
			}
		}
	}
	return vtxos
}

func (s *service) startWatchingVtxos(vtxos []domain.Vtxo) error {
	scripts, err := s.extractVtxosScripts(vtxos)
	if err != nil {
		return err
	}

	return s.scanner.WatchScripts(context.Background(), scripts)
}

func (s *service) stopWatchingVtxos(vtxos []domain.Vtxo) {
	scripts, err := s.extractVtxosScripts(vtxos)
	if err != nil {
		log.WithError(err).Warn("failed to extract scripts from vtxos")
		return
	}

	for {
		if err := s.scanner.UnwatchScripts(context.Background(), scripts); err != nil {
			log.WithError(err).Warn("failed to stop watching vtxos, retrying in a moment...")
			time.Sleep(100 * time.Millisecond)
			continue
		}
		log.Debugf("stopped watching %d vtxos", len(vtxos))
		break
	}
}

func (s *service) restoreWatchingVtxos() error {
	vtxos, err := s.repoManager.Vtxos().GetSpendableVtxos(
		context.Background(), "",
	)
	if err != nil {
		return err
	}
	if len(vtxos) <= 0 {
		return nil
	}

	if err := s.startWatchingVtxos(vtxos); err != nil {
		return err
	}

	log.Debugf("restored watching %d vtxos", len(vtxos))
	return nil
}

func (s *service) extractVtxosScripts(vtxos []domain.Vtxo) ([]string, error) {
	indexedScripts := make(map[string]struct{})
	for _, vtxo := range vtxos {
		buf, err := hex.DecodeString(vtxo.Pubkey)
		if err != nil {
			return nil, err
		}
		userPubkey, err := secp256k1.ParsePubKey(buf)
		if err != nil {
			return nil, err
		}
		script, err := s.builder.GetVtxoScript(userPubkey, s.pubkey)
		if err != nil {
			return nil, err
		}

		indexedScripts[hex.EncodeToString(script)] = struct{}{}
	}
	scripts := make([]string, 0, len(indexedScripts))
	for script := range indexedScripts {
		scripts = append(scripts, script)
	}
	return scripts, nil
}

func getSpentVtxos(payments map[string]domain.Payment) []domain.VtxoKey {
	vtxos := make([]domain.VtxoKey, 0)
	for _, p := range payments {
		for _, vtxo := range p.Inputs {
			if vtxo.VtxoKey == faucetVtxo {
				continue
			}
			vtxos = append(vtxos, vtxo.VtxoKey)
		}
	}
	return vtxos
}<|MERGE_RESOLUTION|>--- conflicted
+++ resolved
@@ -56,26 +56,17 @@
 
 	paymentRequests *paymentsMap
 	forfeitTxs      *forfeitTxsMap
-<<<<<<< HEAD
 
 	eventsCh chan domain.RoundEvent
 
 	sweeper *sweeper
-=======
-	eventsCh        chan domain.RoundEvent
->>>>>>> 940214f6
 }
 
 func NewService(
 	interval int64, network common.Network, onchainNetwork network.Network,
-<<<<<<< HEAD
-	walletSvc ports.WalletService, repoManager ports.RepoManager, builder ports.TxBuilder,
-	minRelayFee uint64, roundLifetime int64,
-=======
 	walletSvc ports.WalletService, repoManager ports.RepoManager,
 	builder ports.TxBuilder, scanner ports.BlockchainScanner,
-	minRelayFee uint64,
->>>>>>> 940214f6
+	minRelayFee uint64, roundLifetime int64,
 ) (Service, error) {
 	eventsCh := make(chan domain.RoundEvent)
 	paymentRequests := newPaymentsMap(nil)
@@ -95,13 +86,8 @@
 	)
 
 	svc := &service{
-<<<<<<< HEAD
-		minRelayFee, interval, roundLifetime, network, onchainNetwork, pubkey,
-		walletSvc, repoManager, builder, paymentRequests, forfeitTxs,
-=======
-		minRelayFee, interval, network, onchainNetwork, pubkey,
+		minRelayFee, roundLifetime, interval, network, onchainNetwork, pubkey,
 		walletSvc, repoManager, builder, scanner, paymentRequests, forfeitTxs,
->>>>>>> 940214f6
 		eventsCh,
 		sweeperSvc,
 	}
@@ -126,21 +112,12 @@
 	}
 
 	log.Debug("starting app service")
-<<<<<<< HEAD
-	if err := s.start(); err != nil {
-		return err
-	}
-
-=======
 	go s.start()
->>>>>>> 940214f6
 	return nil
 }
 
 func (s *service) Stop() {
-<<<<<<< HEAD
 	s.sweeper.stop()
-=======
 	// nolint
 	vtxos, _ := s.repoManager.Vtxos().GetSpendableVtxos(
 		context.Background(), "",
@@ -149,7 +126,6 @@
 		s.stopWatchingVtxos(vtxos)
 	}
 
->>>>>>> 940214f6
 	s.wallet.Close()
 	log.Debug("closed connection to wallet")
 	s.repoManager.Close()
