package domain_test

import (
	"fmt"
	"testing"

	"github.com/ark-network/ark/common/pkg/tree"
	"github.com/ark-network/ark/internal/core/domain"
	"github.com/stretchr/testify/require"
)

var (
	dustAmount = uint64(450)
	payments   = []domain.Payment{
		{
			Id: "0",
			Inputs: []domain.Vtxo{{
				VtxoKey: domain.VtxoKey{
					Txid: txid,
					VOut: 0,
				},
				Receiver: domain.Receiver{
					Pubkey: pubkey,
					Amount: 2000,
				},
			}},
			Receivers: []domain.Receiver{
				{
					Pubkey: pubkey,
					Amount: 700,
				},
				{
					Pubkey: pubkey,
					Amount: 700,
				},
				{
					Pubkey: pubkey,
					Amount: 600,
				},
			},
		},
		{
			Id: "1",
			Inputs: []domain.Vtxo{
				{
					VtxoKey: domain.VtxoKey{
						Txid: txid,
						VOut: 0,
					},
					Receiver: domain.Receiver{
						Pubkey: pubkey,
						Amount: 1000,
					},
				},
				{
					VtxoKey: domain.VtxoKey{
						Txid: txid,
						VOut: 0,
					},
					Receiver: domain.Receiver{
						Pubkey: pubkey,
						Amount: 1000,
					},
				},
			},
			Receivers: []domain.Receiver{{
				Pubkey: pubkey,
				Amount: 2000,
			}},
		},
	}
	emptyPtx       = "cHNldP8BAgQCAAAAAQQBAAEFAQABBgEDAfsEAgAAAAA="
	emptyTx        = "0200000000000000000000"
	txid           = "0000000000000000000000000000000000000000000000000000000000000000"
<<<<<<< HEAD
	congestionTree = tree.CongestionTree{
=======
	pubkey         = "030000000000000000000000000000000000000000000000000000000000000001"
	congestionTree = domain.CongestionTree{
>>>>>>> 3407fd27
		{
			{
				Txid:       txid,
				Tx:         emptyPtx,
				ParentTxid: txid,
			},
		},
		{
			{
				Txid:       txid,
				Tx:         emptyPtx,
				ParentTxid: txid,
			},
			{
				Txid:       txid,
				Tx:         emptyPtx,
				ParentTxid: txid,
			},
		},
		{
			{
				Txid:       txid,
				Tx:         emptyPtx,
				ParentTxid: txid,
			},
			{
				Txid:       txid,
				Tx:         emptyPtx,
				ParentTxid: txid,
			},
			{
				Txid:       txid,
				Tx:         emptyPtx,
				ParentTxid: txid,
			},
			{
				Txid:       txid,
				Tx:         emptyPtx,
				ParentTxid: txid,
			},
		},
	}
	connectors = []string{emptyPtx, emptyPtx, emptyPtx}
	forfeitTxs = []string{emptyPtx, emptyPtx, emptyPtx, emptyPtx, emptyPtx, emptyPtx, emptyPtx, emptyPtx, emptyPtx}
	poolTx     = emptyTx
)

func TestRound(t *testing.T) {
	testStartRegistration(t)

	testRegisterPayments(t)

	testStartFinalization(t)

	testEndFinalization(t)

	testFail(t)
}

func testStartRegistration(t *testing.T) {
	t.Run("start_registration", func(t *testing.T) {
		t.Run("valid", func(t *testing.T) {
			round := domain.NewRound(dustAmount)
			require.NotNil(t, round)
			require.NotEmpty(t, round.Id)
			require.Empty(t, round.Events())
			require.False(t, round.IsStarted())
			require.False(t, round.IsEnded())
			require.False(t, round.IsFailed())

			events, err := round.StartRegistration()
			require.NoError(t, err)
			require.Len(t, events, 1)
			require.True(t, round.IsStarted())
			require.False(t, round.IsEnded())
			require.False(t, round.IsFailed())

			event, ok := events[0].(domain.RoundStarted)
			require.True(t, ok)
			require.Equal(t, round.Id, event.Id)
			require.Equal(t, round.StartingTimestamp, event.Timestamp)
		})

		t.Run("invalid", func(t *testing.T) {
			fixtures := []struct {
				round       *domain.Round
				expectedErr string
			}{
				{
					round: &domain.Round{
						Id: "id",
						Stage: domain.Stage{
							Code:   domain.UndefinedStage,
							Failed: true,
						},
					},
					expectedErr: "not in a valid stage to start payment registration",
				},
				{
					round: &domain.Round{
						Id: "id",
						Stage: domain.Stage{
							Code: domain.RegistrationStage,
						},
					},
					expectedErr: "not in a valid stage to start payment registration",
				},
				{
					round: &domain.Round{
						Id: "id",
						Stage: domain.Stage{
							Code: domain.FinalizationStage,
						},
					},
					expectedErr: "not in a valid stage to start payment registration",
				},
			}

			for _, f := range fixtures {
				events, err := f.round.StartRegistration()
				require.EqualError(t, err, f.expectedErr)
				require.Empty(t, events)
			}
		})
	})
}

func testRegisterPayments(t *testing.T) {
	t.Run("register_payments", func(t *testing.T) {
		t.Run("valid", func(t *testing.T) {
			round := domain.NewRound(dustAmount)
			events, err := round.StartRegistration()
			require.NoError(t, err)
			require.NotEmpty(t, events)

			events, err = round.RegisterPayments(payments)
			require.NoError(t, err)
			require.Len(t, events, 1)
			require.Condition(t, func() bool {
				for _, payment := range payments {
					_, ok := round.Payments[payment.Id]
					if !ok {
						return false
					}
				}
				return true
			})

			event, ok := events[0].(domain.PaymentsRegistered)
			require.True(t, ok)
			require.Equal(t, round.Id, event.Id)
			require.Equal(t, payments, event.Payments)
		})

		t.Run("invalid", func(t *testing.T) {
			fixtures := []struct {
				round       *domain.Round
				payments    []domain.Payment
				expectedErr string
			}{
				{
					round: &domain.Round{
						Id:    "id",
						Stage: domain.Stage{},
					},
					payments:    payments,
					expectedErr: "not in a valid stage to register payments",
				},
				{
					round: &domain.Round{
						Id: "id",
						Stage: domain.Stage{
							Code:   domain.RegistrationStage,
							Failed: true,
						},
					},
					payments:    payments,
					expectedErr: "not in a valid stage to register payments",
				},
				{
					round: &domain.Round{
						Id: "id",
						Stage: domain.Stage{
							Code: domain.FinalizationStage,
						},
					},
					payments:    payments,
					expectedErr: "not in a valid stage to register payments",
				},
				{
					round: &domain.Round{
						Id: "id",
						Stage: domain.Stage{
							Code: domain.RegistrationStage,
						},
					},
					payments:    nil,
					expectedErr: "missing payments to register",
				},
			}

			for _, f := range fixtures {
				events, err := f.round.RegisterPayments(f.payments)
				require.EqualError(t, err, f.expectedErr)
				require.Empty(t, events)
			}
		})
	})
}

func testStartFinalization(t *testing.T) {
	t.Run("start_finalization", func(t *testing.T) {
		t.Run("valid", func(t *testing.T) {
			round := domain.NewRound(dustAmount)
			events, err := round.StartRegistration()
			require.NoError(t, err)
			require.NotEmpty(t, events)

			events, err = round.RegisterPayments(payments)
			require.NoError(t, err)
			require.NotEmpty(t, events)

			events, err = round.StartFinalization(connectors, congestionTree, poolTx)
			require.NoError(t, err)
			require.Len(t, events, 1)
			require.True(t, round.IsStarted())
			require.False(t, round.IsEnded())
			require.False(t, round.IsFailed())

			event, ok := events[0].(domain.RoundFinalizationStarted)
			require.True(t, ok)
			require.Equal(t, round.Id, event.Id)
			require.Exactly(t, connectors, event.Connectors)
			require.Exactly(t, congestionTree, event.CongestionTree)
			require.Exactly(t, poolTx, event.PoolTx)
		})

		t.Run("invalid", func(t *testing.T) {
			paymentsById := map[string]domain.Payment{}
			for _, p := range payments {
				paymentsById[p.Id] = p
			}
			fixtures := []struct {
				round       *domain.Round
				connectors  []string
				tree        tree.CongestionTree
				poolTx      string
				expectedErr string
			}{
				{
					round: &domain.Round{
						Id: "0",
						Stage: domain.Stage{
							Code: domain.RegistrationStage,
						},
						Payments: paymentsById,
					},
					connectors:  nil,
					tree:        congestionTree,
					poolTx:      poolTx,
					expectedErr: "missing list of connectors",
				},
				{
					round: &domain.Round{
						Id: "0",
						Stage: domain.Stage{
							Code: domain.RegistrationStage,
						},
						Payments: paymentsById,
					},
					connectors:  connectors,
					tree:        nil,
					poolTx:      poolTx,
					expectedErr: "missing congestion tree",
				},
				{
					round: &domain.Round{
						Id: "0",
						Stage: domain.Stage{
							Code: domain.RegistrationStage,
						},
						Payments: paymentsById,
					},
					connectors:  connectors,
					tree:        congestionTree,
					poolTx:      "",
					expectedErr: "missing unsigned pool tx",
				},
				{
					round: &domain.Round{
						Id: "0",
						Stage: domain.Stage{
							Code: domain.RegistrationStage,
						},
						Payments: nil,
					},
					connectors:  connectors,
					tree:        congestionTree,
					poolTx:      poolTx,
					expectedErr: "no payments registered",
				},
				{
					round: &domain.Round{
						Id: "0",
						Stage: domain.Stage{
							Code: domain.UndefinedStage,
						},
						Payments: paymentsById,
					},
					connectors:  connectors,
					tree:        congestionTree,
					poolTx:      poolTx,
					expectedErr: "not in a valid stage to start payment finalization",
				},
				{
					round: &domain.Round{
						Id: "0",
						Stage: domain.Stage{
							Code:   domain.RegistrationStage,
							Failed: true,
						},
						Payments: paymentsById,
					},
					connectors:  connectors,
					tree:        congestionTree,
					poolTx:      poolTx,
					expectedErr: "not in a valid stage to start payment finalization",
				},
				{
					round: &domain.Round{
						Id: "0",
						Stage: domain.Stage{
							Code: domain.FinalizationStage,
						},
						Payments: paymentsById,
					},
					connectors:  connectors,
					tree:        congestionTree,
					poolTx:      poolTx,
					expectedErr: "not in a valid stage to start payment finalization",
				},
			}

			for _, f := range fixtures {
				events, err := f.round.StartFinalization(f.connectors, f.tree, f.poolTx)
				require.EqualError(t, err, f.expectedErr)
				require.Empty(t, events)
			}
		})
	})
}

func testEndFinalization(t *testing.T) {
	t.Run("end_registration", func(t *testing.T) {
		t.Run("valid", func(t *testing.T) {
			round := domain.NewRound(dustAmount)
			events, err := round.StartRegistration()
			require.NoError(t, err)
			require.NotEmpty(t, events)

			events, err = round.RegisterPayments(payments)
			require.NoError(t, err)
			require.NotEmpty(t, events)

			events, err = round.StartFinalization(connectors, congestionTree, poolTx)
			require.NoError(t, err)
			require.NotEmpty(t, events)

			events, err = round.EndFinalization(forfeitTxs, txid)
			require.NoError(t, err)
			require.Len(t, events, 1)
			require.False(t, round.IsStarted())
			require.True(t, round.IsEnded())
			require.False(t, round.IsFailed())

			event, ok := events[0].(domain.RoundFinalized)
			require.True(t, ok)
			require.Equal(t, round.Id, event.Id)
			require.Exactly(t, txid, event.Txid)
			require.Exactly(t, forfeitTxs, event.ForfeitTxs)
			require.Exactly(t, round.EndingTimestamp, event.Timestamp)
		})

		t.Run("invalid", func(t *testing.T) {
			paymentsById := map[string]domain.Payment{}
			for _, p := range payments {
				paymentsById[p.Id] = p
			}
			fixtures := []struct {
				round       *domain.Round
				forfeitTxs  []string
				txid        string
				expectedErr string
			}{
				{
					round: &domain.Round{
						Id: "0",
						Stage: domain.Stage{
							Code: domain.FinalizationStage,
						},
					},
					forfeitTxs:  nil,
					txid:        txid,
					expectedErr: "missing list of signed forfeit txs",
				},
				{
					round: &domain.Round{
						Id: "0",
						Stage: domain.Stage{
							Code: domain.FinalizationStage,
						},
					},
					forfeitTxs:  forfeitTxs,
					txid:        "",
					expectedErr: "missing pool txid",
				},
				{
					round: &domain.Round{
						Id: "0",
					},
					forfeitTxs:  forfeitTxs,
					txid:        txid,
					expectedErr: "not in a valid stage to end payment finalization",
				},
				{
					round: &domain.Round{
						Id: "0",
						Stage: domain.Stage{
							Code: domain.RegistrationStage,
						},
					},
					forfeitTxs:  forfeitTxs,
					txid:        txid,
					expectedErr: "not in a valid stage to end payment finalization",
				},
				{
					round: &domain.Round{
						Id: "0",
						Stage: domain.Stage{
							Code:   domain.FinalizationStage,
							Failed: true,
						},
					},
					forfeitTxs:  []string{emptyPtx, emptyPtx, emptyPtx, emptyPtx},
					txid:        txid,
					expectedErr: "not in a valid stage to end payment finalization",
				},
				{
					round: &domain.Round{
						Id: "0",
						Stage: domain.Stage{
							Code:  domain.FinalizationStage,
							Ended: true,
						},
					},
					forfeitTxs:  []string{emptyPtx, emptyPtx, emptyPtx, emptyPtx},
					txid:        txid,
					expectedErr: "round already finalized",
				},
			}

			for _, f := range fixtures {
				events, err := f.round.EndFinalization(f.forfeitTxs, f.txid)
				require.EqualError(t, err, f.expectedErr)
				require.Empty(t, events)
			}
		})
	})
}

func testFail(t *testing.T) {
	t.Run("fail", func(t *testing.T) {
		t.Run("valid", func(t *testing.T) {
			round := domain.NewRound(dustAmount)
			events, err := round.StartRegistration()
			require.NoError(t, err)
			require.NotEmpty(t, events)

			events, err = round.RegisterPayments(payments)
			require.NoError(t, err)
			require.NotEmpty(t, events)

			reason := fmt.Errorf("some valid reason")
			events = round.Fail(reason)
			require.Len(t, events, 1)
			require.False(t, round.IsStarted())
			require.False(t, round.IsEnded())
			require.True(t, round.IsFailed())

			event, ok := events[0].(domain.RoundFailed)
			require.True(t, ok)
			require.Exactly(t, round.Id, event.Id)
			require.Exactly(t, round.EndingTimestamp, event.Timestamp)
			require.EqualError(t, reason, event.Err)

			events = round.Fail(reason)
			require.Empty(t, events)
		})
	})
}<|MERGE_RESOLUTION|>--- conflicted
+++ resolved
@@ -72,12 +72,8 @@
 	emptyPtx       = "cHNldP8BAgQCAAAAAQQBAAEFAQABBgEDAfsEAgAAAAA="
 	emptyTx        = "0200000000000000000000"
 	txid           = "0000000000000000000000000000000000000000000000000000000000000000"
-<<<<<<< HEAD
+	pubkey         = "030000000000000000000000000000000000000000000000000000000000000001"
 	congestionTree = tree.CongestionTree{
-=======
-	pubkey         = "030000000000000000000000000000000000000000000000000000000000000001"
-	congestionTree = domain.CongestionTree{
->>>>>>> 3407fd27
 		{
 			{
 				Txid:       txid,
