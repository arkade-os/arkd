--- conflicted
+++ resolved
@@ -38,11 +38,8 @@
 		SchedulerType: cfg.SchedulerType,
 		TxBuilderType: cfg.TxBuilderType,
 		WalletAddr:    cfg.WalletAddr,
-<<<<<<< HEAD
 		RoundLifetime: cfg.RoundLifetime,
-=======
 		MinRelayFee:   cfg.MinRelayFee,
->>>>>>> d4ee0642
 	}
 	svc, err := grpcservice.NewService(svcConfig, appConfig)
 	if err != nil {
