--- conflicted
+++ resolved
@@ -1765,12 +1765,6 @@
 	require.Error(t, err)
 }
 
-<<<<<<< HEAD
-func TestSweepBatchOutput(t *testing.T) {
-	alice, grpcAlice := setupArkSDK(t)
-	defer alice.Stop()
-	defer grpcAlice.Close()
-=======
 // TestDelegateRefresh tests the case where Alice owns a vtxo and delegates Bob to refresh it.
 // Alice creates and signs an intent that specifies how the vtxo is refreshed.
 // Alice also creates and signs a forfeit transaction using SIGHASH_ALL | ANYONECANPAY, so that Bob can later add the connector as input, sign the tx with SIGHASH_ALL and complete the refresh during the batch execution.
@@ -2022,11 +2016,10 @@
 	require.NotEmpty(t, commitmentTxid)
 }
 
-func TestSweep(t *testing.T) {
-	var receive arkReceive
-	receiveStr, err := runArkCommand("receive")
-	require.NoError(t, err)
->>>>>>> 96d2b527
+func TestSweepBatchOutput(t *testing.T) {
+	alice, grpcAlice := setupArkSDK(t)
+	defer alice.Stop()
+	defer grpcAlice.Close()
 
 	ctx := t.Context()
 
