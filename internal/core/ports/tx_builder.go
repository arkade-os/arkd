package ports

import (
	"github.com/arkade-os/arkd/internal/core/domain"
	arklib "github.com/arkade-os/arkd/pkg/ark-lib"
	"github.com/arkade-os/arkd/pkg/ark-lib/tree"
	"github.com/btcsuite/btcd/btcec/v2"
	"github.com/btcsuite/btcd/btcutil/psbt"
	"github.com/btcsuite/btcd/chaincfg/chainhash"
)

type SweepableOutput struct {
	Amount int64
	Hash   chainhash.Hash
	Index  uint32
	// Script is the tapscript that should be used to sweep the output
	Script []byte
	// ControlBlock is the control block associated with leaf script
	ControlBlock []byte
	// InternalKey is the internal key used to compute the control block
	InternalKey *btcec.PublicKey
}

type Input struct {
	domain.Outpoint
	Tapscripts []string
}

type BoardingInput struct {
	Input
	Amount uint64
}

type ValidForfeitTx struct {
	Tx        string
	Connector domain.Outpoint
}

type TxBuilder interface {
	// BuildCommitmentTx builds a commitment tx for the given intents and boarding inputs
	// It expects an optional list of connector addresses of expired batches from which selecting
	// utxos as inputs of the transaction.
	// Returns the commitment tx, the vtxo tree, the connector tree and its root address.
	BuildCommitmentTx(
		signerPubkey *btcec.PublicKey, intents domain.Intents,
		boardingInputs []BoardingInput, connectorAddresses []string,
		cosigners [][]string,
	) (
		commitmentTx string, vtxoTree *tree.TxTree,
		connectorAddress string, connectors *tree.TxTree, err error,
	)
	// VerifyForfeitTxs verifies a list of forfeit txs against a set of VTXOs and
	// connectors.
	VerifyForfeitTxs(
		vtxos []domain.Vtxo, connectors tree.FlatTxTree, txs []string,
	) (valid map[domain.Outpoint]ValidForfeitTx, err error)
	BuildSweepTx(inputs []SweepableOutput) (txid string, signedSweepTx string, err error)
	GetSweepableBatchOutputs(vtxoTree *tree.TxTree) (
		vtxoTreeExpiry *arklib.RelativeLocktime, batchOutputs SweepableOutput, err error,
	)
	FinalizeAndExtract(tx string) (txhex string, err error)
<<<<<<< HEAD
	VerifyTapscriptPartialSigs(tx string) (valid bool, ptx *psbt.Packet, err error)
=======
	VerifyTapscriptPartialSigs(
		tx string, mustIncludeSignerSig bool,
	) (valid bool, txid string, err error)
>>>>>>> 7f278b58
	VerifyAndCombinePartialTx(dest string, src string) (string, error)
	CountSignedTaprootInputs(tx string) (int, error)
}<|MERGE_RESOLUTION|>--- conflicted
+++ resolved
@@ -59,13 +59,9 @@
 		vtxoTreeExpiry *arklib.RelativeLocktime, batchOutputs SweepableOutput, err error,
 	)
 	FinalizeAndExtract(tx string) (txhex string, err error)
-<<<<<<< HEAD
-	VerifyTapscriptPartialSigs(tx string) (valid bool, ptx *psbt.Packet, err error)
-=======
 	VerifyTapscriptPartialSigs(
 		tx string, mustIncludeSignerSig bool,
-	) (valid bool, txid string, err error)
->>>>>>> 7f278b58
+	) (valid bool, ptx *psbt.Packet, err error)
 	VerifyAndCombinePartialTx(dest string, src string) (string, error)
 	CountSignedTaprootInputs(tx string) (int, error)
 }