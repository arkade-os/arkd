--- conflicted
+++ resolved
@@ -813,14 +813,8 @@
 
 	decodedCheckpointTxs := make(map[string]*psbt.Packet)
 	for _, checkpoint := range finalCheckpointTxs {
-<<<<<<< HEAD
-		var valid bool
-		var ptx *psbt.Packet
-		valid, ptx, err = s.builder.VerifyTapscriptPartialSigs(checkpoint)
-=======
 		// verify the tapscript signatures
-		valid, checkpointTxid, err := s.builder.VerifyTapscriptPartialSigs(checkpoint, true)
->>>>>>> 7f278b58
+		valid, ptx, err := s.builder.VerifyTapscriptPartialSigs(checkpoint, true)
 		if err != nil || !valid {
 			return err
 		}
@@ -2636,11 +2630,7 @@
 			defer wg.Done()
 
 			for tx := range jobs {
-<<<<<<< HEAD
-				valid, ptx, err := s.builder.VerifyTapscriptPartialSigs(tx)
-=======
-				valid, txid, err := s.builder.VerifyTapscriptPartialSigs(tx, false)
->>>>>>> 7f278b58
+				valid, ptx, err := s.builder.VerifyTapscriptPartialSigs(tx, false)
 				if err != nil {
 					errChan <- fmt.Errorf("failed to validate forfeit tx %s: %s", ptx.UnsignedTx.TxID(), err)
 					return
