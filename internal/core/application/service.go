--- conflicted
+++ resolved
@@ -142,7 +142,6 @@
 		return nil, fmt.Errorf("failed to fetch forfeit pubkey: %s", err)
 	}
 
-<<<<<<< HEAD
 	// TODO: use forfeitPubkey instead of signerPubkey once sdk is up-to-date.
 	checkpointClosure := &script.CSVMultisigClosure{
 		Locktime: checkpointExitDelay,
@@ -154,11 +153,11 @@
 	checkpointTapscript, err := checkpointClosure.Script()
 	if err != nil {
 		return nil, fmt.Errorf("failed to encode checkpoint tapscript: %s", err)
-=======
+	}
+
 	roundReportSvc := reportSvc
 	if roundReportSvc == nil {
 		roundReportSvc = roundReportUnimplemented{}
->>>>>>> af41cd75
 	}
 
 	ctx, cancel := context.WithCancel(ctx)
@@ -197,11 +196,8 @@
 		stop:                      cancel,
 		ctx:                       ctx,
 		wg:                        &sync.WaitGroup{},
-<<<<<<< HEAD
 		checkpointTapscript:       checkpointTapscript,
-=======
 		roundReportSvc:            roundReportSvc,
->>>>>>> af41cd75
 	}
 	pubkeyHash := btcutil.Hash160(forfeitPubkey.SerializeCompressed())
 	forfeitAddr, err := btcutil.NewAddressWitnessPubKeyHash(pubkeyHash, svc.chainParams())
