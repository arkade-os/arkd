--- conflicted
+++ resolved
@@ -94,13 +94,8 @@
 	allowCSVBlockType bool,
 	noteUriPrefix string,
 	marketHourStartTime, marketHourEndTime time.Time,
-<<<<<<< HEAD
-	marketHourPeriod, marketHourRoundInterval time.Duration,
-	reportSvc RoundReportService,
-=======
 	marketHourPeriod, marketHourRoundInterval time.Duration, reportSvc RoundReportService,
 	banThreshold int,
->>>>>>> e1ea0d7a
 ) (Service, error) {
 	ctx := context.Background()
 
