package application

import (
	"bytes"
	"context"
	"encoding/hex"
	"fmt"
	"math"
	"runtime"
	"slices"
	"strings"
	"sync"
	"time"

	"github.com/arkade-os/arkd/internal/core/domain"
	"github.com/arkade-os/arkd/internal/core/ports"
	arklib "github.com/arkade-os/arkd/pkg/ark-lib"
	"github.com/arkade-os/arkd/pkg/ark-lib/intent"
	"github.com/arkade-os/arkd/pkg/ark-lib/offchain"
	"github.com/arkade-os/arkd/pkg/ark-lib/script"
	"github.com/arkade-os/arkd/pkg/ark-lib/tree"
	"github.com/arkade-os/arkd/pkg/ark-lib/txutils"
	"github.com/btcsuite/btcd/btcec/v2"
	"github.com/btcsuite/btcd/btcec/v2/schnorr"
	"github.com/btcsuite/btcd/btcutil"
	"github.com/btcsuite/btcd/btcutil/psbt"
	"github.com/btcsuite/btcd/chaincfg"
	"github.com/btcsuite/btcd/txscript"
	"github.com/btcsuite/btcd/wire"
	"github.com/btcsuite/btcwallet/waddrmgr"
	log "github.com/sirupsen/logrus"
)

type service struct {
	// services
	wallet         ports.WalletService
	signer         ports.SignerService
	repoManager    ports.RepoManager
	builder        ports.TxBuilder
	scanner        ports.BlockchainScanner
	cache          ports.LiveStore
	sweeper        *sweeper
	roundReportSvc RoundReportService

	// config
	network                   arklib.Network
	signerPubkey              *btcec.PublicKey
	forfeitPubkey             *btcec.PublicKey
	forfeitAddress            string
	checkpointTapscript       []byte
	batchExpiry               arklib.RelativeLocktime
	sessionDuration           time.Duration
	banDuration               time.Duration
	banThreshold              int64
	unilateralExitDelay       arklib.RelativeLocktime
	boardingExitDelay         arklib.RelativeLocktime
	roundMinParticipantsCount int64
	roundMaxParticipantsCount int64
	utxoMaxAmount             int64
	utxoMinAmount             int64
	vtxoMaxAmount             int64
	vtxoMinSettlementAmount   int64
	vtxoMinOffchainTxAmount   int64
	allowCSVBlockType         bool

	// TODO: derive the key pair used for the musig2 signing session from wallet.
	operatorPrvkey *btcec.PrivateKey
	operatorPubkey *btcec.PublicKey

	// channels
	eventsCh                 chan []domain.Event
	transactionEventsCh      chan TransactionEvent
	forfeitsBoardingSigsChan chan struct{}
	indexerTxEventsCh        chan TransactionEvent

	// stop and round-execution go routine handlers
	stop func()
	ctx  context.Context
	wg   *sync.WaitGroup
}

func NewService(
	wallet ports.WalletService,
	signer ports.SignerService,
	repoManager ports.RepoManager,
	builder ports.TxBuilder,
	scanner ports.BlockchainScanner,
	scheduler ports.SchedulerService,
	cache ports.LiveStore,
	reportSvc RoundReportService,
	vtxoTreeExpiry, unilateralExitDelay, boardingExitDelay, checkpointExitDelay arklib.RelativeLocktime,
<<<<<<< HEAD
	sessionDuration, banDuration, roundMinParticipantsCount, roundMaxParticipantsCount,
	utxoMaxAmount, utxoMinAmount, vtxoMaxAmount, vtxoMinAmount int64,
	network arklib.Network,
	allowCSVBlockType bool,
	noteUriPrefix string,
	scheduledSessionStartTime, scheduledSessionEndTime time.Time,
	scheduledSessionPeriod, scheduledSessionDuration time.Duration,
	reportSvc RoundReportService,
	banThreshold int,
=======
	roundInterval, roundMinParticipantsCount, roundMaxParticipantsCount,
	utxoMaxAmount, utxoMinAmount, vtxoMaxAmount, vtxoMinAmount, banDuration, banThreshold int64,
	network arklib.Network,
	allowCSVBlockType bool,
	noteUriPrefix string,
	marketHourStartTime, marketHourEndTime time.Time,
	marketHourPeriod, marketHourRoundInterval time.Duration,
	marketHourRoundMinParticipantsCount, marketHourRoundMaxParticipantsCount int64,
>>>>>>> 1f8cee53
) (Service, error) {
	ctx := context.Background()

	signerPubkey, err := signer.GetPubkey(ctx)
	if err != nil {
		return nil, fmt.Errorf("failed to fetch signer pubkey: %s", err)
	}

	// Try to load scheduled session from DB first
	scheduledSession, err := repoManager.ScheduledSession().Get(ctx)
	if err != nil {
		return nil, fmt.Errorf("failed to get scheduled session from db: %w", err)
	}

<<<<<<< HEAD
	if scheduledSession == nil &&
		!scheduledSessionStartTime.IsZero() && !scheduledSessionEndTime.IsZero() &&
		int(scheduledSessionPeriod) > 0 && scheduledSessionDuration > 0 {
		scheduledSession = domain.NewScheduledSession(
			scheduledSessionStartTime, scheduledSessionEndTime,
			scheduledSessionPeriod, scheduledSessionDuration,
=======
	if marketHour == nil && !marketHourStartTime.IsZero() && !marketHourEndTime.IsZero() &&
		int(marketHourPeriod) > 0 {
		rInterval := time.Duration(roundInterval) * time.Second
		if marketHourRoundInterval > 0 {
			rInterval = marketHourRoundInterval
		}
		rMinParticipantsCount := roundMinParticipantsCount
		if marketHourRoundMinParticipantsCount > 0 {
			rMinParticipantsCount = marketHourRoundMinParticipantsCount
		}
		rMaxParticipantsCount := roundMaxParticipantsCount
		if marketHourRoundMaxParticipantsCount > 0 {
			rMaxParticipantsCount = marketHourRoundMaxParticipantsCount
		}
		marketHour = domain.NewMarketHour(
			marketHourStartTime, marketHourEndTime, marketHourPeriod,
			rInterval, rMinParticipantsCount, rMaxParticipantsCount,
>>>>>>> 1f8cee53
		)
		if err := repoManager.ScheduledSession().Upsert(ctx, *scheduledSession); err != nil {
			return nil, fmt.Errorf("failed to upsert initial scheduled session to db: %w", err)
		}
	}

	operatorSigningKey, err := btcec.NewPrivateKey()
	if err != nil {
		return nil, fmt.Errorf("failed to generate ephemeral key: %s", err)
	}

	dustAmount, err := wallet.GetDustAmount(ctx)
	if err != nil {
		return nil, fmt.Errorf("failed to get dust amount: %s", err)
	}
	var vtxoMinSettlementAmount, vtxoMinOffchainTxAmount = vtxoMinAmount, vtxoMinAmount
	if vtxoMinSettlementAmount < int64(dustAmount) {
		vtxoMinSettlementAmount = int64(dustAmount)
	}
	if vtxoMinOffchainTxAmount == -1 {
		vtxoMinOffchainTxAmount = int64(dustAmount)
	}
	if utxoMinAmount < int64(dustAmount) {
		utxoMinAmount = int64(dustAmount)
	}

	forfeitPubkey, err := wallet.GetForfeitPubkey(ctx)
	if err != nil {
		return nil, fmt.Errorf("failed to fetch forfeit pubkey: %s", err)
	}

	checkpointClosure := &script.CSVMultisigClosure{
		Locktime: checkpointExitDelay,
		MultisigClosure: script.MultisigClosure{
			PubKeys: []*btcec.PublicKey{forfeitPubkey},
		},
	}

	checkpointTapscript, err := checkpointClosure.Script()
	if err != nil {
		return nil, fmt.Errorf("failed to encode checkpoint tapscript: %s", err)
	}

	roundReportSvc := reportSvc
	if roundReportSvc == nil {
		roundReportSvc = roundReportUnimplemented{}
	}

	ctx, cancel := context.WithCancel(ctx)

	svc := &service{
		network:             network,
		signerPubkey:        signerPubkey,
		forfeitPubkey:       forfeitPubkey,
		batchExpiry:         vtxoTreeExpiry,
		sessionDuration:     time.Duration(sessionDuration) * time.Second,
		banDuration:         time.Duration(banDuration) * time.Second,
		banThreshold:        banThreshold,
		unilateralExitDelay: unilateralExitDelay,
		allowCSVBlockType:   allowCSVBlockType,
		wallet:              wallet,
		signer:              signer,
		repoManager:         repoManager,
		builder:             builder,
		cache:               cache,
		scanner:             scanner,
		sweeper: newSweeper(
			wallet, repoManager, builder, scheduler, noteUriPrefix,
		),
		boardingExitDelay:         boardingExitDelay,
		operatorPrvkey:            operatorSigningKey,
		operatorPubkey:            operatorSigningKey.PubKey(),
		forfeitsBoardingSigsChan:  make(chan struct{}, 1),
		roundMinParticipantsCount: roundMinParticipantsCount,
		roundMaxParticipantsCount: roundMaxParticipantsCount,
		utxoMaxAmount:             utxoMaxAmount,
		utxoMinAmount:             utxoMinAmount,
		vtxoMaxAmount:             vtxoMaxAmount,
		vtxoMinSettlementAmount:   vtxoMinSettlementAmount,
		vtxoMinOffchainTxAmount:   vtxoMinOffchainTxAmount,
		eventsCh:                  make(chan []domain.Event, 64),
		transactionEventsCh:       make(chan TransactionEvent, 64),
		indexerTxEventsCh:         make(chan TransactionEvent, 64),
		stop:                      cancel,
		ctx:                       ctx,
		wg:                        &sync.WaitGroup{},
		checkpointTapscript:       checkpointTapscript,
		roundReportSvc:            roundReportSvc,
	}
	pubkeyHash := btcutil.Hash160(forfeitPubkey.SerializeCompressed())
	forfeitAddr, err := btcutil.NewAddressWitnessPubKeyHash(pubkeyHash, svc.chainParams())
	if err != nil {
		return nil, err
	}

	svc.forfeitAddress = forfeitAddr.String()

	repoManager.Events().RegisterEventsHandler(
		domain.RoundTopic, func(events []domain.Event) {
			round := domain.NewRoundFromEvents(events)
			go svc.propagateEvents(round)

			lastEvent := events[len(events)-1]
			if lastEvent.GetType() == domain.EventTypeBatchSwept {
				batchSweptEvent := lastEvent.(domain.BatchSwept)
				sweptVtxosOutpoints := append(
					batchSweptEvent.LeafVtxos,
					batchSweptEvent.PreconfirmedVtxos...)
				sweptVtxos, err := svc.repoManager.Vtxos().GetVtxos(ctx, sweptVtxosOutpoints)
				if err != nil {
					log.WithError(err).Warn("failed to get swept vtxos")
					return
				}
				go svc.stopWatchingVtxos(sweptVtxos)

				// sweep tx event
				txEvent := TransactionEvent{
					TxData:     TxData{Tx: batchSweptEvent.Tx, Txid: batchSweptEvent.Txid},
					Type:       SweepTxType,
					SweptVtxos: sweptVtxos,
				}
				svc.propagateTransactionEvent(txEvent)
				return
			}

			if !round.IsEnded() {
				return
			}

			spentVtxos := svc.getSpentVtxos(round.Intents)
			newVtxos := getNewVtxosFromRound(round)

			// commitment tx event
			txEvent := TransactionEvent{
				TxData:         TxData{Tx: round.CommitmentTx, Txid: round.CommitmentTxid},
				Type:           CommitmentTxType,
				SpentVtxos:     spentVtxos,
				SpendableVtxos: newVtxos,
			}

			svc.propagateTransactionEvent(txEvent)

			go func() {
				if err := svc.startWatchingVtxos(newVtxos); err != nil {
					log.WithError(err).Warn("failed to start watching vtxos")
				}
			}()

			if lastEvent := events[len(events)-1]; lastEvent.GetType() != domain.EventTypeBatchSwept {
				go svc.scheduleSweepBatchOutput(round)
			}
		},
	)

	repoManager.Events().RegisterEventsHandler(
		domain.OffchainTxTopic, func(events []domain.Event) {
			offchainTx := domain.NewOffchainTxFromEvents(events)

			if !offchainTx.IsFinalized() {
				return
			}

			txid, spentVtxoKeys, newVtxos, err := decodeTx(*offchainTx)
			if err != nil {
				log.WithError(err).Warn("failed to decode offchain tx")
				return
			}

			spentVtxos, err := svc.repoManager.Vtxos().GetVtxos(context.Background(), spentVtxoKeys)
			if err != nil {
				log.WithError(err).Warn("failed to get spent vtxos")
				return
			}

			checkpointTxsByOutpoint := make(map[string]TxData)
			for txid, tx := range offchainTx.CheckpointTxs {
				// nolint
				ptx, _ := psbt.NewFromRawBytes(strings.NewReader(tx), true)
				checkpointTxsByOutpoint[ptx.UnsignedTx.TxIn[0].PreviousOutPoint.String()] = TxData{
					Tx: tx, Txid: txid,
				}
			}

			// ark tx event
			txEvent := TransactionEvent{
				TxData:         TxData{Txid: txid, Tx: offchainTx.ArkTx},
				Type:           ArkTxType,
				SpentVtxos:     spentVtxos,
				SpendableVtxos: newVtxos,
				CheckpointTxs:  checkpointTxsByOutpoint,
			}

			svc.propagateTransactionEvent(txEvent)

			go func() {
				if err := svc.startWatchingVtxos(newVtxos); err != nil {
					log.WithError(err).Warn("failed to start watching vtxos")
				}
			}()
		},
	)

	if err := svc.restoreWatchingVtxos(); err != nil {
		return nil, fmt.Errorf("failed to restore watching vtxos: %s", err)
	}
	go svc.listenToScannerNotifications()
	return svc, nil
}

func (s *service) Start() error {
	log.Debug("starting sweeper service...")
	if err := s.sweeper.start(); err != nil {
		return err
	}

	log.Debug("starting app service...")
	s.wg.Add(1)
	go s.start()
	return nil
}

func (s *service) Stop() {
	ctx := context.Background()

	s.stop()
	s.wg.Wait()
	s.sweeper.stop()
	// nolint
	vtxos, _ := s.repoManager.Vtxos().GetAllSweepableVtxos(ctx)
	if len(vtxos) > 0 {
		s.stopWatchingVtxos(vtxos)
	}

	// nolint
	s.wallet.Lock(ctx)
	log.Debug("locked wallet")
	s.wallet.Close()
	log.Debug("closed connection to wallet")
	s.repoManager.Close()
	log.Debug("closed connection to db")
	close(s.eventsCh)
}

func (s *service) SubmitOffchainTx(
	ctx context.Context, unsignedCheckpointTxs []string, signedArkTx string,
) (signedCheckpointTxs []string, finalArkTx string, arkTxid string, err error) {
	ptx, err := psbt.NewFromRawBytes(strings.NewReader(signedArkTx), true)
	if err != nil {
		return nil, "", "", fmt.Errorf("failed to parse ark tx: %s", err)
	}
	txid := ptx.UnsignedTx.TxID()

	offchainTx := domain.NewOffchainTx()
	var changes []domain.Event

	defer func() {
		if err != nil {
			change := offchainTx.Fail(err)
			changes = append(changes, change)
		}

		if err := s.repoManager.Events().Save(
			ctx, domain.OffchainTxTopic, txid, changes,
		); err != nil {
			log.WithError(err).Fatal("failed to save offchain tx events")
		}
	}()

	vtxoRepo := s.repoManager.Vtxos()

	ins := make([]offchain.VtxoInput, 0)
	checkpointTxs := make(map[string]string)
	checkpointPsbts := make(map[string]*psbt.Packet) // txid -> psbt
	spentVtxoKeys := make([]domain.Outpoint, 0)
	checkpointTxsByVtxoKey := make(map[domain.Outpoint]string)
	for _, tx := range unsignedCheckpointTxs {
		checkpointPtx, err := psbt.NewFromRawBytes(strings.NewReader(tx), true)
		if err != nil {
			return nil, "", "", fmt.Errorf("failed to parse checkpoint tx: %s", err)
		}

		if len(checkpointPtx.UnsignedTx.TxIn) < 1 {
			return nil, "", "", fmt.Errorf(
				"invalid checkpoint tx %s", checkpointPtx.UnsignedTx.TxID(),
			)
		}

		vtxoKey := domain.Outpoint{
			Txid: checkpointPtx.UnsignedTx.TxIn[0].PreviousOutPoint.Hash.String(),
			VOut: checkpointPtx.UnsignedTx.TxIn[0].PreviousOutPoint.Index,
		}
		txid := checkpointPtx.UnsignedTx.TxID()
		checkpointTxs[txid] = tx
		checkpointPsbts[txid] = checkpointPtx
		checkpointTxsByVtxoKey[vtxoKey] = txid
		spentVtxoKeys = append(spentVtxoKeys, vtxoKey)
	}

	event, err := offchainTx.Request(txid, signedArkTx, checkpointTxs)
	if err != nil {
		return nil, "", "", err
	}
	changes = []domain.Event{event}

	// get all the vtxos inputs
	spentVtxos, err := vtxoRepo.GetVtxos(ctx, spentVtxoKeys)
	if err != nil {
		return nil, "", "", fmt.Errorf("failed to get vtxos: %s", err)
	}

	if len(spentVtxos) != len(spentVtxoKeys) {
		return nil, "", "", fmt.Errorf("some vtxos not found")
	}

	// check if any of the spent vtxos are banned
	for _, vtxo := range spentVtxos {
		if err := s.checkIfBanned(ctx, vtxo); err != nil {
			return nil, "", "", err
		}
	}

	if exists, vtxo := s.cache.Intents().IncludesAny(spentVtxoKeys); exists {
		return nil, "", "", fmt.Errorf("vtxo %s is already registered for next round", vtxo)
	}

	indexedSpentVtxos := make(map[domain.Outpoint]domain.Vtxo)
	commitmentTxsByCheckpointTxid := make(map[string]string)
	expiration := int64(math.MaxInt64)
	rootCommitmentTxid := ""
	for _, vtxo := range spentVtxos {
		indexedSpentVtxos[vtxo.Outpoint] = vtxo
		commitmentTxsByCheckpointTxid[checkpointTxsByVtxoKey[vtxo.Outpoint]] = vtxo.RootCommitmentTxid
		if vtxo.ExpiresAt < expiration {
			rootCommitmentTxid = vtxo.RootCommitmentTxid
			expiration = vtxo.ExpiresAt
		}
	}

	// Loop over the inputs of the given ark tx to ensure the order of inputs is preserved when
	// rebuilding the txs.
	for inputIndex, in := range ptx.UnsignedTx.TxIn {
		checkpointPsbt := checkpointPsbts[in.PreviousOutPoint.Hash.String()]
		checkpointTxid := checkpointPsbt.UnsignedTx.TxHash().String()
		input := checkpointPsbt.Inputs[0]

		if input.WitnessUtxo == nil {
			return nil, "", "", fmt.Errorf("missing witness utxo")
		}

		if len(input.TaprootLeafScript) == 0 {
			return nil, "", "", fmt.Errorf("missing tapscript leaf")
		}
		if len(input.TaprootLeafScript) != 1 {
			return nil, "", "", fmt.Errorf("expected exactly one taproot leaf script")
		}

		spendingTapscript := input.TaprootLeafScript[0]

		if spendingTapscript == nil {
			return nil, "", "", fmt.Errorf("no matching taptree found")
		}

		outpoint := domain.Outpoint{
			Txid: checkpointPsbt.UnsignedTx.TxIn[0].PreviousOutPoint.Hash.String(),
			VOut: checkpointPsbt.UnsignedTx.TxIn[0].PreviousOutPoint.Index,
		}

		vtxo, exists := indexedSpentVtxos[outpoint]
		if !exists {
			return nil, "", "", fmt.Errorf("vtxo not found")
		}

		// make sure we don't use the same vtxo twice
		delete(indexedSpentVtxos, outpoint)

		if vtxo.Spent {
			return nil, "", "", fmt.Errorf("vtxo already spent")
		}

		if vtxo.Unrolled {
			return nil, "", "", fmt.Errorf("vtxo already unrolled")
		}

		if vtxo.Swept {
			return nil, "", "", fmt.Errorf("vtxo already swept")
		}

		if vtxo.IsNote() {
			return nil, "", "", fmt.Errorf(
				"vtxo '%s' is a note, can't be spent in ark transaction", vtxo.Outpoint.String(),
			)
		}

		taptreeFields, err := txutils.GetArkPsbtFields(
			checkpointPsbt, 0, txutils.VtxoTaprootTreeField,
		)
		if err != nil {
			return nil, "", "", fmt.Errorf(
				"failed to extract taptree field from tx %s: %s", checkpointTxid, err,
			)
		}

		if len(taptreeFields) == 0 {
			return nil, "", "", fmt.Errorf("taptree field not found in tx %s", checkpointTxid)
		}

		taptree := taptreeFields[0]

		vtxoScript, err := script.ParseVtxoScript(taptree)
		if err != nil {
			return nil, "", "", fmt.Errorf(
				"failed to parse taptree field in tx %s: %s", checkpointTxid, err,
			)
		}

		// validate the vtxo script
		if err := vtxoScript.Validate(
			s.signerPubkey, s.unilateralExitDelay, s.allowCSVBlockType,
		); err != nil {
			return nil, "", "", fmt.Errorf(
				"invalid vtxo script in tx %s: %s", checkpointTxid, err,
			)
		}

		witnessUtxoScript := input.WitnessUtxo.PkScript

		tapKeyFromTapscripts, _, err := vtxoScript.TapTree()
		if err != nil {
			return nil, "", "", fmt.Errorf("failed to get taproot key from vtxo script: %s", err)
		}

		if vtxo.PubKey != hex.EncodeToString(schnorr.SerializePubKey(tapKeyFromTapscripts)) {
			return nil, "", "", fmt.Errorf("vtxo pubkey mismatch")
		}

		pkScriptFromTapscripts, err := script.P2TRScript(tapKeyFromTapscripts)
		if err != nil {
			return nil, "", "", fmt.Errorf("failed to get pkscript from taproot key: %s", err)
		}

		if !bytes.Equal(witnessUtxoScript, pkScriptFromTapscripts) {
			return nil, "", "", fmt.Errorf("witness utxo script mismatch")
		}

		vtxoPubkeyBuf, err := hex.DecodeString(vtxo.PubKey)
		if err != nil {
			return nil, "", "", fmt.Errorf("failed to decode vtxo pubkey: %s", err)
		}

		vtxoPubkey, err := schnorr.ParsePubKey(vtxoPubkeyBuf)
		if err != nil {
			return nil, "", "", fmt.Errorf("failed to parse vtxo pubkey: %s", err)
		}

		// verify witness utxo
		pkscript, err := script.P2TRScript(vtxoPubkey)
		if err != nil {
			return nil, "", "", fmt.Errorf("failed to get pkscript: %s", err)
		}

		if !bytes.Equal(input.WitnessUtxo.PkScript, pkscript) {
			return nil, "", "", fmt.Errorf("witness utxo script mismatch")
		}

		if input.WitnessUtxo.Value != int64(vtxo.Amount) {
			return nil, "", "", fmt.Errorf("witness utxo value mismatch")
		}

		// verify forfeit closure script
		closure, err := script.DecodeClosure(spendingTapscript.Script)
		if err != nil {
			return nil, "", "", fmt.Errorf("failed to decode forfeit closure: %s", err)
		}

		var locktime *arklib.AbsoluteLocktime
		switch c := closure.(type) {
		case *script.CLTVMultisigClosure:
			locktime = &c.Locktime
		case *script.MultisigClosure, *script.ConditionMultisigClosure:
		default:
			return nil, "", "", fmt.Errorf(
				"invalid input forfeit closure script %x", spendingTapscript.Script,
			)
		}

		if locktime != nil {
			blocktimestamp, err := s.wallet.GetCurrentBlockTime(ctx)
			if err != nil {
				return nil, "", "", fmt.Errorf("failed to get current block time: %s", err)
			}
			if !locktime.IsSeconds() {
				if *locktime > arklib.AbsoluteLocktime(blocktimestamp.Height) {
					return nil, "", "", fmt.Errorf(
						"forfeit closure script is locked, %d > %d (block time)",
						*locktime, blocktimestamp.Time,
					)
				}
			} else {
				if *locktime > arklib.AbsoluteLocktime(blocktimestamp.Time) {
					return nil, "", "", fmt.Errorf(
						"forfeit closure script is locked, %d > %d (seconds)",
						*locktime, blocktimestamp.Time,
					)
				}
			}
		}

		ctrlBlock, err := txscript.ParseControlBlock(spendingTapscript.ControlBlock)
		if err != nil {
			return nil, "", "", fmt.Errorf("failed to parse control block: %s", err)
		}

		tapscript := &waddrmgr.Tapscript{
			ControlBlock:   ctrlBlock,
			RevealedScript: spendingTapscript.Script,
		}

		if len(ptx.Inputs[inputIndex].TaprootLeafScript) == 0 {
			return nil, "", "", fmt.Errorf(
				"missing tapscript leaf in ark tx input #%d", inputIndex,
			)
		}

		tapleafScript := ptx.Inputs[inputIndex].TaprootLeafScript[0]
		checkpointTapscript := &waddrmgr.Tapscript{
			RevealedScript: tapleafScript.Script,
		}

		ins = append(ins, offchain.VtxoInput{
			Outpoint:            &checkpointPsbt.UnsignedTx.TxIn[0].PreviousOutPoint,
			Tapscript:           tapscript,
			CheckpointTapscript: checkpointTapscript,
			RevealedTapscripts:  taptree,
			Amount:              int64(vtxo.Amount),
		})
	}

	// iterate over the ark tx inputs and verify that the user signed a collaborative path
	signerXOnlyPubkey := schnorr.SerializePubKey(s.signerPubkey)
	for _, input := range ptx.Inputs {
		if len(input.TaprootScriptSpendSig) == 0 {
			return nil, "", "", fmt.Errorf("missing tapscript spend sig")
		}

		hasSig := false

		for _, sig := range input.TaprootScriptSpendSig {
			if !bytes.Equal(sig.XOnlyPubKey, signerXOnlyPubkey) {
				if _, err := schnorr.ParsePubKey(sig.XOnlyPubKey); err != nil {
					return nil, "", "", fmt.Errorf("failed to parse signer pubkey: %s", err)
				}
				hasSig = true
				break
			}
		}

		if !hasSig {
			return nil, "", "", fmt.Errorf("ark tx is not signed")
		}
	}

	dust, err := s.wallet.GetDustAmount(ctx)
	if err != nil {
		return nil, "", "", fmt.Errorf("failed to get dust amount: %s", err)
	}

	outputs := make([]*wire.TxOut, 0) // outputs excluding the anchor
	foundAnchor := false
	foundOpReturn := false

	for outIndex, out := range ptx.UnsignedTx.TxOut {
		if bytes.Equal(out.PkScript, txutils.ANCHOR_PKSCRIPT) {
			if foundAnchor {
				return nil, "", "", fmt.Errorf("invalid ark tx: multiple anchor outputs")
			}
			foundAnchor = true
			continue
		}

		// verify we don't have multiple OP_RETURN outputs
		if bytes.HasPrefix(out.PkScript, []byte{txscript.OP_RETURN}) {
			if foundOpReturn {
				return nil, "", "", fmt.Errorf("invalid tx, multiple op return outputs")
			}
			foundOpReturn = true
		}

		if s.vtxoMaxAmount >= 0 {
			if out.Value > s.vtxoMaxAmount {
				return nil, "", "", fmt.Errorf(
					"output #%d amount is higher than max vtxo amount: %d",
					outIndex, s.vtxoMaxAmount,
				)
			}
		}
		if out.Value < s.vtxoMinOffchainTxAmount {
			return nil, "", "", fmt.Errorf(
				"output #%d amount is lower than min vtxo amount: %d",
				outIndex, s.vtxoMinOffchainTxAmount,
			)
		}

		if out.Value < int64(dust) {
			// if the output is below dust limit, it must be using OP_RETURN-style vtxo pkscript
			if !script.IsSubDustScript(out.PkScript) {
				return nil, "", "", fmt.Errorf(
					"output #%d amount is below dust but is not using OP_RETURN output script",
					outIndex,
				)
			}
		}

		outputs = append(outputs, out)
	}

	if !foundAnchor {
		return nil, "", "", fmt.Errorf("invalid ark tx: missing anchor output")
	}

	// recompute all txs (checkpoint txs + ark tx)
	rebuiltArkTx, rebuiltCheckpointTxs, err := offchain.BuildTxs(
		ins, outputs, s.checkpointTapscript,
	)
	if err != nil {
		return nil, "", "", fmt.Errorf("failed to rebuild ark and/or checkpoint tx: %s", err)
	}

	// verify the checkpoints txs integrity
	if len(rebuiltCheckpointTxs) != len(checkpointPsbts) {
		return nil, "", "", fmt.Errorf(
			"invalid number of checkpoint txs, expected %d got %d",
			len(rebuiltCheckpointTxs), len(checkpointPsbts),
		)
	}

	for _, rebuiltCheckpointTx := range rebuiltCheckpointTxs {
		rebuiltTxid := rebuiltCheckpointTx.UnsignedTx.TxID()
		if _, ok := checkpointPsbts[rebuiltTxid]; !ok {
			return nil, "", "", fmt.Errorf("invalid checkpoint txs: %s not found", rebuiltTxid)
		}
	}

	// verify the ark tx integrity
	rebuiltTxid := rebuiltArkTx.UnsignedTx.TxID()
	if rebuiltTxid != txid {
		return nil, "", "", fmt.Errorf(
			"invalid ark tx: expected txid %s got %s", rebuiltTxid, txid,
		)
	}

	// verify the tapscript signatures
	if valid, _, err := s.builder.VerifyTapscriptPartialSigs(signedArkTx, false); err != nil ||
		!valid {
		return nil, "", "", fmt.Errorf("invalid ark tx signature(s): %s", err)
	}

	// sign the ark tx
	fullySignedArkTx, err := s.signer.SignTransactionTapscript(ctx, signedArkTx, nil)
	if err != nil {
		return nil, "", "", fmt.Errorf("failed to sign ark tx: %s", err)
	}

	signedCheckpointTxsMap := make(map[string]string)
	// sign the checkpoint txs
	for _, rebuiltCheckpointTx := range rebuiltCheckpointTxs {
		unsignedCheckpointTx, err := rebuiltCheckpointTx.B64Encode()
		if err != nil {
			return nil, "", "", fmt.Errorf("failed to encode checkpoint tx: %s", err)
		}
		signedCheckpointTx, err := s.signer.SignTransactionTapscript(ctx, unsignedCheckpointTx, nil)
		if err != nil {
			return nil, "", "", fmt.Errorf("failed to sign checkpoint tx: %s", err)
		}
		signedCheckpointTxsMap[rebuiltCheckpointTx.UnsignedTx.TxID()] = signedCheckpointTx
	}

	change, err := offchainTx.Accept(
		fullySignedArkTx, signedCheckpointTxsMap,
		commitmentTxsByCheckpointTxid, rootCommitmentTxid, expiration,
	)
	if err != nil {
		return nil, "", "", fmt.Errorf("failed to accept offchain tx: %s", err)
	}
	changes = append(changes, change)
	s.cache.OffchainTxs().Add(*offchainTx)

	finalArkTx = fullySignedArkTx
	signedCheckpointTxs = make([]string, 0, len(signedCheckpointTxsMap))
	for _, tx := range signedCheckpointTxsMap {
		signedCheckpointTxs = append(signedCheckpointTxs, tx)
	}
	arkTxid = txid

	return
}

func (s *service) FinalizeOffchainTx(
	ctx context.Context, txid string, finalCheckpointTxs []string,
) error {
	var (
		changes []domain.Event
		err     error
	)

	offchainTx, exists := s.cache.OffchainTxs().Get(txid)
	if !exists {
		err = fmt.Errorf("offchain tx: %v not found", txid)
		return err
	}

	defer func() {
		if err != nil {
			change := offchainTx.Fail(err)
			changes = append(changes, change)
		}

		if err = s.repoManager.Events().Save(
			ctx, domain.OffchainTxTopic, txid, changes,
		); err != nil {
			log.WithError(err).Fatal("failed to save offchain tx events")
		}
	}()

	decodedCheckpointTxs := make(map[string]*psbt.Packet)
	for _, checkpoint := range finalCheckpointTxs {
		// verify the tapscript signatures
		valid, ptx, err := s.builder.VerifyTapscriptPartialSigs(checkpoint, true)
		if err != nil || !valid {
			return err
		}

		decodedCheckpointTxs[ptx.UnsignedTx.TxID()] = ptx
	}

	finalCheckpointTxsMap := make(map[string]string)

	var arkTx *psbt.Packet
	arkTx, err = psbt.NewFromRawBytes(strings.NewReader(offchainTx.ArkTx), true)
	if err != nil {
		return fmt.Errorf("failed to parse ark tx: %s", err)
	}

	for inIndex := range arkTx.Inputs {
		checkpointTxid := arkTx.UnsignedTx.TxIn[inIndex].PreviousOutPoint.Hash.String()
		checkpointTx, ok := decodedCheckpointTxs[checkpointTxid]
		if !ok {
			err = fmt.Errorf("checkpoint tx %s not found", checkpointTxid)
			return err
		}

		taprootTreeField, err := txutils.GetArkPsbtFields(
			arkTx, inIndex, txutils.VtxoTaprootTreeField,
		)
		if err != nil {
			return fmt.Errorf("failed to get taproot tree: %s", err)
		}
		if len(taprootTreeField) <= 0 {
			return fmt.Errorf("missing taproot tree")
		}
		taprootTree := taprootTreeField[0]

		var encodedTapTree []byte
		encodedTapTree, err = taprootTree.Encode()
		if err != nil {
			err = fmt.Errorf("failed to encode taproot tree: %s", err)
			return err
		}

		checkpointTx.Outputs[0].TaprootTapTree = encodedTapTree

		var b64checkpointTx string
		b64checkpointTx, err = checkpointTx.B64Encode()
		if err != nil {
			err = fmt.Errorf("failed to encode checkpoint tx: %s", err)
			return err
		}

		finalCheckpointTxsMap[checkpointTxid] = b64checkpointTx
	}

	var event domain.Event
	event, err = offchainTx.Finalize(finalCheckpointTxsMap)
	if err != nil {
		err = fmt.Errorf("failed to finalize offchain tx: %s", err)
		return err
	}

	changes = []domain.Event{event}
	s.cache.OffchainTxs().Remove(txid)

	return nil
}

func (s *service) RegisterIntent(
	ctx context.Context, proof intent.Proof, message intent.RegisterMessage,
) (string, error) {
	// the vtxo to swap for new ones, require forfeit transactions
	vtxoInputs := make([]domain.Vtxo, 0)
	// the boarding utxos to add in the commitment tx
	boardingInputs := make([]ports.BoardingInput, 0)
	boardingTxs := make(map[string]wire.MsgTx, 0) // txid -> txhex

	outpoints := proof.GetOutpoints()

	if message.ValidAt > 0 {
		validAt := time.Unix(message.ValidAt, 0)
		if time.Now().Before(validAt) {
			return "", fmt.Errorf("proof of ownership is not valid yet")
		}
	}

	if message.ExpireAt > 0 {
		expireAt := time.Unix(message.ExpireAt, 0)
		if time.Now().After(expireAt) {
			return "", fmt.Errorf("proof of ownership expired")
		}
	}

	for i, outpoint := range outpoints {
		psbtInput := proof.Inputs[i+1]
		if psbtInput.WitnessUtxo == nil {
			return "", fmt.Errorf("missing witness utxo for input %s", outpoint.String())
		}

		vtxoOutpoint := domain.Outpoint{
			Txid: outpoint.Hash.String(),
			VOut: outpoint.Index,
		}

		if s.cache.OffchainTxs().Includes(vtxoOutpoint) {
			return "", fmt.Errorf("vtxo %s is currently being spent", vtxoOutpoint.String())
		}

		// we ignore error cause sometimes the taproot tree is not required
		taptreeFields, _ := txutils.GetArkPsbtFields(
			&proof.Packet, i+1, txutils.VtxoTaprootTreeField,
		)
		tapscripts := make([]string, 0)
		if len(taptreeFields) > 0 {
			tapscripts = taptreeFields[0]
		}

		now := time.Now()
		locktime, disabled := arklib.BIP68DecodeSequence(proof.UnsignedTx.TxIn[i+1].Sequence)

		vtxosResult, err := s.repoManager.Vtxos().GetVtxos(ctx, []domain.Outpoint{vtxoOutpoint})
		if err != nil || len(vtxosResult) == 0 {
			// vtxo not found in db, check if it exists on-chain
			if _, ok := boardingTxs[vtxoOutpoint.Txid]; !ok {
				if len(tapscripts) == 0 {
					return "", fmt.Errorf("missing taptree in boarding input %s", outpoint)
				}

				tx, err := s.validateBoardingInput(
					ctx, vtxoOutpoint, tapscripts, now, locktime, disabled,
				)
				if err != nil {
					return "", err
				}

				boardingTxs[vtxoOutpoint.Txid] = *tx
			}

			tx := boardingTxs[vtxoOutpoint.Txid]
			prevout := tx.TxOut[vtxoOutpoint.VOut]

			if !bytes.Equal(prevout.PkScript, psbtInput.WitnessUtxo.PkScript) {
				return "", fmt.Errorf(
					"invalid witness utxo script: got %x expected %x",
					prevout.PkScript,
					psbtInput.WitnessUtxo.PkScript,
				)
			}

			if prevout.Value != int64(psbtInput.WitnessUtxo.Value) {
				return "", fmt.Errorf(
					"invalid witness utxo value: got %d expected %d",
					prevout.Value,
					psbtInput.WitnessUtxo.Value,
				)
			}

			input := ports.Input{
				Outpoint:   vtxoOutpoint,
				Tapscripts: tapscripts,
			}

			if err := s.checkIfBanned(ctx, input); err != nil {
				return "", err
			}

			boardingInput, err := newBoardingInput(
				tx, input, s.signerPubkey, s.boardingExitDelay, s.allowCSVBlockType,
			)
			if err != nil {
				return "", err
			}

			boardingInputs = append(boardingInputs, *boardingInput)
			continue
		}

		vtxo := vtxosResult[0]
		if err := s.checkIfBanned(ctx, vtxo); err != nil {
			return "", err
		}

		if vtxo.Spent {
			return "", fmt.Errorf("input %s already spent", vtxo.Outpoint.String())
		}

		if vtxo.Unrolled {
			return "", fmt.Errorf("input %s already unrolled", vtxo.Outpoint.String())
		}

		if psbtInput.WitnessUtxo.Value != int64(vtxo.Amount) {
			return "", fmt.Errorf(
				"invalid witness utxo value: got %d expected %d",
				psbtInput.WitnessUtxo.Value,
				vtxo.Amount,
			)
		}

		pubkeyBytes, err := hex.DecodeString(vtxo.PubKey)
		if err != nil {
			return "", fmt.Errorf("failed to decode script pubkey: %s", err)
		}

		pubkey, err := schnorr.ParsePubKey(pubkeyBytes)
		if err != nil {
			return "", fmt.Errorf("failed to parse pubkey: %s", err)
		}

		pkScript, err := script.P2TRScript(pubkey)
		if err != nil {
			return "", fmt.Errorf("failed to create p2tr script: %s", err)
		}

		if !bytes.Equal(pkScript, psbtInput.WitnessUtxo.PkScript) {
			return "", fmt.Errorf(
				"invalid witness utxo script: got %x expected %x",
				psbtInput.WitnessUtxo.PkScript,
				pkScript,
			)
		}

		// Only in case the vtxo is a note we skip the validation of its script and the csv delay.
		if !vtxo.IsNote() {
			vtxoTapKey, err := vtxo.TapKey()
			if err != nil {
				return "", fmt.Errorf("failed to get taproot key: %s", err)
			}
			if len(tapscripts) == 0 {
				return "", fmt.Errorf("missing taptree for input %s", outpoint)
			}
			if err := s.validateVtxoInput(
				tapscripts, vtxoTapKey, vtxo.CreatedAt, now, locktime, disabled,
			); err != nil {
				return "", err
			}
		}

		vtxoInputs = append(vtxoInputs, vtxo)
	}

	encodedMessage, err := message.Encode()
	if err != nil {
		return "", fmt.Errorf("failed to encode message: %s", err)
	}

	encodedProof, err := proof.B64Encode()
	if err != nil {
		return "", fmt.Errorf("failed to encode proof: %s", err)
	}

	signedProof, err := s.wallet.SignTransactionTapscript(ctx, encodedProof, nil)
	if err != nil {
		return "", fmt.Errorf("failed to sign proof: %s", err)
	}

	if err := intent.Verify(signedProof, encodedMessage); err != nil {
		log.
			WithField("unsignedProof", encodedProof).
			WithField("signedProof", signedProof).
			WithField("encodedMessage", encodedMessage).
			Tracef("failed to verify intent proof: %s", err)
		return "", fmt.Errorf("invalid intent proof: %s", err)
	}

	intent, err := domain.NewIntent(signedProof, encodedMessage, vtxoInputs)
	if err != nil {
		return "", err
	}

	if proof.ContainsOutputs() {
		hasOffChainReceiver := false
		receivers := make([]domain.Receiver, 0)

		for outputIndex, output := range proof.UnsignedTx.TxOut {
			amount := uint64(output.Value)
			rcv := domain.Receiver{
				Amount: amount,
			}

			intentHasOnchainOuts := slices.Contains(message.OnchainOutputIndexes, outputIndex)
			if intentHasOnchainOuts {
				if s.utxoMaxAmount >= 0 {
					if amount > uint64(s.utxoMaxAmount) {
						return "", fmt.Errorf(
							"receiver amount is higher than max utxo amount: %d", s.utxoMaxAmount,
						)
					}
				}
				if amount < uint64(s.utxoMinAmount) {
					return "", fmt.Errorf(
						"receiver amount is lower than min utxo amount: %d", s.utxoMinAmount,
					)
				}

				chainParams := s.chainParams()
				if chainParams == nil {
					return "", fmt.Errorf("unsupported network: %s", s.network.Name)
				}
				_, addrs, _, err := txscript.ExtractPkScriptAddrs(output.PkScript, chainParams)
				if err != nil {
					return "", fmt.Errorf("failed to extract pkscript addrs: %s", err)
				}

				if len(addrs) == 0 {
					return "", fmt.Errorf("no onchain address found")
				}

				rcv.OnchainAddress = addrs[0].EncodeAddress()
			} else {
				if s.vtxoMaxAmount >= 0 {
					if amount > uint64(s.vtxoMaxAmount) {
						return "", fmt.Errorf(
							"receiver amount is higher than max vtxo amount: %d", s.vtxoMaxAmount,
						)
					}
				}
				if amount < uint64(s.vtxoMinSettlementAmount) {
					return "", fmt.Errorf(
						"receiver amount is lower than min vtxo amount: %d", s.vtxoMinSettlementAmount,
					)
				}

				hasOffChainReceiver = true
				rcv.PubKey = hex.EncodeToString(output.PkScript[2:])
			}

			receivers = append(receivers, rcv)
		}

		if hasOffChainReceiver {
			if len(message.CosignersPublicKeys) == 0 {
				return "", fmt.Errorf("musig2 data is required for offchain receivers")
			}

			// check if the operator pubkey has been set as cosigner
			operatorPubkeyHex := hex.EncodeToString(s.operatorPubkey.SerializeCompressed())
			for _, pubkey := range message.CosignersPublicKeys {
				if pubkey == operatorPubkeyHex {
					return "", fmt.Errorf("invalid cosigner pubkeys: %x is used by us", pubkey)
				}
			}
		}

		if err := intent.AddReceivers(receivers); err != nil {
			return "", err
		}
	}

	if err := s.cache.Intents().Push(
		*intent, boardingInputs, message.CosignersPublicKeys,
	); err != nil {
		return "", err
	}

	return intent.Id, nil
}

func (s *service) ConfirmRegistration(ctx context.Context, intentId string) error {
	if !s.cache.ConfirmationSessions().Initialized() {
		return fmt.Errorf("confirmation session not started")
	}

	return s.cache.ConfirmationSessions().Confirm(intentId)
}

func (s *service) SubmitForfeitTxs(ctx context.Context, forfeitTxs []string) error {
	if len(forfeitTxs) <= 0 {
		return nil
	}

	if err := s.cache.ForfeitTxs().Sign(forfeitTxs); err != nil {
		return err
	}

	go s.checkForfeitsAndBoardingSigsSent()

	return nil
}

func (s *service) SignCommitmentTx(ctx context.Context, signedCommitmentTx string) error {
	numSignedInputs, err := s.builder.CountSignedTaprootInputs(signedCommitmentTx)
	if err != nil {
		return fmt.Errorf("failed to count number of signed boarding inputs: %s", err)
	}
	if numSignedInputs == 0 {
		return nil
	}

	var combineErr error
	if err := s.cache.CurrentRound().Upsert(func(r *domain.Round) *domain.Round {
		combined, err := s.builder.VerifyAndCombinePartialTx(r.CommitmentTx, signedCommitmentTx)
		if err != nil {
			combineErr = err
			return r
		}

		ur := *r
		ur.CommitmentTx = combined
		return &ur
	}); err != nil {
		return err
	}

	if combineErr != nil {
		return fmt.Errorf("failed to verify and combine partial tx: %w", combineErr)
	}

	go s.checkForfeitsAndBoardingSigsSent()

	return nil
}

func (s *service) GetEventsChannel(ctx context.Context) <-chan []domain.Event {
	return s.eventsCh
}

func (s *service) GetTxEventsChannel(ctx context.Context) <-chan TransactionEvent {
	return s.transactionEventsCh
}

// TODO remove this when detaching the indexer service
func (s *service) GetIndexerTxChannel(ctx context.Context) <-chan TransactionEvent {
	return s.indexerTxEventsCh
}

func (s *service) GetInfo(ctx context.Context) (*ServiceInfo, error) {
	signerPubkey := hex.EncodeToString(s.signerPubkey.SerializeCompressed())
	forfeitPubkey := hex.EncodeToString(s.forfeitPubkey.SerializeCompressed())

	dust, err := s.wallet.GetDustAmount(ctx)
	if err != nil {
		return nil, fmt.Errorf("failed to get dust amount: %s", err)
	}

	scheduledSessionConfig, err := s.repoManager.ScheduledSession().Get(ctx)
	if err != nil {
		return nil, err
	}

	var nextScheduledSession *NextScheduledSession
	if scheduledSessionConfig != nil {
		scheduledSessionNextStart, scheduledSessionNextEnd := calcNextScheduledSession(
			time.Now(), scheduledSessionConfig.StartTime, scheduledSessionConfig.EndTime,
			scheduledSessionConfig.Period,
		)
		nextScheduledSession = &NextScheduledSession{
			StartTime: scheduledSessionNextStart,
			EndTime:   scheduledSessionNextEnd,
			Period:    scheduledSessionConfig.Period,
			Duration:  scheduledSessionConfig.Duration,
		}
	}

	return &ServiceInfo{
		SignerPubKey:         signerPubkey,
		ForfeitPubKey:        forfeitPubkey,
		UnilateralExitDelay:  int64(s.unilateralExitDelay.Value),
		BoardingExitDelay:    int64(s.boardingExitDelay.Value),
		SessionDuration:      int64(s.sessionDuration.Seconds()),
		Network:              s.network.Name,
		Dust:                 dust,
		ForfeitAddress:       s.forfeitAddress,
		NextScheduledSession: nextScheduledSession,
		UtxoMinAmount:        s.utxoMinAmount,
		UtxoMaxAmount:        s.utxoMaxAmount,
		VtxoMinAmount:        s.vtxoMinSettlementAmount,
		VtxoMaxAmount:        s.vtxoMaxAmount,
		CheckpointTapscript:  hex.EncodeToString(s.checkpointTapscript),
	}, nil
}

// DeleteIntentsByProof deletes transaction intents matching the proof of ownership.
func (s *service) DeleteIntentsByProof(
	ctx context.Context, proof intent.Proof, message intent.DeleteMessage,
) error {
	if message.ExpireAt > 0 {
		expireAt := time.Unix(message.ExpireAt, 0)
		if time.Now().After(expireAt) {
			return fmt.Errorf("proof of ownership expired")
		}
	}

	outpoints := proof.GetOutpoints()

	boardingTxs := make(map[string]wire.MsgTx)
	for i, outpoint := range outpoints {
		psbtInput := proof.Inputs[i+1]
		vtxoOutpoint := domain.Outpoint{
			Txid: outpoint.Hash.String(),
			VOut: outpoint.Index,
		}

		vtxosResult, err := s.repoManager.Vtxos().GetVtxos(ctx, []domain.Outpoint{vtxoOutpoint})
		if err != nil || len(vtxosResult) == 0 {
			if _, ok := boardingTxs[vtxoOutpoint.Txid]; !ok {
				txhex, err := s.wallet.GetTransaction(ctx, outpoint.Hash.String())
				if err != nil {
					return fmt.Errorf("failed to get boarding tx %s: %s", vtxoOutpoint.Txid, err)
				}

				var tx wire.MsgTx
				if err := tx.Deserialize(hex.NewDecoder(strings.NewReader(txhex))); err != nil {
					return fmt.Errorf(
						"failed to deserialize boarding tx %s: %s", vtxoOutpoint.Txid, err,
					)
				}

				boardingTxs[vtxoOutpoint.Txid] = tx
			}

			tx := boardingTxs[vtxoOutpoint.Txid]
			prevout := tx.TxOut[vtxoOutpoint.VOut]

			if !bytes.Equal(prevout.PkScript, psbtInput.WitnessUtxo.PkScript) {
				return fmt.Errorf(
					"invalid witness utxo script: got %x expected %x",
					prevout.PkScript,
					psbtInput.WitnessUtxo.PkScript,
				)
			}

			if prevout.Value != int64(psbtInput.WitnessUtxo.Value) {
				return fmt.Errorf(
					"invalid witness utxo value: got %d expected %d",
					prevout.Value,
					psbtInput.WitnessUtxo.Value,
				)
			}

			continue
		}

		vtxo := vtxosResult[0]

		if psbtInput.WitnessUtxo.Value != int64(vtxo.Amount) {
			return fmt.Errorf(
				"invalid witness utxo value: got %d expected %d",
				psbtInput.WitnessUtxo.Value,
				vtxo.Amount,
			)
		}

		pubkeyBytes, err := hex.DecodeString(vtxo.PubKey)
		if err != nil {
			return fmt.Errorf("failed to decode script pubkey: %s", err)
		}

		pubkey, err := schnorr.ParsePubKey(pubkeyBytes)
		if err != nil {
			return fmt.Errorf("failed to parse pubkey: %s", err)
		}

		pkScript, err := script.P2TRScript(pubkey)
		if err != nil {
			return fmt.Errorf("failed to create p2tr script: %s", err)
		}

		if !bytes.Equal(pkScript, psbtInput.WitnessUtxo.PkScript) {
			return fmt.Errorf(
				"invalid witness utxo script: got %x expected %x",
				psbtInput.WitnessUtxo.PkScript,
				pkScript,
			)
		}
	}

	encodedMessage, err := message.Encode()
	if err != nil {
		return fmt.Errorf("failed to encode message: %s", err)
	}

	encodedProof, err := proof.B64Encode()
	if err != nil {
		return fmt.Errorf("failed to encode proof: %s", err)
	}

	signedProof, err := s.wallet.SignTransactionTapscript(ctx, encodedProof, nil)
	if err != nil {
		return fmt.Errorf("failed to sign proof: %s", err)
	}

	if err := intent.Verify(signedProof, encodedMessage); err != nil {
		log.
			WithField("unsignedProof", encodedProof).
			WithField("signedProof", signedProof).
			WithField("encodedMessage", encodedMessage).
			Tracef("failed to verify intent proof: %s", err)
		return fmt.Errorf("invalid intent proof: %s", err)
	}

	allIntents, err := s.cache.Intents().ViewAll(nil)
	if err != nil {
		return err
	}

	idsToDeleteMap := make(map[string]struct{})
	for _, intent := range allIntents {
		for _, in := range intent.Inputs {
			for _, op := range outpoints {
				if in.Txid == op.Hash.String() && in.VOut == op.Index {
					if _, ok := idsToDeleteMap[intent.Id]; !ok {
						idsToDeleteMap[intent.Id] = struct{}{}
					}
				}
			}
		}
	}

	if len(idsToDeleteMap) == 0 {
		return fmt.Errorf("no matching intents found for intent proof")
	}

	idsToDelete := make([]string, 0, len(idsToDeleteMap))
	for id := range idsToDeleteMap {
		idsToDelete = append(idsToDelete, id)
	}

	return s.cache.Intents().Delete(idsToDelete)
}

func (s *service) RegisterCosignerNonces(
	ctx context.Context, roundId string, pubkey string, nonces tree.TreeNonces,
) error {
	return s.cache.TreeSigingSessions().AddNonces(ctx, roundId, pubkey, nonces)
}

func (s *service) RegisterCosignerSignatures(
	ctx context.Context, roundId string, pubkey string, sigs tree.TreePartialSigs,
) error {
	return s.cache.TreeSigingSessions().AddSignatures(ctx, roundId, pubkey, sigs)
}

func (s *service) start() {
	s.startRound()
}

func (s *service) startRound() {
	defer s.wg.Done()

	select {
	case <-s.ctx.Done():
		return
	default:
	}

	// reset the forfeit txs map to avoid polluting the next batch of forfeits transactions
	s.cache.ForfeitTxs().Reset()

	round := domain.NewRound()

	// nolint
	round.StartRegistration()
	if err := s.cache.CurrentRound().Upsert(func(_ *domain.Round) *domain.Round {
		return round
	}); err != nil {
		log.Errorf("failed to upsert round: %s", err)
		return
	}

	close(s.forfeitsBoardingSigsChan)
	s.forfeitsBoardingSigsChan = make(chan struct{}, 1)

	s.roundReportSvc.RoundStarted(round.Id)

	log.Debugf("started registration stage for new round: %s", round.Id)

	s.roundReportSvc.StageStarted(SelectIntentsStage)

<<<<<<< HEAD
	roundTiming := newRoundTiming(s.sessionDuration)
=======
	roundInterval := s.roundInterval
	roundMinParticipants := s.roundMinParticipantsCount
	roundMaxParticipants := s.roundMaxParticipantsCount
	mktHour, _ := s.repoManager.MarketHourRepo().Get(context.Background())
	if mktHour != nil {
		nextStartTime, nextEndTime := calcNextMarketHour(
			time.Now(), mktHour.StartTime, mktHour.EndTime, mktHour.Period,
		)
		if now := time.Now(); !now.Before(nextStartTime) && !now.After(nextEndTime) {
			log.WithFields(log.Fields{
				"roundInterval":        mktHour.RoundInterval,
				"minRoundParticipants": mktHour.RoundMinParticipantsCount,
				"maxRoundParticipants": mktHour.RoundMaxParticipantsCount,
			}).Debug(
				"market hour is active, using market hour params",
			)
			roundInterval = mktHour.RoundInterval
			roundMinParticipants = mktHour.RoundMinParticipantsCount
			roundMaxParticipants = mktHour.RoundMaxParticipantsCount
		}
	}

	roundTiming := newRoundTiming(roundInterval)
>>>>>>> 1f8cee53
	<-time.After(roundTiming.registrationDuration())
	s.wg.Add(1)
	go s.startConfirmation(roundTiming, roundMinParticipants, roundMaxParticipants)
}

func (s *service) startConfirmation(
	roundTiming roundTiming, roundMinParticipantsCount, roundMaxParticipantsCount int64,
) {
	defer s.wg.Done()

	select {
	case <-s.ctx.Done():
		return
	default:
	}

	ctx := context.Background()
	roundId := s.cache.CurrentRound().Get().Id
	var registeredIntents []ports.TimedIntent
	roundAborted := false

	log.Debugf("started confirmation stage for round: %s", roundId)

	defer func() {
		s.wg.Add(1)

		if roundAborted {
			go s.startRound()
			return
		}

		s.cache.ConfirmationSessions().Reset()

		if err := s.saveEvents(ctx, roundId, s.cache.CurrentRound().Get().Events()); err != nil {
			log.WithError(err).Warn("failed to store new round events")
		}

		if s.cache.CurrentRound().Get().IsFailed() {
			s.cache.Intents().DeleteVtxos()
			go s.startRound()
			return
		}

		go s.startFinalization(roundTiming, registeredIntents)
	}()

	num := s.cache.Intents().Len()
	if num < roundMinParticipantsCount {
		roundAborted = true
		err := fmt.Errorf("not enough intents registered %d/%d", num, roundMinParticipantsCount)
		log.WithError(err).Debugf("round %s aborted", roundId)
		return
	}
	if num > roundMaxParticipantsCount {
		num = roundMaxParticipantsCount
	}

	availableBalance, _, err := s.wallet.MainAccountBalance(ctx)
	if err != nil {
		s.cache.CurrentRound().Fail(fmt.Errorf("failed to get main account balance: %s", err))
		log.WithError(err).Warn("failed to get main account balance")
		return
	}

	// TODO take into account available liquidity
	intentsPopped := s.cache.Intents().Pop(num)
	intents := make([]ports.TimedIntent, 0, len(intentsPopped))

	// for each intent, check if all boarding inputs are unspent
	// exclude any intent with at least one spent boarding input
	for _, intent := range intentsPopped {
		includeIntent := true

		for _, input := range intent.BoardingInputs {
			spent, err := s.wallet.GetOutpointStatus(ctx, input.Outpoint)
			if err != nil {
				log.WithError(err).
					Warnf("failed to get outpoint status for boarding input %s", input.Outpoint)
				continue
			}

			if spent {
				log.WithField("intent_id", intent.Id).
					Debugf("boarding input %s is spent", input.Outpoint)
				includeIntent = false
				break
			}
		}

		if includeIntent {
			intents = append(intents, intent)
		}
	}

	if len(intents) < int(s.roundMinParticipantsCount) {
		// repush valid intents back to the queue
		for _, intent := range intents {
			if err := s.cache.Intents().Push(intent.Intent, intent.BoardingInputs, intent.CosignersPublicKeys); err != nil {
				log.WithError(err).Warn("failed to re-push intents to the queue")
				continue
			}
		}

		roundAborted = true
		err := fmt.Errorf(
			"not enough intents registered %d/%d",
			len(intents),
			s.roundMinParticipantsCount,
		)
		log.WithError(err).Debugf("round %s aborted", roundId)
		return
	}

	s.roundReportSvc.SetIntentsNum(len(intents))

	totAmount := uint64(0)
	for _, intent := range intents {
		totAmount += intent.TotalOutputAmount()
	}

	if availableBalance <= totAmount {
		err := fmt.Errorf("not enough liquidity, current balance: %d", availableBalance)
		s.cache.CurrentRound().Fail(err)
		log.WithError(err).Debugf("round %s aborted, balance: %d", roundId, availableBalance)
		return
	}

	s.roundReportSvc.StageEnded(SelectIntentsStage)
	s.roundReportSvc.StageStarted(ConfirmationStage)

	s.roundReportSvc.OpStarted(SendConfirmationEventOp)

	s.propagateBatchStartedEvent(intents)

	s.roundReportSvc.OpEnded(SendConfirmationEventOp)

	confirmedIntents := make([]ports.TimedIntent, 0)
	notConfirmedIntents := make([]ports.TimedIntent, 0)

	s.roundReportSvc.OpStarted(WaitForConfirmationOp)

	select {
	case <-time.After(roundTiming.confirmationDuration()):
		session := s.cache.ConfirmationSessions().Get()
		for _, intent := range intents {
			if session.IntentsHashes[intent.HashID()] {
				confirmedIntents = append(confirmedIntents, intent)
				continue
			}
			notConfirmedIntents = append(notConfirmedIntents, intent)
		}
	case <-s.cache.ConfirmationSessions().SessionCompleted():
		confirmedIntents = intents
	}

	s.roundReportSvc.OpEnded(WaitForConfirmationOp)

	repushToQueue := notConfirmedIntents
	if int64(len(confirmedIntents)) < roundMinParticipantsCount {
		repushToQueue = append(repushToQueue, confirmedIntents...)
		confirmedIntents = make([]ports.TimedIntent, 0)
	}

	// register confirmed intents if we have enough participants
	if len(confirmedIntents) > 0 {
		intents := make([]domain.Intent, 0, len(confirmedIntents))
		numOfBoardingInputs := 0
		for _, intent := range confirmedIntents {
			intents = append(intents, intent.Intent)
			numOfBoardingInputs += len(intent.BoardingInputs)
		}

		s.cache.BoardingInputs().Set(numOfBoardingInputs)

		round := s.cache.CurrentRound().Get()
		if _, err := round.RegisterIntents(intents); err != nil {
			s.cache.CurrentRound().Fail(fmt.Errorf("failed to register intents: %s", err))
			log.WithError(err).Warn("failed to register intents")
			return
		}
		if err := s.cache.CurrentRound().Upsert(func(_ *domain.Round) *domain.Round {
			return round
		}); err != nil {
			s.cache.CurrentRound().Fail(fmt.Errorf("failed to upsert round: %s", err))
			log.WithError(err).Warn("failed to upsert round")
			return
		}

		registeredIntents = confirmedIntents
	}

	if len(repushToQueue) > 0 {
		for _, intent := range repushToQueue {
			if err := s.cache.Intents().Push(
				intent.Intent, intent.BoardingInputs, intent.CosignersPublicKeys,
			); err != nil {
				log.WithError(err).Warn("failed to re-push intents to the queue")
				continue
			}
		}

		// make the round fail if we didn't receive enoush confirmations
		if len(confirmedIntents) == 0 {
			s.cache.CurrentRound().Fail(fmt.Errorf("not enough confirmation received"))
			log.Warn("not enough confirmation received")
			return
		}
	}

	s.roundReportSvc.StageEnded(ConfirmationStage)
}

func (s *service) startFinalization(
	roundTiming roundTiming, registeredIntents []ports.TimedIntent,
) {
	defer s.wg.Done()

	select {
	case <-s.ctx.Done():
		return
	default:
	}

	ctx := context.Background()
	roundId := s.cache.CurrentRound().Get().Id
	thirdOfRemainingDuration := roundTiming.finalizationDuration()

	log.Debugf("started finalization stage for round: %s", roundId)

	defer func() {
		s.wg.Add(1)

		s.cache.TreeSigingSessions().Delete(roundId)

		if err := s.saveEvents(ctx, roundId, s.cache.CurrentRound().Get().Events()); err != nil {
			log.WithError(err).Warn("failed to store new round events")
		}

		if s.cache.CurrentRound().Get().IsFailed() {
			s.cache.Intents().DeleteVtxos()
			go s.startRound()
			return
		}

		go s.finalizeRound(roundTiming)
	}()

	if s.cache.CurrentRound().Get().IsFailed() {
		return
	}

	s.roundReportSvc.StageStarted(BuildCommitmentTxStage)

	connectorAddresses, err := s.repoManager.Rounds().GetSweptRoundsConnectorAddress(ctx)
	if err != nil {
		s.cache.CurrentRound().Fail(fmt.Errorf("failed to retrieve swept rounds: %s", err))
		log.WithError(err).Warn("failed to retrieve swept rounds")
		return
	}

	operatorPubkeyHex := hex.EncodeToString(s.operatorPubkey.SerializeCompressed())

	intents := make([]domain.Intent, 0, len(registeredIntents))
	boardingInputs := make([]ports.BoardingInput, 0)
	cosignersPublicKeys := make([][]string, 0)
	uniqueSignerPubkeys := make(map[string]struct{})

	for _, intent := range registeredIntents {
		intents = append(intents, intent.Intent)
		boardingInputs = append(boardingInputs, intent.BoardingInputs...)
		for _, pubkey := range intent.CosignersPublicKeys {
			uniqueSignerPubkeys[pubkey] = struct{}{}
		}

		cosignersPublicKeys = append(
			cosignersPublicKeys, append(intent.CosignersPublicKeys, operatorPubkeyHex),
		)
	}

	log.Debugf("building tx for round %s", roundId)

	s.roundReportSvc.OpStarted(BuildCommitmentTxOp)

	commitmentTx, vtxoTree, connectorAddress, connectors, err := s.builder.BuildCommitmentTx(
		s.forfeitPubkey, intents, boardingInputs, connectorAddresses, cosignersPublicKeys,
	)
	if err != nil {
		s.cache.CurrentRound().Fail(fmt.Errorf("failed to create commitment tx: %s", err))
		log.WithError(err).Warn("failed to create commitment tx")
		return
	}

	s.roundReportSvc.OpEnded(BuildCommitmentTxOp)

	log.Debugf("commitment tx created for round %s", roundId)

	flatConnectors, err := connectors.Serialize()
	if err != nil {
		s.cache.CurrentRound().Fail(fmt.Errorf("failed to serialize connectors: %s", err))
		log.WithError(err).Warn("failed to serialize connectors")
		return
	}

	if err := s.cache.ForfeitTxs().Init(flatConnectors, intents); err != nil {
		s.cache.CurrentRound().Fail(fmt.Errorf("failed to initialize forfeit txs: %s", err))
		log.WithError(err).Warn("failed to initialize forfeit txs")
		return
	}

	commitmentPtx, err := psbt.NewFromRawBytes(strings.NewReader(commitmentTx), true)
	if err != nil {
		s.cache.CurrentRound().Fail(fmt.Errorf("failed to parse commitment tx: %s", err))
		log.WithError(err).Warn("failed to parse commitment tx")
		return
	}

	if err := s.cache.CurrentRound().Upsert(func(r *domain.Round) *domain.Round {
		ur := *r
		ur.CommitmentTxid = commitmentPtx.UnsignedTx.TxID()
		ur.CommitmentTx = commitmentTx
		return &ur
	}); err != nil {
		s.cache.CurrentRound().Fail(fmt.Errorf("failed to update round: %s", err))
		log.WithError(err).Warn("failed to update round")
		return
	}

	s.roundReportSvc.StageEnded(BuildCommitmentTxStage)

	flatVtxoTree := make(tree.FlatTxTree, 0)
	if vtxoTree != nil {
		s.roundReportSvc.StageStarted(TreeSigningStage)

		sweepClosure := script.CSVMultisigClosure{
<<<<<<< HEAD
			MultisigClosure: script.MultisigClosure{PubKeys: []*btcec.PublicKey{s.signerPubkey}},
			Locktime:        s.batchExpiry,
=======
			MultisigClosure: script.MultisigClosure{PubKeys: []*btcec.PublicKey{s.forfeitPubkey}},
			Locktime:        s.vtxoTreeExpiry,
>>>>>>> 1f8cee53
		}

		sweepScript, err := sweepClosure.Script()
		if err != nil {
			return
		}

		batchOutputAmount := commitmentPtx.UnsignedTx.TxOut[0].Value

		sweepLeaf := txscript.NewBaseTapLeaf(sweepScript)
		sweepTapTree := txscript.AssembleTaprootScriptTree(sweepLeaf)
		root := sweepTapTree.RootNode.TapHash()

		coordinator, err := tree.NewTreeCoordinatorSession(
			root.CloneBytes(), batchOutputAmount, vtxoTree,
		)
		if err != nil {
			s.cache.CurrentRound().Fail(fmt.Errorf(
				"failed to create coordinator session: %s", err,
			))
			log.WithError(err).Warn("failed to create coordinator session")
			return
		}

		operatorSignerSession := tree.NewTreeSignerSession(s.operatorPrvkey)
		if err := operatorSignerSession.Init(
			root.CloneBytes(), batchOutputAmount, vtxoTree,
		); err != nil {
			s.cache.CurrentRound().Fail(fmt.Errorf("failed to create signer session: %s", err))
			log.WithError(err).Warn("failed to create signer session")
			return
		}

		s.roundReportSvc.OpStarted(CreateTreeNoncesOp)

		nonces, err := operatorSignerSession.GetNonces()
		if err != nil {
			s.cache.CurrentRound().Fail(fmt.Errorf("failed to get nonces: %s", err))
			log.WithError(err).Warn("failed to get nonces")
			return
		}

		coordinator.AddNonce(s.operatorPubkey, nonces)

		s.roundReportSvc.OpEnded(CreateTreeNoncesOp)

		s.cache.TreeSigingSessions().New(roundId, uniqueSignerPubkeys)

		log.Debugf(
			"musig2 signing session created for round %s with %d signers",
			roundId, len(uniqueSignerPubkeys),
		)

		// send back the unsigned tree & all cosigners pubkeys
		listOfCosignersPubkeys := make([]string, 0, len(uniqueSignerPubkeys))
		for pubkey := range uniqueSignerPubkeys {
			listOfCosignersPubkeys = append(listOfCosignersPubkeys, pubkey)
		}

		s.roundReportSvc.OpStarted(SendUnsignedTreeEventOp)

		s.propagateRoundSigningStartedEvent(vtxoTree, listOfCosignersPubkeys)

		s.roundReportSvc.OpEnded(SendUnsignedTreeEventOp)

		log.Debugf("waiting for cosigners to submit their nonces...")

		s.roundReportSvc.OpStarted(WaitForTreeNoncesOp)

		select {
		case <-time.After(thirdOfRemainingDuration):
			signingSession, _ := s.cache.TreeSigingSessions().Get(roundId)
			err := fmt.Errorf(
				"musig2 signing session timed out (nonce collection), collected %d/%d nonces",
				len(signingSession.Nonces), len(uniqueSignerPubkeys),
			)
			s.cache.CurrentRound().Fail(err)
			log.Warn(err)

			// ban all the scripts that didn't submitted their nonces
			go s.banNoncesCollectionTimeout(ctx, roundId, signingSession, registeredIntents)
			return
		case <-s.cache.TreeSigingSessions().NoncesCollected(roundId):
			signingSession, _ := s.cache.TreeSigingSessions().Get(roundId)
			for pubkey, nonce := range signingSession.Nonces {
				buf, _ := hex.DecodeString(pubkey)
				pk, _ := btcec.ParsePubKey(buf)
				coordinator.AddNonce(pk, nonce)
			}
		}

		s.roundReportSvc.OpEnded(WaitForTreeNoncesOp)

		log.Debugf("all nonces collected for round %s", roundId)

		s.roundReportSvc.OpStarted(AggregateNoncesOp)

		aggregatedNonces, err := coordinator.AggregateNonces()
		if err != nil {
			s.cache.CurrentRound().Fail(fmt.Errorf("failed to aggregate nonces: %s", err))
			log.WithError(err).Warn("failed to aggregate nonces")
			return
		}
		operatorSignerSession.SetAggregatedNonces(aggregatedNonces)

		s.roundReportSvc.OpEnded(AggregateNoncesOp)

		log.Debugf("nonces aggregated for round %s", roundId)

		s.roundReportSvc.OpStarted(SendAggregatedTreeNoncesEventOp)

		s.propagateRoundSigningNoncesGeneratedEvent(
			aggregatedNonces,
			coordinator.GetPublicNonces(),
			vtxoTree,
		)

		s.roundReportSvc.OpEnded(SendAggregatedTreeNoncesEventOp)

		s.roundReportSvc.OpStarted(SignTreeOp)

		operatorSignatures, err := operatorSignerSession.Sign()
		if err != nil {
			s.cache.CurrentRound().Fail(fmt.Errorf("failed to sign tree: %s", err))
			log.WithError(err).Warn("failed to sign tree")
			return
		}
		_, err = coordinator.AddSignatures(s.operatorPubkey, operatorSignatures)
		if err != nil {
			s.cache.CurrentRound().Fail(fmt.Errorf("invalid operator tree signature: %s", err))
			log.WithError(err).Warn("invalid operator tree signature")
			return
		}

		s.roundReportSvc.OpEnded(SignTreeOp)

		log.Debugf("tree signed by us for round %s", roundId)

		log.Debugf("waiting for cosigners to submit their signatures...")

		s.roundReportSvc.OpStarted(WaitForTreeSignaturesOp)

		select {
		case <-time.After(thirdOfRemainingDuration):
			signingSession, _ := s.cache.TreeSigingSessions().Get(roundId)
			err := fmt.Errorf(
				"musig2 signing session timed out (signatures collection), "+
					"collected %d/%d signatures",
				len(signingSession.Signatures), len(uniqueSignerPubkeys),
			)
			s.cache.CurrentRound().Fail(err)
			log.Warn(err)

			// ban all the scripts that didn't submitted their signatures
			go s.banSignaturesCollectionTimeout(ctx, roundId, signingSession, registeredIntents)
			return
		case <-s.cache.TreeSigingSessions().SignaturesCollected(roundId):
			signingSession, _ := s.cache.TreeSigingSessions().Get(roundId)
			cosignersToBan := make(map[string]domain.Crime)

			for pubkey, sig := range signingSession.Signatures {
				buf, _ := hex.DecodeString(pubkey)
				pk, _ := btcec.ParsePubKey(buf)
				shouldBan, err := coordinator.AddSignatures(pk, sig)
				if err != nil && !shouldBan {
					// an unexpected error has occurred during the signature validation, round should fail
					s.cache.CurrentRound().
						Fail(fmt.Errorf("failed to validate signatures: %s", err))
					log.WithError(err).Warn("failed to validate signatures")
					return
				}

				if shouldBan {
					reason := fmt.Sprintf("invalid signature for cosigner pubkey %s", pubkey)
					if err != nil {
						reason = err.Error()
					}

					cosignersToBan[pubkey] = domain.Crime{
						Type:    domain.CrimeTypeMusig2InvalidSignature,
						RoundID: roundId,
						Reason:  reason,
					}
				}
			}

			// if some cosigners have to be banned, it means invalid signatures occured
			// the round fails and those cosigners are banned
			if len(cosignersToBan) > 0 {
				err = fmt.Errorf("some musig2 signatures are invalid")
				s.cache.CurrentRound().Fail(err)
				log.Warn(err)
				go s.banCosignerInputs(ctx, cosignersToBan, registeredIntents)
				return
			}
		}

		s.roundReportSvc.OpEnded(WaitForTreeSignaturesOp)

		log.Debugf("all signatures collected for round %s", roundId)

		s.roundReportSvc.OpStarted(AggregateTreeSignaturesOp)

		signedTree, err := coordinator.SignTree()
		if err != nil {
			s.cache.CurrentRound().Fail(fmt.Errorf("failed to aggregate tree signatures: %s", err))
			log.WithError(err).Warn("failed to aggregate tree signatures")
			return
		}

		s.roundReportSvc.OpEnded(AggregateTreeSignaturesOp)

		log.Debugf("vtxo tree signed for round %s", roundId)

		vtxoTree = signedTree
		flatVtxoTree, err = vtxoTree.Serialize()
		if err != nil {
			s.cache.CurrentRound().Fail(fmt.Errorf("failed to serialize vtxo tree: %s", err))
			log.WithError(err).Warn("failed to serialize vtxo tree")
			return
		}

		s.roundReportSvc.StageEnded(TreeSigningStage)
	}

	round := s.cache.CurrentRound().Get()
	_, err = round.StartFinalization(
		connectorAddress, flatConnectors, flatVtxoTree,
		round.CommitmentTxid, round.CommitmentTx, s.batchExpiry.Seconds(),
	)
	if err != nil {
		s.cache.CurrentRound().Fail(fmt.Errorf("failed to start finalization: %s", err))
		log.WithError(err).Warn("failed to start finalization")
		return
	}
	if err := s.cache.CurrentRound().Upsert(func(_ *domain.Round) *domain.Round {
		return round
	}); err != nil {
		log.Errorf("failed to upsert round: %s", err)
		return
	}
}

func (s *service) finalizeRound(roundTiming roundTiming) {
	defer s.wg.Done()

	var stopped bool
	ctx := context.Background()
	roundId := s.cache.CurrentRound().Get().Id

	defer func() {
		if !stopped {
			s.wg.Add(1)
			go s.startRound()
		}
	}()

	defer s.cache.Intents().DeleteVtxos()

	select {
	case <-s.ctx.Done():
		stopped = true
		return
	default:
	}

	if s.cache.CurrentRound().Get().IsFailed() {
		return
	}

	var changes []domain.Event
	defer func() {
		if err := s.saveEvents(ctx, roundId, changes); err != nil {
			log.WithError(err).Warn("failed to store new round events")
			return
		}
	}()

	s.roundReportSvc.StageStarted(ForfeitTxsCollectionStage)

	commitmentTx, err := psbt.NewFromRawBytes(
		strings.NewReader(s.cache.CurrentRound().Get().CommitmentTx), true,
	)
	if err != nil {
		changes = s.cache.CurrentRound().Fail(fmt.Errorf("failed to parse commitment tx: %s", err))
		log.WithError(err).Warn("failed to parse commitment tx")
		return
	}

	commitmentTxid := commitmentTx.UnsignedTx.TxID()
	includesBoardingInputs := s.cache.BoardingInputs().Get() > 0
	txToSign := s.cache.CurrentRound().Get().CommitmentTx
	forfeitTxs := make([]domain.ForfeitTx, 0)

	if s.cache.ForfeitTxs().Len() > 0 || includesBoardingInputs {
		s.roundReportSvc.OpStarted(WaitForForfeitTxsOp)

		remainingTime := roundTiming.remainingDuration()
		select {
		case <-s.forfeitsBoardingSigsChan:
			log.Debug("all forfeit txs and boarding inputs signatures have been sent")
		case <-time.After(remainingTime):
			log.Debug("timeout waiting for forfeit txs and boarding inputs signatures")
		}

		s.roundReportSvc.OpEnded(WaitForForfeitTxsOp)

		forfeitTxList, err := s.cache.ForfeitTxs().Pop()
		if err != nil {
			changes = s.cache.CurrentRound().Fail(fmt.Errorf("failed to finalize round: %s", err))
			log.WithError(err).Warn("failed to finalize round")
			return
		}

		// some forfeits are not signed, we must ban the associated scripts
		if !s.cache.ForfeitTxs().AllSigned() {
			go s.banForfeitCollectionTimeout(ctx, roundId)

			err = fmt.Errorf("missing forfeit transactions")
			changes = s.cache.CurrentRound().Fail(err)
			log.Warn(err)
			return
		}

		// verify is forfeit tx signatures are valid, if not we ban the associated scripts
		if convictions := s.verifyForfeitTxsSigs(roundId, forfeitTxList); len(convictions) > 0 {
			err = fmt.Errorf("invalid forfeit txs signature")
			changes = s.cache.CurrentRound().Fail(err)
			go func() {
				if err := s.repoManager.Convictions().Add(ctx, convictions...); err != nil {
					log.WithError(err).Warn("failed to ban vtxos")
				}
			}()
			return
		}

		s.roundReportSvc.OpStarted(VerifyForfeitsSignaturesOp)

		commitmentTx, err = psbt.NewFromRawBytes(
			strings.NewReader(s.cache.CurrentRound().Get().CommitmentTx), true,
		)
		if err != nil {
			changes = s.cache.CurrentRound().
				Fail(fmt.Errorf("failed to parse commitment tx: %s", err))
			log.WithError(err).Warn("failed to parse commitment tx")
			return
		}

		s.roundReportSvc.OpEnded(VerifyForfeitsSignaturesOp)

		boardingInputsIndexes := make([]int, 0)
		convictions := make([]domain.Conviction, 0)
		for i, in := range commitmentTx.Inputs {
			if len(in.TaprootLeafScript) > 0 {
				if len(in.TaprootScriptSpendSig) == 0 {
					outputScript, err := outputScriptFromTaprootLeafScript(*in.TaprootLeafScript[0])
					if err != nil {
						log.WithError(err).Warnf("failed to compute output script for input %d", i)
						continue
					}

					convictions = append(
						convictions,
						domain.NewScriptConviction(outputScript, domain.Crime{
							Type:    domain.CrimeTypeBoardingInputSubmission,
							RoundID: roundId,
							Reason:  fmt.Sprintf("missing tapscript spend sig for input %d", i),
						}, &s.banDuration),
					)
					continue
				}

				boardingInputsIndexes = append(boardingInputsIndexes, i)
			}
		}

		if len(convictions) > 0 {
			err = fmt.Errorf("missing boarding inputs signatures")
			changes = s.cache.CurrentRound().Fail(err)
			go func() {
				if err := s.repoManager.Convictions().Add(ctx, convictions...); err != nil {
					log.WithError(err).Warn("failed to ban boarding inputs")
				}
			}()
			return
		}

		if len(boardingInputsIndexes) > 0 {
			s.roundReportSvc.OpStarted(VerifyBoardingInputsSignaturesOp)

			txToSign, err = s.signer.SignTransactionTapscript(
				ctx,
				s.cache.CurrentRound().Get().CommitmentTx,
				boardingInputsIndexes,
			)
			if err != nil {
				changes = s.cache.CurrentRound().Fail(
					fmt.Errorf("failed to sign commitment tx: %s", err),
				)
				log.WithError(err).Warn("failed to sign commitment tx")
				return
			}

			s.roundReportSvc.OpEnded(VerifyBoardingInputsSignaturesOp)
		}

		for _, tx := range forfeitTxList {
			// nolint
			ptx, _ := psbt.NewFromRawBytes(strings.NewReader(tx), true)
			forfeitTxid := ptx.UnsignedTx.TxID()
			forfeitTxs = append(forfeitTxs, domain.ForfeitTx{
				Txid: forfeitTxid,
				Tx:   tx,
			})
		}
	}

	s.roundReportSvc.StageEnded(ForfeitTxsCollectionStage)

	log.Debugf("signing commitment transaction for round %s\n", roundId)

	s.roundReportSvc.StageStarted(SignAndPublishCommitmentTxStage)

	s.roundReportSvc.OpStarted(SignCommitmentTxOp)

	signedCommitmentTx, err := s.wallet.SignTransaction(ctx, txToSign, true)
	if err != nil {
		changes = s.cache.CurrentRound().Fail(fmt.Errorf("failed to sign commitment tx: %s", err))
		log.WithError(err).Warn("failed to sign commitment tx")
		return
	}

	s.roundReportSvc.OpEnded(SignCommitmentTxOp)
	s.roundReportSvc.OpStarted(PublishCommitmentTxOp)

	if _, err := s.wallet.BroadcastTransaction(ctx, signedCommitmentTx); err != nil {
		changes = s.cache.CurrentRound().Fail(
			fmt.Errorf("failed to broadcast commitment tx: %s", err),
		)
		log.WithError(err).Warn("failed to broadcast commitment tx")
		return
	}

	s.roundReportSvc.OpEnded(PublishCommitmentTxOp)

	round := s.cache.CurrentRound().Get()
	changes, err = round.EndFinalization(forfeitTxs, signedCommitmentTx)
	if err != nil {
		changes = s.cache.CurrentRound().Fail(fmt.Errorf("failed to finalize round: %s", err))
		log.WithError(err).Warn("failed to finalize round")
		return
	}
	if err := s.cache.CurrentRound().Upsert(func(m *domain.Round) *domain.Round {
		return round
	}); err != nil {
		changes = s.cache.CurrentRound().Fail(fmt.Errorf("failed to finalize round: %s", err))
		log.WithError(err).Warn("failed to finalize round")
		return
	}

	totalInputsVtxos := s.cache.ForfeitTxs().Len()
	totalOutputVtxos := len(s.cache.CurrentRound().Get().VtxoTree.Leaves())
	numOfTreeNodes := len(s.cache.CurrentRound().Get().VtxoTree)

	s.roundReportSvc.StageEnded(SignAndPublishCommitmentTxStage)

	s.roundReportSvc.RoundEnded(commitmentTxid, totalInputsVtxos, totalOutputVtxos, numOfTreeNodes)

	log.Debugf("finalized round %s with commitment tx %s", roundId, commitmentTxid)
}

func (s *service) listenToScannerNotifications() {
	ctx := context.Background()
	chVtxos := s.scanner.GetNotificationChannel(ctx)

	mutx := &sync.Mutex{}
	for vtxoKeys := range chVtxos {
		go func(vtxoKeys map[string][]ports.VtxoWithValue) {
			for _, keys := range vtxoKeys {
				for _, v := range keys {
					vtxos, err := s.repoManager.Vtxos().GetVtxos(ctx, []domain.Outpoint{v.Outpoint})
					if err != nil {
						log.WithError(err).Warn("failed to retrieve vtxos, skipping...")
						return
					}
					if len(vtxos) <= 0 {
						log.Warnf("vtxo %s not found, skipping...", v.String())
						return
					}

					vtxo := vtxos[0]

					if vtxo.Preconfirmed {
						go func() {
							txs, err := s.repoManager.Rounds().GetTxsWithTxids(
								ctx, []string{vtxo.Txid},
							)
							if err != nil {
								log.WithError(err).Warn("failed to retrieve txs, skipping...")
								return
							}

							if len(txs) <= 0 {
								log.Warnf("tx %s not found", vtxo.Txid)
								return
							}

							ptx, err := psbt.NewFromRawBytes(strings.NewReader(txs[0]), true)
							if err != nil {
								log.WithError(err).Warn("failed to parse tx, skipping...")
								return
							}

							// remove sweeper task for the associated checkpoint outputs
							for _, in := range ptx.UnsignedTx.TxIn {
								taskId := in.PreviousOutPoint.Hash.String()
								s.sweeper.removeTask(taskId)
								log.Debugf("sweeper: unscheduled task for tx %s", taskId)
							}
						}()
					}

					if !vtxo.Unrolled {
						go func() {
							if err := s.repoManager.Vtxos().UnrollVtxos(
								ctx, []domain.Outpoint{vtxo.Outpoint},
							); err != nil {
								log.WithError(err).Warnf(
									"failed to mark vtxo %s as unrolled", vtxo.Outpoint.String(),
								)
							}

							log.Debugf("vtxo %s unrolled", vtxo.Outpoint.String())
						}()
					}

					if vtxo.Spent {
						log.Infof("fraud detected on vtxo %s", vtxo.Outpoint.String())
						go func() {
							if err := s.reactToFraud(ctx, vtxo, mutx); err != nil {
								log.WithError(err).Warnf(
									"failed to react to fraud for vtxo %s", vtxo.Outpoint.String(),
								)
							}
						}()
					}
				}
			}
		}(vtxoKeys)
	}
}

func (s *service) propagateEvents(round *domain.Round) {
	lastEvent := round.Events()[len(round.Events())-1]
	events := make([]domain.Event, 0)
	switch ev := lastEvent.(type) {
	// RoundFinalizationStarted event must be handled differently
	// because it contains the vtxoTree and connectorsTree
	// and we need to propagate them in specific BatchTree events
	case domain.RoundFinalizationStarted:
		s.roundReportSvc.OpStarted(SendSignedTreeEventOp)

		if len(ev.VtxoTree) > 0 {
			vtxoTree, err := tree.NewTxTree(ev.VtxoTree)
			if err != nil {
				log.WithError(err).Warn("failed to create vtxo tree")
				return
			}

			events = append(events, treeSignatureEvents(vtxoTree, 0, round.Id)...)
		}

		if len(ev.Connectors) > 0 {
			connectorTree, err := tree.NewTxTree(ev.Connectors)
			if err != nil {
				log.WithError(err).Warn("failed to create connector tree")
				return
			}

			connectorsIndex := s.cache.ForfeitTxs().GetConnectorsIndexes()

			events = append(events, treeTxEvents(
				connectorTree, 1, round.Id, getConnectorTreeTopic(connectorsIndex),
			)...)
		}
		s.roundReportSvc.OpEnded(SendSignedTreeEventOp)
	case domain.RoundFinalized:
		lastEvent = RoundFinalized{lastEvent.(domain.RoundFinalized), round.CommitmentTxid}
	}

	events = append(events, lastEvent)
	s.eventsCh <- events
}

func (s *service) propagateBatchStartedEvent(intents []ports.TimedIntent) {
	hashedIntentIds := make([][32]byte, 0, len(intents))
	for _, intent := range intents {
		hashedIntentIds = append(hashedIntentIds, intent.HashID())
		log.Info(fmt.Sprintf("intent id: %x", intent.HashID()))
	}

	s.cache.ConfirmationSessions().Init(hashedIntentIds)

	ev := BatchStarted{
		RoundEvent: domain.RoundEvent{
			Id:   s.cache.CurrentRound().Get().Id,
			Type: domain.EventTypeUndefined,
		},
		IntentIdsHashes: hashedIntentIds,
		BatchExpiry:     s.batchExpiry.Value,
	}
	s.eventsCh <- []domain.Event{ev}
}

func (s *service) propagateRoundSigningStartedEvent(
	vtxoTree *tree.TxTree, cosignersPubkeys []string,
) {
	round := s.cache.CurrentRound().Get()

	events := append(
		treeTxEvents(vtxoTree, 0, round.Id, getVtxoTreeTopic),
		RoundSigningStarted{
			RoundEvent: domain.RoundEvent{
				Id:   round.Id,
				Type: domain.EventTypeUndefined,
			},
			UnsignedCommitmentTx: round.CommitmentTx,
			CosignersPubkeys:     cosignersPubkeys,
		},
	)

	s.eventsCh <- events
}

func (s *service) propagateRoundSigningNoncesGeneratedEvent(
	combinedNonces tree.TreeNonces,
	publicNoncesMap map[string]tree.TreeNonces,
	vtxoTree *tree.TxTree,
) {
	events := treeTxNoncesEvents(vtxoTree, s.cache.CurrentRound().Get().Id, publicNoncesMap)
	events = append(events, TreeNoncesAggregated{
		RoundEvent: domain.RoundEvent{
			Id:   s.cache.CurrentRound().Get().Id,
			Type: domain.EventTypeUndefined,
		},
		Nonces: combinedNonces,
	})

	s.eventsCh <- events
}

func (s *service) scheduleSweepBatchOutput(round *domain.Round) {
	// Schedule the sweeping procedure only for completed round.
	if !round.IsEnded() {
		return
	}

	// if the round doesn't have a batch vtxo output, we do not need to sweep it
	if len(round.VtxoTree) <= 0 {
		return
	}

	expirationTimestamp := s.sweeper.scheduler.AddNow(int64(s.batchExpiry.Value))

	vtxoTree, err := tree.NewTxTree(round.VtxoTree)
	if err != nil {
		log.WithError(err).Warn("failed to create vtxo tree")
		return
	}

	if err := s.sweeper.scheduleBatchSweep(expirationTimestamp, round.CommitmentTxid, vtxoTree); err != nil {
		log.WithError(err).Warn("failed to schedule sweep tx")
	}
}

func (s *service) checkForfeitsAndBoardingSigsSent() {
	tx := s.cache.CurrentRound().Get().CommitmentTx
	commitmentTx, _ := psbt.NewFromRawBytes(strings.NewReader(tx), true)
	numOfInputsSigned := 0
	for _, v := range commitmentTx.Inputs {
		if len(v.TaprootScriptSpendSig) > 0 {
			if len(v.TaprootScriptSpendSig[0].Signature) > 0 {
				numOfInputsSigned++
			}
		}
	}

	// Condition: all forfeit txs are signed and
	// the number of signed boarding inputs matches
	// numOfBoardingInputs we expect
	numOfBoardingInputs := s.cache.BoardingInputs().Get()
	if s.cache.ForfeitTxs().AllSigned() && numOfBoardingInputs == numOfInputsSigned {
		select {
		case s.forfeitsBoardingSigsChan <- struct{}{}:
		default:
		}
	}
}

func (s *service) getSpentVtxos(intents map[string]domain.Intent) []domain.Vtxo {
	outpoints := getSpentVtxos(intents)
	vtxos, _ := s.repoManager.Vtxos().GetVtxos(context.Background(), outpoints)
	return vtxos
}

func (s *service) startWatchingVtxos(vtxos []domain.Vtxo) error {
	scripts, err := s.extractVtxosScripts(vtxos)
	if err != nil {
		return err
	}

	return s.scanner.WatchScripts(context.Background(), scripts)
}

func (s *service) stopWatchingVtxos(vtxos []domain.Vtxo) {
	scripts, err := s.extractVtxosScripts(vtxos)
	if err != nil {
		log.WithError(err).Warn("failed to extract scripts from vtxos")
		return
	}

	for {
		if err := s.scanner.UnwatchScripts(context.Background(), scripts); err != nil {
			log.WithError(err).Warn("failed to stop watching vtxos, retrying in a moment...")
			time.Sleep(100 * time.Millisecond)
			continue
		}
		log.Debugf("stopped watching %d vtxos", len(vtxos))
		break
	}
}

func (s *service) restoreWatchingVtxos() error {
	ctx := context.Background()

	sweepableBatches, err := s.repoManager.Rounds().GetSweepableRounds(ctx)
	if err != nil {
		return err
	}

	vtxos := make([]domain.Vtxo, 0)
	for _, txid := range sweepableBatches {
		fromRound, err := s.repoManager.Vtxos().GetVtxosForRound(ctx, txid)
		if err != nil {
			log.WithError(err).Warnf("failed to retrieve vtxos for round %s", txid)
			continue
		}
		for _, v := range fromRound {
			if !v.Swept && !v.Unrolled {
				vtxos = append(vtxos, v)
			}
		}
	}

	if len(vtxos) <= 0 {
		return nil
	}

	if err := s.startWatchingVtxos(vtxos); err != nil {
		return err
	}

	log.Debugf("restored watching %d vtxos", len(vtxos))
	return nil
}

func (s *service) extractVtxosScripts(vtxos []domain.Vtxo) ([]string, error) {
	dustLimit, err := s.wallet.GetDustAmount(context.Background())
	if err != nil {
		return nil, err
	}

	indexedScripts := make(map[string]struct{})

	for _, vtxo := range vtxos {
		vtxoTapKeyBytes, err := hex.DecodeString(vtxo.PubKey)
		if err != nil {
			return nil, err
		}

		vtxoTapKey, err := schnorr.ParsePubKey(vtxoTapKeyBytes)
		if err != nil {
			return nil, err
		}

		var outScript []byte

		if vtxo.Amount < dustLimit {
			outScript, err = script.SubDustScript(vtxoTapKey)
		} else {
			outScript, err = script.P2TRScript(vtxoTapKey)
		}

		if err != nil {
			return nil, err
		}

		indexedScripts[hex.EncodeToString(outScript)] = struct{}{}
	}
	scripts := make([]string, 0, len(indexedScripts))
	for script := range indexedScripts {
		scripts = append(scripts, script)
	}
	return scripts, nil
}

func (s *service) saveEvents(
	ctx context.Context, id string, events []domain.Event,
) error {
	if len(events) <= 0 {
		return nil
	}
	return s.repoManager.Events().Save(ctx, domain.RoundTopic, id, events)
}

func (s *service) chainParams() *chaincfg.Params {
	switch s.network.Name {
	case arklib.Bitcoin.Name:
		return &chaincfg.MainNetParams
	case arklib.BitcoinTestNet.Name:
		return &chaincfg.TestNet3Params
	//case arklib.BitcoinTestNet4.Name: //TODO uncomment once supported
	//	return &chaincfg.TestNet4Params
	case arklib.BitcoinSigNet.Name:
		return &chaincfg.SigNetParams
	case arklib.BitcoinMutinyNet.Name:
		return &arklib.MutinyNetSigNetParams
	case arklib.BitcoinRegTest.Name:
		return &chaincfg.RegressionNetParams
	default:
		return &chaincfg.MainNetParams
	}
}

func (s *service) validateBoardingInput(
	ctx context.Context, vtxoKey domain.Outpoint, tapscripts txutils.TapTree,
	now time.Time, locktime *arklib.RelativeLocktime, disabled bool,
) (*wire.MsgTx, error) {
	// check if the tx exists and is confirmed
	txhex, err := s.wallet.GetTransaction(ctx, vtxoKey.Txid)
	if err != nil {
		return nil, fmt.Errorf("failed to get tx %s: %s", vtxoKey.Txid, err)
	}

	var tx wire.MsgTx
	if err := tx.Deserialize(hex.NewDecoder(strings.NewReader(txhex))); err != nil {
		return nil, fmt.Errorf("failed to deserialize tx %s: %s", vtxoKey.Txid, err)
	}

	confirmed, _, blocktime, err := s.wallet.IsTransactionConfirmed(ctx, vtxoKey.Txid)
	if err != nil {
		return nil, fmt.Errorf("failed to check tx %s: %s", vtxoKey.Txid, err)
	}

	if !confirmed {
		return nil, fmt.Errorf("tx %s not confirmed", vtxoKey.Txid)
	}

	vtxoScript, err := script.ParseVtxoScript(tapscripts)
	if err != nil {
		return nil, fmt.Errorf("failed to parse vtxo taproot tree: %s", err)
	}

	// validate the vtxo script
	if err := vtxoScript.Validate(s.signerPubkey, arklib.RelativeLocktime{
		Type:  s.boardingExitDelay.Type,
		Value: s.boardingExitDelay.Value,
	}, s.allowCSVBlockType); err != nil {
		return nil, fmt.Errorf("invalid vtxo script: %s", err)
	}

	exitDelay, err := vtxoScript.SmallestExitDelay()
	if err != nil {
		return nil, fmt.Errorf("failed to get exit delay: %s", err)
	}

	// if the exit path is available, forbid registering the boarding utxo
	if time.Unix(blocktime, 0).Add(time.Duration(exitDelay.Seconds()) * time.Second).Before(now) {
		return nil, fmt.Errorf("tx %s expired", vtxoKey.Txid)
	}

	// If the intent is registered using a exit path that contains CSV delay, we want to verify it
	// by shifitng the current "now" in the future of the duration of the smallest exit delay.
	// This way, any exit order guaranteed by the exit path is maintained at intent registration
	if !disabled {
		delta := now.Add(time.Duration(exitDelay.Seconds())*time.Second).Unix() - blocktime
		if diff := locktime.Seconds() - delta; diff > 0 {
			return nil, fmt.Errorf(
				"vtxo script can be used for intent registration in %d seconds", diff,
			)
		}
	}

	if s.utxoMaxAmount >= 0 {
		if tx.TxOut[vtxoKey.VOut].Value > s.utxoMaxAmount {
			return nil, fmt.Errorf(
				"boarding input amount is higher than max utxo amount:%d", s.utxoMaxAmount,
			)
		}
	}
	if tx.TxOut[vtxoKey.VOut].Value < s.utxoMinAmount {
		return nil, fmt.Errorf(
			"boarding input amount is lower than min utxo amount:%d", s.utxoMinAmount,
		)
	}

	return &tx, nil
}

func (s *service) validateVtxoInput(
	tapscripts txutils.TapTree, expectedTapKey *btcec.PublicKey,
	vtxoCreatedAt int64, now time.Time, locktime *arklib.RelativeLocktime, disabled bool,
) error {
	vtxoScript, err := script.ParseVtxoScript(tapscripts)
	if err != nil {
		return fmt.Errorf("failed to parse vtxo taproot tree: %s", err)
	}

	// validate the vtxo script
	if err := vtxoScript.Validate(
		s.signerPubkey, s.unilateralExitDelay, s.allowCSVBlockType,
	); err != nil {
		return fmt.Errorf("invalid vtxo script: %s", err)
	}

	exitDelay, err := vtxoScript.SmallestExitDelay()
	if err != nil {
		return fmt.Errorf("failed to get exit delay: %s", err)
	}

	// If the intent is registered using a exit path that contains CSV delay, we want to verify it
	// by shifitng the current "now" in the future of the duration of the smallest exit delay.
	// This way, any exit order guaranteed by the exit path is maintained at intent registration
	if !disabled {
		delta := now.Add(time.Duration(exitDelay.Seconds())*time.Second).Unix() - vtxoCreatedAt
		if diff := locktime.Seconds() - delta; diff > 0 {
			return fmt.Errorf(
				"vtxo script can be used for intent registration in %d seconds", diff,
			)
		}
	}

	tapKey, _, err := vtxoScript.TapTree()
	if err != nil {
		return fmt.Errorf("failed to get taproot key: %s", err)
	}

	if !bytes.Equal(schnorr.SerializePubKey(tapKey), schnorr.SerializePubKey(expectedTapKey)) {
		return fmt.Errorf(
			"invalid vtxo taproot key: got %x expected %x",
			schnorr.SerializePubKey(tapKey), schnorr.SerializePubKey(expectedTapKey),
		)
	}
	return nil
}

func (s *service) verifyForfeitTxsSigs(roundId string, txs []string) []domain.Conviction {
	nbWorkers := runtime.NumCPU()
	jobs := make(chan string, len(txs))

	mutx := &sync.Mutex{}
	crimes := make(map[string]domain.Crime) // vtxo script -> crime

	wg := sync.WaitGroup{}
	wg.Add(nbWorkers)

	for range nbWorkers {
		go func() {
			defer wg.Done()

			for tx := range jobs {
				valid, ptx, err := s.builder.VerifyTapscriptPartialSigs(tx, false)
				if err == nil && !valid {
					err = fmt.Errorf("invalid signature for forfeit tx %s", ptx.UnsignedTx.TxID())
				}
				if err != nil {
					verificationErr := err
					vtxoOutputScript, extractErr := extractVtxoScriptFromSignedForfeitTx(tx)
					if extractErr != nil {
						log.WithError(extractErr).
							Errorf(
								"failed to extract vtxo script from forfeit tx %s, cannot ban",
								ptx.UnsignedTx.TxID(),
							)
						continue
					}

					crime := domain.Crime{
						Type:    domain.CrimeTypeForfeitInvalidSignature,
						RoundID: roundId,
						Reason:  verificationErr.Error(),
					}

					mutx.Lock()
					if _, ok := crimes[vtxoOutputScript]; ok {
						crime.Reason += fmt.Sprintf(", %s", crimes[vtxoOutputScript].Reason)
					}
					crimes[vtxoOutputScript] = crime
					mutx.Unlock()
				}
			}
		}()
	}

	for _, tx := range txs {
		jobs <- tx
	}
	close(jobs)
	wg.Wait()

	convictions := make([]domain.Conviction, 0, len(crimes))
	for outScript, crime := range crimes {
		convictions = append(convictions, domain.NewScriptConviction(
			outScript, crime, &s.banDuration,
		))
	}

	return convictions
}

func extractVtxoScriptFromSignedForfeitTx(tx string) (string, error) {
	ptx, err := psbt.NewFromRawBytes(strings.NewReader(tx), true)
	if err != nil {
		return "", fmt.Errorf("failed to parse psbt: %s", err)
	}

	for _, input := range ptx.Inputs {
		// at this point, the connector is not signed so the vtxo input is the one with Tapscript sigs
		if len(input.TaprootScriptSpendSig) == 0 {
			continue
		}

		if len(input.TaprootLeafScript) == 0 {
			return "", fmt.Errorf("missing taproot leaf script for vtxo input, invalid forfeit tx")
		}

		return outputScriptFromTaprootLeafScript(*input.TaprootLeafScript[0])
	}

	return "", fmt.Errorf("no vtxo script found in forfeit tx")
}

func outputScriptFromTaprootLeafScript(tapLeaf psbt.TaprootTapLeafScript) (string, error) {
	controlBlock, err := txscript.ParseControlBlock(tapLeaf.ControlBlock)
	if err != nil {
		return "", err
	}

	rootHash := controlBlock.RootHash(tapLeaf.Script)
	tapKeyFromControlBlock := txscript.ComputeTaprootOutputKey(
		script.UnspendableKey(), rootHash[:],
	)

	pkscript, err := script.P2TRScript(tapKeyFromControlBlock)
	if err != nil {
		return "", err
	}

	return hex.EncodeToString(pkscript), nil
}

// propagateTransactionEvent propagates the transaction event to the indexer and the transaction events channels
func (s *service) propagateTransactionEvent(event TransactionEvent) {
	go func() {
		s.indexerTxEventsCh <- event
	}()
	go func() {
		s.transactionEventsCh <- event
	}()
}<|MERGE_RESOLUTION|>--- conflicted
+++ resolved
@@ -89,26 +89,14 @@
 	cache ports.LiveStore,
 	reportSvc RoundReportService,
 	vtxoTreeExpiry, unilateralExitDelay, boardingExitDelay, checkpointExitDelay arklib.RelativeLocktime,
-<<<<<<< HEAD
-	sessionDuration, banDuration, roundMinParticipantsCount, roundMaxParticipantsCount,
-	utxoMaxAmount, utxoMinAmount, vtxoMaxAmount, vtxoMinAmount int64,
+	sessionDuration, roundMinParticipantsCount, roundMaxParticipantsCount,
+	utxoMaxAmount, utxoMinAmount, vtxoMaxAmount, vtxoMinAmount, banDuration, banThreshold int64,
 	network arklib.Network,
 	allowCSVBlockType bool,
 	noteUriPrefix string,
 	scheduledSessionStartTime, scheduledSessionEndTime time.Time,
 	scheduledSessionPeriod, scheduledSessionDuration time.Duration,
-	reportSvc RoundReportService,
-	banThreshold int,
-=======
-	roundInterval, roundMinParticipantsCount, roundMaxParticipantsCount,
-	utxoMaxAmount, utxoMinAmount, vtxoMaxAmount, vtxoMinAmount, banDuration, banThreshold int64,
-	network arklib.Network,
-	allowCSVBlockType bool,
-	noteUriPrefix string,
-	marketHourStartTime, marketHourEndTime time.Time,
-	marketHourPeriod, marketHourRoundInterval time.Duration,
-	marketHourRoundMinParticipantsCount, marketHourRoundMaxParticipantsCount int64,
->>>>>>> 1f8cee53
+	scheduledSessionRoundMinParticipantsCount, scheduledSessionRoundMaxParticipantsCount int64,
 ) (Service, error) {
 	ctx := context.Background()
 
@@ -123,32 +111,21 @@
 		return nil, fmt.Errorf("failed to get scheduled session from db: %w", err)
 	}
 
-<<<<<<< HEAD
 	if scheduledSession == nil &&
 		!scheduledSessionStartTime.IsZero() && !scheduledSessionEndTime.IsZero() &&
 		int(scheduledSessionPeriod) > 0 && scheduledSessionDuration > 0 {
+		rMinParticipantsCount := roundMinParticipantsCount
+		if scheduledSessionRoundMinParticipantsCount > 0 {
+			rMinParticipantsCount = scheduledSessionRoundMinParticipantsCount
+		}
+		rMaxParticipantsCount := roundMaxParticipantsCount
+		if scheduledSessionRoundMaxParticipantsCount > 0 {
+			rMaxParticipantsCount = scheduledSessionRoundMaxParticipantsCount
+		}
 		scheduledSession = domain.NewScheduledSession(
 			scheduledSessionStartTime, scheduledSessionEndTime,
 			scheduledSessionPeriod, scheduledSessionDuration,
-=======
-	if marketHour == nil && !marketHourStartTime.IsZero() && !marketHourEndTime.IsZero() &&
-		int(marketHourPeriod) > 0 {
-		rInterval := time.Duration(roundInterval) * time.Second
-		if marketHourRoundInterval > 0 {
-			rInterval = marketHourRoundInterval
-		}
-		rMinParticipantsCount := roundMinParticipantsCount
-		if marketHourRoundMinParticipantsCount > 0 {
-			rMinParticipantsCount = marketHourRoundMinParticipantsCount
-		}
-		rMaxParticipantsCount := roundMaxParticipantsCount
-		if marketHourRoundMaxParticipantsCount > 0 {
-			rMaxParticipantsCount = marketHourRoundMaxParticipantsCount
-		}
-		marketHour = domain.NewMarketHour(
-			marketHourStartTime, marketHourEndTime, marketHourPeriod,
-			rInterval, rMinParticipantsCount, rMaxParticipantsCount,
->>>>>>> 1f8cee53
+			rMinParticipantsCount, rMaxParticipantsCount,
 		)
 		if err := repoManager.ScheduledSession().Upsert(ctx, *scheduledSession); err != nil {
 			return nil, fmt.Errorf("failed to upsert initial scheduled session to db: %w", err)
@@ -1542,33 +1519,28 @@
 
 	s.roundReportSvc.StageStarted(SelectIntentsStage)
 
-<<<<<<< HEAD
-	roundTiming := newRoundTiming(s.sessionDuration)
-=======
-	roundInterval := s.roundInterval
+	sessionDuration := s.sessionDuration
 	roundMinParticipants := s.roundMinParticipantsCount
 	roundMaxParticipants := s.roundMaxParticipantsCount
-	mktHour, _ := s.repoManager.MarketHourRepo().Get(context.Background())
-	if mktHour != nil {
-		nextStartTime, nextEndTime := calcNextMarketHour(
-			time.Now(), mktHour.StartTime, mktHour.EndTime, mktHour.Period,
+	scheduledSession, _ := s.repoManager.ScheduledSession().Get(context.Background())
+	if scheduledSession != nil {
+		nextStartTime, nextEndTime := calcNextScheduledSession(
+			time.Now(),
+			scheduledSession.StartTime, scheduledSession.EndTime, scheduledSession.Period,
 		)
 		if now := time.Now(); !now.Before(nextStartTime) && !now.After(nextEndTime) {
 			log.WithFields(log.Fields{
-				"roundInterval":        mktHour.RoundInterval,
-				"minRoundParticipants": mktHour.RoundMinParticipantsCount,
-				"maxRoundParticipants": mktHour.RoundMaxParticipantsCount,
-			}).Debug(
-				"market hour is active, using market hour params",
-			)
-			roundInterval = mktHour.RoundInterval
-			roundMinParticipants = mktHour.RoundMinParticipantsCount
-			roundMaxParticipants = mktHour.RoundMaxParticipantsCount
-		}
-	}
-
-	roundTiming := newRoundTiming(roundInterval)
->>>>>>> 1f8cee53
+				"duration":             scheduledSession.Duration,
+				"minRoundParticipants": scheduledSession.RoundMinParticipantsCount,
+				"maxRoundParticipants": scheduledSession.RoundMaxParticipantsCount,
+			}).Debug("scheduled session is active")
+			sessionDuration = scheduledSession.Duration
+			roundMinParticipants = scheduledSession.RoundMinParticipantsCount
+			roundMaxParticipants = scheduledSession.RoundMaxParticipantsCount
+		}
+	}
+
+	roundTiming := newRoundTiming(sessionDuration)
 	<-time.After(roundTiming.registrationDuration())
 	s.wg.Add(1)
 	go s.startConfirmation(roundTiming, roundMinParticipants, roundMaxParticipants)
@@ -1903,13 +1875,8 @@
 		s.roundReportSvc.StageStarted(TreeSigningStage)
 
 		sweepClosure := script.CSVMultisigClosure{
-<<<<<<< HEAD
-			MultisigClosure: script.MultisigClosure{PubKeys: []*btcec.PublicKey{s.signerPubkey}},
+			MultisigClosure: script.MultisigClosure{PubKeys: []*btcec.PublicKey{s.forfeitPubkey}},
 			Locktime:        s.batchExpiry,
-=======
-			MultisigClosure: script.MultisigClosure{PubKeys: []*btcec.PublicKey{s.forfeitPubkey}},
-			Locktime:        s.vtxoTreeExpiry,
->>>>>>> 1f8cee53
 		}
 
 		sweepScript, err := sweepClosure.Script()
