package application

import (
	"bytes"
	"context"
	"encoding/hex"
	"fmt"
	"math"
	"runtime"
	"slices"
	"strings"
	"sync"
	"time"

	"github.com/arkade-os/arkd/internal/core/domain"
	"github.com/arkade-os/arkd/internal/core/ports"
	arklib "github.com/arkade-os/arkd/pkg/ark-lib"
	"github.com/arkade-os/arkd/pkg/ark-lib/intent"
	"github.com/arkade-os/arkd/pkg/ark-lib/offchain"
	"github.com/arkade-os/arkd/pkg/ark-lib/script"
	"github.com/arkade-os/arkd/pkg/ark-lib/tree"
	"github.com/arkade-os/arkd/pkg/ark-lib/txutils"
	"github.com/arkade-os/arkd/pkg/errors"
	"github.com/btcsuite/btcd/btcec/v2"
	"github.com/btcsuite/btcd/btcec/v2/schnorr"
	"github.com/btcsuite/btcd/btcutil"
	"github.com/btcsuite/btcd/btcutil/psbt"
	"github.com/btcsuite/btcd/chaincfg"
	"github.com/btcsuite/btcd/txscript"
	"github.com/btcsuite/btcd/wire"
	"github.com/btcsuite/btcwallet/waddrmgr"
	log "github.com/sirupsen/logrus"
)

type service struct {
	// services
	wallet         ports.WalletService
	signer         ports.SignerService
	repoManager    ports.RepoManager
	builder        ports.TxBuilder
	scanner        ports.BlockchainScanner
	cache          ports.LiveStore
	sweeper        *sweeper
	roundReportSvc RoundReportService

	// config
	network                   arklib.Network
	signerPubkey              *btcec.PublicKey
	forfeitPubkey             *btcec.PublicKey
	forfeitAddress            string
	checkpointTapscript       []byte
	batchExpiry               arklib.RelativeLocktime
	sessionDuration           time.Duration
	banDuration               time.Duration
	banThreshold              int64
	unilateralExitDelay       arklib.RelativeLocktime
	boardingExitDelay         arklib.RelativeLocktime
	roundMinParticipantsCount int64
	roundMaxParticipantsCount int64
	utxoMaxAmount             int64
	utxoMinAmount             int64
	vtxoMaxAmount             int64
	vtxoMinSettlementAmount   int64
	vtxoMinOffchainTxAmount   int64
	allowCSVBlockType         bool

	// TODO: derive the key pair used for the musig2 signing session from wallet.
	operatorPrvkey *btcec.PrivateKey
	operatorPubkey *btcec.PublicKey

	// channels
	eventsCh                 chan []domain.Event
	transactionEventsCh      chan TransactionEvent
	forfeitsBoardingSigsChan chan struct{}
	indexerTxEventsCh        chan TransactionEvent

	// stop and round-execution go routine handlers
	stop func()
	ctx  context.Context
	wg   *sync.WaitGroup
}

func NewService(
	wallet ports.WalletService,
	signer ports.SignerService,
	repoManager ports.RepoManager,
	builder ports.TxBuilder,
	scanner ports.BlockchainScanner,
	scheduler ports.SchedulerService,
	cache ports.LiveStore,
	reportSvc RoundReportService,
	vtxoTreeExpiry, unilateralExitDelay, boardingExitDelay, checkpointExitDelay arklib.RelativeLocktime,
	sessionDuration, roundMinParticipantsCount, roundMaxParticipantsCount,
	utxoMaxAmount, utxoMinAmount, vtxoMaxAmount, vtxoMinAmount, banDuration, banThreshold int64,
	network arklib.Network,
	allowCSVBlockType bool,
	noteUriPrefix string,
	scheduledSessionStartTime, scheduledSessionEndTime time.Time,
	scheduledSessionPeriod, scheduledSessionDuration time.Duration,
	scheduledSessionRoundMinParticipantsCount, scheduledSessionRoundMaxParticipantsCount int64,
) (Service, error) {
	ctx := context.Background()

	signerPubkey, err := signer.GetPubkey(ctx)
	if err != nil {
		return nil, fmt.Errorf("failed to fetch signer pubkey: %s", err)
	}

	// Try to load scheduled session from DB first
	scheduledSession, err := repoManager.ScheduledSession().Get(ctx)
	if err != nil {
		return nil, fmt.Errorf("failed to get scheduled session from db: %w", err)
	}

	if scheduledSession == nil &&
		!scheduledSessionStartTime.IsZero() && !scheduledSessionEndTime.IsZero() &&
		scheduledSessionPeriod > 0 && scheduledSessionDuration > 0 {
		rMinParticipantsCount := roundMinParticipantsCount
		if scheduledSessionRoundMinParticipantsCount > 0 {
			rMinParticipantsCount = scheduledSessionRoundMinParticipantsCount
		}
		rMaxParticipantsCount := roundMaxParticipantsCount
		if scheduledSessionRoundMaxParticipantsCount > 0 {
			rMaxParticipantsCount = scheduledSessionRoundMaxParticipantsCount
		}
		scheduledSession = domain.NewScheduledSession(
			scheduledSessionStartTime, scheduledSessionEndTime,
			scheduledSessionPeriod, scheduledSessionDuration,
			rMinParticipantsCount, rMaxParticipantsCount,
		)
		if err := repoManager.ScheduledSession().Upsert(ctx, *scheduledSession); err != nil {
			return nil, fmt.Errorf("failed to upsert initial scheduled session to db: %w", err)
		}
	}

	operatorSigningKey, err := btcec.NewPrivateKey()
	if err != nil {
		return nil, fmt.Errorf("failed to generate ephemeral key: %s", err)
	}

	dustAmount, err := wallet.GetDustAmount(ctx)
	if err != nil {
		return nil, fmt.Errorf("failed to get dust amount: %s", err)
	}
	var vtxoMinSettlementAmount, vtxoMinOffchainTxAmount = vtxoMinAmount, vtxoMinAmount
	if vtxoMinSettlementAmount < int64(dustAmount) {
		vtxoMinSettlementAmount = int64(dustAmount)
	}
	if vtxoMinOffchainTxAmount == -1 {
		vtxoMinOffchainTxAmount = int64(dustAmount)
	}
	if utxoMinAmount < int64(dustAmount) {
		utxoMinAmount = int64(dustAmount)
	}

	forfeitPubkey, err := wallet.GetForfeitPubkey(ctx)
	if err != nil {
		return nil, fmt.Errorf("failed to fetch forfeit pubkey: %s", err)
	}

	checkpointClosure := &script.CSVMultisigClosure{
		Locktime: checkpointExitDelay,
		MultisigClosure: script.MultisigClosure{
			PubKeys: []*btcec.PublicKey{forfeitPubkey},
		},
	}

	checkpointTapscript, err := checkpointClosure.Script()
	if err != nil {
		return nil, fmt.Errorf("failed to encode checkpoint tapscript: %s", err)
	}

	roundReportSvc := reportSvc
	if roundReportSvc == nil {
		roundReportSvc = roundReportUnimplemented{}
	}

	ctx, cancel := context.WithCancel(ctx)

	svc := &service{
		network:             network,
		signerPubkey:        signerPubkey,
		forfeitPubkey:       forfeitPubkey,
		batchExpiry:         vtxoTreeExpiry,
		sessionDuration:     time.Duration(sessionDuration) * time.Second,
		banDuration:         time.Duration(banDuration) * time.Second,
		banThreshold:        banThreshold,
		unilateralExitDelay: unilateralExitDelay,
		allowCSVBlockType:   allowCSVBlockType,
		wallet:              wallet,
		signer:              signer,
		repoManager:         repoManager,
		builder:             builder,
		cache:               cache,
		scanner:             scanner,
		sweeper: newSweeper(
			wallet, repoManager, builder, scheduler, noteUriPrefix,
		),
		boardingExitDelay:         boardingExitDelay,
		operatorPrvkey:            operatorSigningKey,
		operatorPubkey:            operatorSigningKey.PubKey(),
		forfeitsBoardingSigsChan:  make(chan struct{}, 1),
		roundMinParticipantsCount: roundMinParticipantsCount,
		roundMaxParticipantsCount: roundMaxParticipantsCount,
		utxoMaxAmount:             utxoMaxAmount,
		utxoMinAmount:             utxoMinAmount,
		vtxoMaxAmount:             vtxoMaxAmount,
		vtxoMinSettlementAmount:   vtxoMinSettlementAmount,
		vtxoMinOffchainTxAmount:   vtxoMinOffchainTxAmount,
		eventsCh:                  make(chan []domain.Event, 64),
		transactionEventsCh:       make(chan TransactionEvent, 64),
		indexerTxEventsCh:         make(chan TransactionEvent, 64),
		stop:                      cancel,
		ctx:                       ctx,
		wg:                        &sync.WaitGroup{},
		checkpointTapscript:       checkpointTapscript,
		roundReportSvc:            roundReportSvc,
	}
	pubkeyHash := btcutil.Hash160(forfeitPubkey.SerializeCompressed())
	forfeitAddr, err := btcutil.NewAddressWitnessPubKeyHash(pubkeyHash, svc.chainParams())
	if err != nil {
		return nil, err
	}

	svc.forfeitAddress = forfeitAddr.String()

	repoManager.Events().RegisterEventsHandler(
		domain.RoundTopic, func(events []domain.Event) {
			round := domain.NewRoundFromEvents(events)
			go svc.propagateEvents(round)

			lastEvent := events[len(events)-1]
			if lastEvent.GetType() == domain.EventTypeBatchSwept {
				batchSweptEvent := lastEvent.(domain.BatchSwept)
				sweptVtxosOutpoints := append(
					batchSweptEvent.LeafVtxos,
					batchSweptEvent.PreconfirmedVtxos...)
				sweptVtxos, err := svc.repoManager.Vtxos().GetVtxos(ctx, sweptVtxosOutpoints)
				if err != nil {
					log.WithError(err).Warn("failed to get swept vtxos")
					return
				}
				go svc.stopWatchingVtxos(sweptVtxos)

				// sweep tx event
				txEvent := TransactionEvent{
					TxData:     TxData{Tx: batchSweptEvent.Tx, Txid: batchSweptEvent.Txid},
					Type:       SweepTxType,
					SweptVtxos: sweptVtxos,
				}
				svc.propagateTransactionEvent(txEvent)
				return
			}

			if !round.IsEnded() {
				return
			}

			spentVtxos := svc.getSpentVtxos(round.Intents)
			newVtxos := getNewVtxosFromRound(round)

			// commitment tx event
			txEvent := TransactionEvent{
				TxData:         TxData{Tx: round.CommitmentTx, Txid: round.CommitmentTxid},
				Type:           CommitmentTxType,
				SpentVtxos:     spentVtxos,
				SpendableVtxos: newVtxos,
			}

			svc.propagateTransactionEvent(txEvent)

			go func() {
				if err := svc.startWatchingVtxos(newVtxos); err != nil {
					log.WithError(err).Warn("failed to start watching vtxos")
				}
			}()

			if lastEvent := events[len(events)-1]; lastEvent.GetType() != domain.EventTypeBatchSwept {
				go svc.scheduleSweepBatchOutput(round)
			}
		},
	)

	repoManager.Events().RegisterEventsHandler(
		domain.OffchainTxTopic, func(events []domain.Event) {
			offchainTx := domain.NewOffchainTxFromEvents(events)

			if !offchainTx.IsFinalized() {
				return
			}

			txid, spentVtxoKeys, newVtxos, err := decodeTx(*offchainTx)
			if err != nil {
				log.WithError(err).Warn("failed to decode offchain tx")
				return
			}

			spentVtxos, err := svc.repoManager.Vtxos().GetVtxos(context.Background(), spentVtxoKeys)
			if err != nil {
				log.WithError(err).Warn("failed to get spent vtxos")
				return
			}

			checkpointTxsByOutpoint := make(map[string]TxData)
			for txid, tx := range offchainTx.CheckpointTxs {
				// nolint
				ptx, _ := psbt.NewFromRawBytes(strings.NewReader(tx), true)
				checkpointTxsByOutpoint[ptx.UnsignedTx.TxIn[0].PreviousOutPoint.String()] = TxData{
					Tx: tx, Txid: txid,
				}
			}

			// ark tx event
			txEvent := TransactionEvent{
				TxData:         TxData{Txid: txid, Tx: offchainTx.ArkTx},
				Type:           ArkTxType,
				SpentVtxos:     spentVtxos,
				SpendableVtxos: newVtxos,
				CheckpointTxs:  checkpointTxsByOutpoint,
			}

			svc.propagateTransactionEvent(txEvent)

			go func() {
				if err := svc.startWatchingVtxos(newVtxos); err != nil {
					log.WithError(err).Warn("failed to start watching vtxos")
				}
			}()
		},
	)

	if err := svc.restoreWatchingVtxos(); err != nil {
		return nil, fmt.Errorf("failed to restore watching vtxos: %s", err)
	}
	go svc.listenToScannerNotifications()
	return svc, nil
}

func (s *service) Start() errors.Error {
	log.Debug("starting sweeper service...")
	if err := s.sweeper.start(); err != nil {
		return errors.INTERNAL_ERROR.Wrap(err)
	}

	log.Debug("starting app service...")
	s.wg.Add(1)
	go s.start()
	return nil
}

func (s *service) Stop() {
	ctx := context.Background()

	s.stop()
	s.wg.Wait()
	s.sweeper.stop()
	// nolint
	vtxos, _ := s.repoManager.Vtxos().GetAllSweepableVtxos(ctx)
	if len(vtxos) > 0 {
		s.stopWatchingVtxos(vtxos)
	}

	// nolint
	s.wallet.Lock(ctx)
	log.Debug("locked wallet")
	s.wallet.Close()
	log.Debug("closed connection to wallet")
	s.repoManager.Close()
	log.Debug("closed connection to db")
	close(s.eventsCh)
}

func (s *service) SubmitOffchainTx(
	ctx context.Context, unsignedCheckpointTxs []string, signedArkTx string,
) ([]string, string, string, errors.Error) {
	var err error
	var arkPtx *psbt.Packet
	arkPtx, err = psbt.NewFromRawBytes(strings.NewReader(signedArkTx), true)
	if err != nil {
		return nil, "", "", errors.INVALID_ARK_PSBT.New("failed to parse tx: %w", err).
			WithMetadata(errors.PsbtMetadata{Tx: signedArkTx})
	}
	txid := arkPtx.UnsignedTx.TxID()

	offchainTx := domain.NewOffchainTx()
	var changes []domain.Event

	defer func() {
		if err != nil {
			change := offchainTx.Fail(err)
			changes = append(changes, change)
		}

		if err := s.repoManager.Events().Save(
			ctx, domain.OffchainTxTopic, txid, changes,
		); err != nil {
			log.WithError(err).Fatal("failed to save offchain tx events")
		}
	}()

	vtxoRepo := s.repoManager.Vtxos()

	ins := make([]offchain.VtxoInput, 0)
	checkpointTxs := make(map[string]string)
	checkpointPsbts := make(map[string]*psbt.Packet) // txid -> psbt
	spentVtxoKeys := make([]domain.Outpoint, 0)
	checkpointTxsByVtxoKey := make(map[domain.Outpoint]string)
	for _, tx := range unsignedCheckpointTxs {
		checkpointPtx, err := psbt.NewFromRawBytes(strings.NewReader(tx), true)
		if err != nil {
			return nil, "", "", errors.INVALID_CHECKPOINT_PSBT.New("failed to parse tx: %w", err).
				WithMetadata(errors.PsbtMetadata{Tx: tx})
		}

		txid := checkpointPtx.UnsignedTx.TxID()
		if len(checkpointPtx.UnsignedTx.TxIn) < 1 {
			return nil, "", "", errors.INVALID_PSBT_MISSING_INPUT.New("invalid checkpoint tx %s", txid).
				WithMetadata(errors.PsbtInputMetadata{Txid: txid})
		}

		vtxoKey := domain.Outpoint{
			Txid: checkpointPtx.UnsignedTx.TxIn[0].PreviousOutPoint.Hash.String(),
			VOut: checkpointPtx.UnsignedTx.TxIn[0].PreviousOutPoint.Index,
		}
		checkpointTxs[txid] = tx
		checkpointPsbts[txid] = checkpointPtx
		checkpointTxsByVtxoKey[vtxoKey] = txid
		spentVtxoKeys = append(spentVtxoKeys, vtxoKey)
	}

	event, err := offchainTx.Request(txid, signedArkTx, checkpointTxs)
	if err != nil {
		return nil, "", "", errors.INTERNAL_ERROR.Wrap(err)
	}
	changes = []domain.Event{event}

	// get all the vtxos inputs
	spentVtxos, err := vtxoRepo.GetVtxos(ctx, spentVtxoKeys)
	if err != nil {
		return nil, "", "", errors.INTERNAL_ERROR.New("failed to fetch vtxos: %w", err).
			WithMetadata(
				map[string]any{"vtxos": spentVtxoKeys},
			)
	}

	if len(spentVtxos) != len(spentVtxoKeys) {
		vtxoOutpoints := make([]string, 0)
		for _, vtxo := range spentVtxoKeys {
			vtxoOutpoints = append(vtxoOutpoints, vtxo.String())
		}

		gotVtxos := make([]string, 0)
		for _, vtxo := range spentVtxos {
			gotVtxos = append(gotVtxos, vtxo.Outpoint.String())
		}

		return nil, "", "", errors.VTXO_NOT_FOUND.New("some vtxos not found").
			WithMetadata(errors.VtxoNotFoundMetadata{
				VtxoOutpoints: vtxoOutpoints,
				GotVtxos:      gotVtxos,
			})
	}

	// check if any of the spent vtxos are banned
	for _, vtxo := range spentVtxos {
		if err := s.checkIfBanned(ctx, vtxo); err != nil {
			return nil, "", "", errors.VTXO_BANNED.Wrap(err).
				WithMetadata(errors.VtxoMetadata{VtxoOutpoint: vtxo.Outpoint.String()})
		}
	}

	if exists, vtxo := s.cache.Intents().IncludesAny(spentVtxoKeys); exists {
		return nil, "", "", errors.VTXO_ALREADY_REGISTERED.New("%s already registered", vtxo).
			WithMetadata(errors.VtxoMetadata{VtxoOutpoint: vtxo})
	}

	indexedSpentVtxos := make(map[domain.Outpoint]domain.Vtxo)
	commitmentTxsByCheckpointTxid := make(map[string]string)
	expiration := int64(math.MaxInt64)
	rootCommitmentTxid := ""
	for _, vtxo := range spentVtxos {
		indexedSpentVtxos[vtxo.Outpoint] = vtxo
		commitmentTxsByCheckpointTxid[checkpointTxsByVtxoKey[vtxo.Outpoint]] = vtxo.RootCommitmentTxid
		if vtxo.ExpiresAt < expiration {
			rootCommitmentTxid = vtxo.RootCommitmentTxid
			expiration = vtxo.ExpiresAt
		}
	}

	// Loop over the inputs of the given ark tx to ensure the order of inputs is preserved when
	// rebuilding the txs.
	for inputIndex, in := range arkPtx.UnsignedTx.TxIn {
		checkpointPsbt := checkpointPsbts[in.PreviousOutPoint.Hash.String()]
		checkpointTxid := checkpointPsbt.UnsignedTx.TxID()
		input := checkpointPsbt.Inputs[0]

		if input.WitnessUtxo == nil {
			return nil, "", "", errors.INVALID_PSBT_INPUT.New("missing witness utxo on input %d", inputIndex).
				WithMetadata(errors.InputMetadata{
					Txid:       checkpointTxid,
					InputIndex: inputIndex,
				})
		}

		if len(input.TaprootLeafScript) == 0 {
			return nil, "", "", errors.INVALID_PSBT_INPUT.New("missing tapscript leaf on input %d", inputIndex).
				WithMetadata(errors.InputMetadata{
					Txid:       checkpointTxid,
					InputIndex: inputIndex,
				})
		}
		if len(input.TaprootLeafScript) != 1 {
			return nil, "", "", errors.INVALID_PSBT_INPUT.New(
				"expected exactly one taproot leaf script on input %d, got %d",
				inputIndex,
				len(input.TaprootLeafScript),
			).
				WithMetadata(errors.InputMetadata{
					Txid:       checkpointTxid,
					InputIndex: inputIndex,
				})
		}
		spendingTapscript := input.TaprootLeafScript[0]
		if spendingTapscript == nil {
			return nil, "", "", errors.INVALID_PSBT_INPUT.New("missing tapscript leaf on input %d", inputIndex).
				WithMetadata(errors.InputMetadata{
					Txid:       checkpointTxid,
					InputIndex: inputIndex,
				})
		}

		taptreeFields, err := txutils.GetArkPsbtFields(
			checkpointPsbt,
			0,
			txutils.VtxoTaprootTreeField,
		)
		if err != nil || len(taptreeFields) == 0 {
			return nil, "", "", errors.INVALID_PSBT_INPUT.New("missing taptree on input %d", inputIndex).
				WithMetadata(errors.InputMetadata{
					Txid:       checkpointTxid,
					InputIndex: inputIndex,
				})
		}

		taptree := taptreeFields[0]

		vtxoScript, err := script.ParseVtxoScript(taptree)
		if err != nil {
			return nil, "", "", errors.INVALID_PSBT_INPUT.New("failed to parse taptree field in tx %s: %s", checkpointTxid, err).
				WithMetadata(errors.InputMetadata{
					Txid:       checkpointTxid,
					InputIndex: inputIndex,
				})
		}

		outpoint := domain.Outpoint{
			Txid: checkpointPsbt.UnsignedTx.TxIn[0].PreviousOutPoint.Hash.String(),
			VOut: checkpointPsbt.UnsignedTx.TxIn[0].PreviousOutPoint.Index,
		}

		vtxo, exists := indexedSpentVtxos[outpoint]
		if !exists {
			return nil, "", "", errors.INTERNAL_ERROR.New(
				"can't find vtxo associated with checkpoint input %s", outpoint,
			).WithMetadata(map[string]any{
				"vtxo":          outpoint,
				"vtxos_from_db": indexedSpentVtxos,
			})
		}

		// make sure we don't use the same vtxo twice
		delete(indexedSpentVtxos, outpoint)

		vtxoOutpoint := vtxo.Outpoint.String()

		if vtxo.Spent {
			return nil, "", "", errors.VTXO_ALREADY_SPENT.New("%s already spent", vtxo.Outpoint).
				WithMetadata(errors.VtxoMetadata{VtxoOutpoint: vtxoOutpoint})
		}

		if vtxo.Unrolled {
			return nil, "", "", errors.VTXO_ALREADY_UNROLLED.New("%s already unrolled", vtxo.Outpoint).
				WithMetadata(errors.VtxoMetadata{VtxoOutpoint: vtxoOutpoint})
		}

		if vtxo.Swept {
			// if we reach this point, it means vtxo.Spent = false so the vtxo is recoverable
			return nil, "", "", errors.VTXO_RECOVERABLE.New("%s is recoverable", vtxo.Outpoint).
				WithMetadata(errors.VtxoMetadata{VtxoOutpoint: vtxoOutpoint})
		}

		if vtxo.IsNote() {
			return nil, "", "", errors.OFFCHAIN_TX_SPENDING_NOTE.New("%s is a note", vtxo.Outpoint).
				WithMetadata(errors.VtxoMetadata{VtxoOutpoint: vtxoOutpoint})
		}

		// validate the vtxo script
		if err := vtxoScript.Validate(
			s.signerPubkey, s.unilateralExitDelay, s.allowCSVBlockType,
		); err != nil {
			return nil, "", "", errors.INVALID_VTXO_SCRIPT.Wrap(err).
				WithMetadata(errors.InvalidVtxoScriptMetadata{Tapscripts: taptree})
		}

		witnessUtxoScript := input.WitnessUtxo.PkScript

		tapKeyFromTapscripts, _, err := vtxoScript.TapTree()
		if err != nil {
			return nil, "", "", errors.INVALID_VTXO_SCRIPT.New("failed to compute taproot tree").
				WithMetadata(errors.InvalidVtxoScriptMetadata{Tapscripts: taptree})
		}

		serializedTapKey := hex.EncodeToString(schnorr.SerializePubKey(tapKeyFromTapscripts))
		if vtxo.PubKey != serializedTapKey {
			return nil, "", "", errors.INVALID_PSBT_INPUT.New("expected %s, got %s", vtxo.PubKey, serializedTapKey).
				WithMetadata(errors.InputMetadata{
					Txid:       checkpointTxid,
					InputIndex: inputIndex,
				})
		}

		pkScriptFromTapscripts, err := script.P2TRScript(tapKeyFromTapscripts)
		if err != nil {
			return nil, "", "", errors.INVALID_VTXO_SCRIPT.New("failed to compute P2TR script from tapkey").
				WithMetadata(errors.InvalidVtxoScriptMetadata{Tapscripts: taptree})
		}

		if !bytes.Equal(witnessUtxoScript, pkScriptFromTapscripts) {
			return nil, "", "", errors.INVALID_PSBT_INPUT.New("witness utxo script mismatch: expected %x, got %x", witnessUtxoScript, pkScriptFromTapscripts).
				WithMetadata(errors.InputMetadata{
					Txid:       checkpointTxid,
					InputIndex: inputIndex,
				})
		}

		vtxoPubkeyBuf, err := hex.DecodeString(vtxo.PubKey)
		if err != nil {
			return nil, "", "", errors.INTERNAL_ERROR.New("failed to decode vtxo pubkey").
				WithMetadata(map[string]any{
					"vtxo_pubkey": vtxo.PubKey,
				})
		}

		vtxoPubkey, err := schnorr.ParsePubKey(vtxoPubkeyBuf)
		if err != nil {
			return nil, "", "", errors.INTERNAL_ERROR.New("failed to parse vtxo pubkey").
				WithMetadata(map[string]any{
					"vtxo_pubkey": vtxo.PubKey,
				})
		}

		// verify witness utxo
		pkscript, err := script.P2TRScript(vtxoPubkey)
		if err != nil {
			return nil, "", "", errors.INTERNAL_ERROR.New("failed to compute P2TR script from vtxo pubkey").
				WithMetadata(map[string]any{
					"vtxo_pubkey": vtxo.PubKey,
				})
		}

		if !bytes.Equal(input.WitnessUtxo.PkScript, pkscript) {
			return nil, "", "", errors.INVALID_PSBT_INPUT.New("witness utxo script mismatch: expected %x, got %x", input.WitnessUtxo.PkScript, pkscript).
				WithMetadata(errors.InputMetadata{
					Txid:       checkpointTxid,
					InputIndex: inputIndex,
				})
		}

		if input.WitnessUtxo.Value != int64(vtxo.Amount) {
			return nil, "", "", errors.INVALID_PSBT_INPUT.New("witness utxo value mismatch: expected %d, got %d", vtxo.Amount, input.WitnessUtxo.Value).
				WithMetadata(errors.InputMetadata{
					Txid:       checkpointTxid,
					InputIndex: inputIndex,
				})
		}

		// verify forfeit closure script
		closure, err := script.DecodeClosure(spendingTapscript.Script)
		if err != nil {
			return nil, "", "", errors.INVALID_PSBT_INPUT.Wrap(err).
				WithMetadata(errors.InputMetadata{
					Txid:       checkpointTxid,
					InputIndex: inputIndex,
				})
		}

		var locktime *arklib.AbsoluteLocktime
		switch c := closure.(type) {
		case *script.CLTVMultisigClosure:
			locktime = &c.Locktime
		case *script.MultisigClosure, *script.ConditionMultisigClosure:
		default:
			return nil, "", "", errors.INVALID_PSBT_INPUT.New(
				"invalid spending tapscript on input %d: %x", inputIndex, spendingTapscript.Script,
			).
				WithMetadata(errors.InputMetadata{
					Txid:       checkpointTxid,
					InputIndex: inputIndex,
				})
		}

		if locktime != nil {
			blocktimestamp, err := s.wallet.GetCurrentBlockTime(ctx)
			if err != nil {
				return nil, "", "", errors.INTERNAL_ERROR.New(
					"get current block time failed: %w",
					err,
				)
			}
			if !locktime.IsSeconds() {
				if *locktime > arklib.AbsoluteLocktime(blocktimestamp.Height) {
					return nil, "", "", errors.FORFEIT_CLOSURE_LOCKED.New(
						"%d > %d (blockheight)",
						*locktime, blocktimestamp.Time,
					).WithMetadata(errors.ForfeitClosureLockedMetadata{
						Locktime:        int(*locktime),
						CurrentLocktime: int(blocktimestamp.Height),
						Type:            "height",
					})
				}
			} else {
				if *locktime > arklib.AbsoluteLocktime(blocktimestamp.Time) {
					return nil, "", "", errors.FORFEIT_CLOSURE_LOCKED.New(
						"%d > %d (blocktime)",
						*locktime, blocktimestamp.Time,
					).WithMetadata(errors.ForfeitClosureLockedMetadata{
						Locktime:        int(*locktime),
						CurrentLocktime: int(blocktimestamp.Time),
						Type:            "time",
					})
				}
			}
		}

		ctrlBlock, err := txscript.ParseControlBlock(spendingTapscript.ControlBlock)
		if err != nil {
			return nil, "", "", errors.INVALID_PSBT_INPUT.New("failed to parse control block %x", spendingTapscript.ControlBlock).
				WithMetadata(errors.InputMetadata{
					Txid:       checkpointTxid,
					InputIndex: inputIndex,
				})
		}

		tapscript := &waddrmgr.Tapscript{
			ControlBlock:   ctrlBlock,
			RevealedScript: spendingTapscript.Script,
		}

		if len(arkPtx.Inputs[inputIndex].TaprootLeafScript) == 0 {
			return nil, "", "", errors.INVALID_PSBT_INPUT.New(
				"missing taproot leaf script in ark tx input %d", inputIndex,
			).WithMetadata(errors.InputMetadata{
				Txid:       txid,
				InputIndex: inputIndex,
			})
		}

<<<<<<< HEAD
		ins = append(ins, offchain.VtxoInput{
			Outpoint:           &checkpointPsbt.UnsignedTx.TxIn[0].PreviousOutPoint,
			Tapscript:          tapscript,
			RevealedTapscripts: tapscripts,
			Amount:             int64(vtxo.Amount),
=======
		tapleafScript := arkPtx.Inputs[inputIndex].TaprootLeafScript[0]
		checkpointTapscript := &waddrmgr.Tapscript{
			RevealedScript: tapleafScript.Script,
		}

		ins = append(ins, offchain.VtxoInput{
			Outpoint:            &checkpointPsbt.UnsignedTx.TxIn[0].PreviousOutPoint,
			Tapscript:           tapscript,
			CheckpointTapscript: checkpointTapscript,
			RevealedTapscripts:  taptree,
			Amount:              int64(vtxo.Amount),
>>>>>>> f14a5a17
		})
	}

	// iterate over the ark tx inputs and verify that the user signed a collaborative path
	signerXOnlyPubkey := schnorr.SerializePubKey(s.signerPubkey)
	for inputIndex, input := range arkPtx.Inputs {
		if len(input.TaprootScriptSpendSig) == 0 {
			return nil, "", "", errors.INVALID_PSBT_INPUT.New("missing tapscript spend sig in ark tx input %d", inputIndex).
				WithMetadata(errors.InputMetadata{
					Txid:       txid,
					InputIndex: inputIndex,
				})
		}

		hasSig := false

		for _, sig := range input.TaprootScriptSpendSig {
			if !bytes.Equal(sig.XOnlyPubKey, signerXOnlyPubkey) {
				if _, err := schnorr.ParsePubKey(sig.XOnlyPubKey); err != nil {
					return nil, "", "", errors.INVALID_PSBT_INPUT.New("invalid xonly pubkey in tx input signature %d", inputIndex).
						WithMetadata(errors.InputMetadata{
							Txid:       txid,
							InputIndex: inputIndex,
						})
				}
				hasSig = true
				break
			}
		}

		if !hasSig {
			return nil, "", "", errors.ARK_TX_INPUT_NOT_SIGNED.New("tx %s is not signed", txid).
				WithMetadata(errors.InputMetadata{
					Txid:       txid,
					InputIndex: inputIndex,
				})
		}
	}

	dust, err := s.wallet.GetDustAmount(ctx)
	if err != nil {
		return nil, "", "", errors.INTERNAL_ERROR.New("get dust amount failed: %w", err)
	}

	outputs := make([]*wire.TxOut, 0) // outputs excluding the anchor
	foundAnchor := false
	foundOpReturn := false

	for outIndex, out := range arkPtx.UnsignedTx.TxOut {
		if bytes.Equal(out.PkScript, txutils.ANCHOR_PKSCRIPT) {
			if foundAnchor {
				return nil, "", "", errors.MALFORMED_ARK_TX.New(
					"tx %s has multiple anchor outputs", txid,
				).WithMetadata(errors.PsbtMetadata{Tx: signedArkTx})
			}
			foundAnchor = true
			continue
		}

		// verify we don't have multiple OP_RETURN outputs
		if bytes.HasPrefix(out.PkScript, []byte{txscript.OP_RETURN}) {
			if foundOpReturn {
				return nil, "", "", errors.MALFORMED_ARK_TX.New(
					"tx %s has multiple op return outputs", txid,
				).WithMetadata(errors.PsbtMetadata{Tx: signedArkTx})
			}
			foundOpReturn = true
		}

		if s.vtxoMaxAmount >= 0 {
			if out.Value > s.vtxoMaxAmount {
				return nil, "", "", errors.AMOUNT_TOO_HIGH.New(
					"output #%d amount (%d) is higher than max vtxo amount: %d",
					outIndex, out.Value, s.vtxoMaxAmount,
				).WithMetadata(errors.AmountTooHighMetadata{
					OutputIndex: outIndex,
					Amount:      int(out.Value),
					MaxAmount:   int(s.vtxoMaxAmount),
				})
			}
		}
		if out.Value < s.vtxoMinOffchainTxAmount {
			return nil, "", "", errors.AMOUNT_TOO_LOW.New(
				"output #%d amount is lower than min vtxo amount: %d",
				outIndex, s.vtxoMinOffchainTxAmount,
			).WithMetadata(errors.AmountTooLowMetadata{
				OutputIndex: outIndex,
				Amount:      int(s.vtxoMinOffchainTxAmount),
				MinAmount:   int(s.vtxoMinOffchainTxAmount),
			})
		}

		if out.Value < int64(dust) {
			// if the output is below dust limit, it must be using OP_RETURN-style vtxo pkscript
			if !script.IsSubDustScript(out.PkScript) {
				return nil, "", "", errors.AMOUNT_TOO_LOW.New(
					"output #%d amount is below dust limit (%d < %d) but is not using OP_RETURN output script",
					outIndex,
					out.Value,
					dust,
				).WithMetadata(errors.AmountTooLowMetadata{
					OutputIndex: outIndex,
					Amount:      int(out.Value),
					MinAmount:   int(dust),
				})
			}
		}

		outputs = append(outputs, out)
	}

	if !foundAnchor {
		return nil, "", "", errors.MALFORMED_ARK_TX.New("missing anchor output in ark tx %s", txid).
			WithMetadata(errors.PsbtMetadata{Tx: signedArkTx})
	}

	// recompute all txs (checkpoint txs + ark tx)
	rebuiltArkTx, rebuiltCheckpointTxs, err := offchain.BuildTxs(
		ins, outputs, s.checkpointTapscript,
	)
	if err != nil {
		return nil, "", "", errors.INTERNAL_ERROR.New("failed to rebuild ark transaction: %w", err).
			WithMetadata(map[string]any{
				"ark_tx":               signedArkTx,
				"outputs":              outputs,
				"ins":                  ins,
				"checkpoint_tapscript": s.checkpointTapscript,
			})
	}

	// verify the checkpoints txs integrity
	if len(rebuiltCheckpointTxs) != len(checkpointPsbts) {
		return nil, "", "", errors.CHECKPOINT_MISMATCH.New(
			"invalid number of checkpoint txs, expected %d got %d",
			len(rebuiltCheckpointTxs), len(checkpointPsbts),
		)
	}

	for _, rebuiltCheckpointTx := range rebuiltCheckpointTxs {
		rebuiltTxid := rebuiltCheckpointTx.UnsignedTx.TxID()
		if _, ok := checkpointPsbts[rebuiltTxid]; !ok {
			return nil, "", "", errors.CHECKPOINT_MISMATCH.New("invalid checkpoint txs: %s not found", rebuiltTxid).
				WithMetadata(errors.CheckpointMismatchMetadata{ExpectedTxid: txid})
		}
	}

	// verify the ark tx integrity
	rebuiltTxid := rebuiltArkTx.UnsignedTx.TxID()
	if rebuiltTxid != txid {
		return nil, "", "", errors.ARK_TX_MISMATCH.New("expected tx %s, got %s", rebuiltTxid, txid).
			WithMetadata(errors.ArkTxMismatchMetadata{ExpectedTxid: txid, GotTxid: rebuiltTxid})
	}

	// verify the tapscript signatures
	if valid, _, err := s.builder.VerifyTapscriptPartialSigs(signedArkTx, false); err != nil ||
		!valid {
		return nil, "", "", errors.INVALID_SIGNATURE.New("invalid signature in ark tx %s", txid).
			WithMetadata(errors.InvalidSignatureMetadata{Tx: signedArkTx})
	}

	// sign the ark tx
	finalArkTx, err := s.signer.SignTransactionTapscript(ctx, signedArkTx, nil)
	if err != nil {
		return nil, "", "", errors.INTERNAL_ERROR.New("failed to sign ark tx: %w", err).
			WithMetadata(map[string]any{
				"ark_tx": signedArkTx,
			})
	}

	signedCheckpointTxsMap := make(map[string]string)
	// sign the checkpoint txs
	for _, rebuiltCheckpointTx := range rebuiltCheckpointTxs {
		unsignedCheckpointTx, err := rebuiltCheckpointTx.B64Encode()
		if err != nil {
			return nil, "", "", errors.INTERNAL_ERROR.New("failed to encode checkpoint tx: %w", err).
				WithMetadata(map[string]any{
					"checkpoint_tx": rebuiltCheckpointTx,
				})
		}
		signedCheckpointTx, err := s.signer.SignTransactionTapscript(ctx, unsignedCheckpointTx, nil)
		if err != nil {
			return nil, "", "", errors.INTERNAL_ERROR.New("failed to sign checkpoint tx: %w", err).
				WithMetadata(map[string]any{
					"checkpoint_tx": rebuiltCheckpointTx,
				})
		}
		signedCheckpointTxsMap[rebuiltCheckpointTx.UnsignedTx.TxID()] = signedCheckpointTx
	}

	change, err := offchainTx.Accept(
		finalArkTx, signedCheckpointTxsMap,
		commitmentTxsByCheckpointTxid, rootCommitmentTxid, expiration,
	)
	if err != nil {
		return nil, "", "", errors.INTERNAL_ERROR.New("failed to accept offchain tx: %w", err).
			WithMetadata(map[string]any{
				"ark_tx":                finalArkTx,
				"signed_checkpoint_txs": signedCheckpointTxsMap,
				"commitment_txids":      commitmentTxsByCheckpointTxid,
				"root_commitment_txid":  rootCommitmentTxid,
				"expiration":            expiration,
			})
	}
	changes = append(changes, change)
	s.cache.OffchainTxs().Add(*offchainTx)

	signedCheckpointTxs := make([]string, 0, len(signedCheckpointTxsMap))
	for _, tx := range signedCheckpointTxsMap {
		signedCheckpointTxs = append(signedCheckpointTxs, tx)
	}

	return signedCheckpointTxs, finalArkTx, txid, nil
}

func (s *service) FinalizeOffchainTx(
	ctx context.Context, txid string, finalCheckpointTxs []string,
) errors.Error {
	var (
		changes []domain.Event
		err     error
	)

	offchainTx, exists := s.cache.OffchainTxs().Get(txid)
	if !exists {
		return errors.TX_NOT_FOUND.New("offchain tx %s not found", txid).
			WithMetadata(errors.TxNotFoundMetadata{Txid: txid})
	}

	defer func() {
		if err != nil {
			change := offchainTx.Fail(err)
			changes = append(changes, change)
		}

		if err = s.repoManager.Events().Save(
			ctx, domain.OffchainTxTopic, txid, changes,
		); err != nil {
			log.WithError(err).Fatal("failed to save offchain tx events")
		}
	}()

	decodedCheckpointTxs := make(map[string]*psbt.Packet)
	for _, checkpoint := range finalCheckpointTxs {
		// verify the tapscript signatures
		valid, ptx, err := s.builder.VerifyTapscriptPartialSigs(checkpoint, true)
		if err != nil || !valid {
			return errors.INVALID_SIGNATURE.New("invalid signature in checkpoint tx %s", checkpoint).
				WithMetadata(errors.InvalidSignatureMetadata{Tx: checkpoint})
		}

		decodedCheckpointTxs[ptx.UnsignedTx.TxID()] = ptx
	}

	finalCheckpointTxsMap := make(map[string]string)

	var arkTx *psbt.Packet
	arkTx, err = psbt.NewFromRawBytes(strings.NewReader(offchainTx.ArkTx), true)
	if err != nil {
		return errors.INVALID_ARK_PSBT.New("failed to parse ark tx: %w", err).
			WithMetadata(errors.PsbtMetadata{Tx: offchainTx.ArkTx})
	}

	for inIndex := range arkTx.Inputs {
		checkpointTxid := arkTx.UnsignedTx.TxIn[inIndex].PreviousOutPoint.Hash.String()
		checkpointTx, ok := decodedCheckpointTxs[checkpointTxid]
		if !ok {
			return errors.INVALID_PSBT_INPUT.New("tx %s not found", checkpointTxid).
				WithMetadata(errors.InputMetadata{Txid: checkpointTxid, InputIndex: inIndex})
		}

		taprootTreeField, err := txutils.GetArkPsbtFields(
			arkTx, inIndex, txutils.VtxoTaprootTreeField,
		)
		if err != nil {
			return errors.INVALID_PSBT_INPUT.New("missing taptree on input %d", inIndex).
				WithMetadata(errors.InputMetadata{Txid: checkpointTxid, InputIndex: inIndex})
		}
		if len(taprootTreeField) <= 0 {
			return errors.INVALID_PSBT_INPUT.New("missing taproot tree").
				WithMetadata(errors.InputMetadata{Txid: checkpointTxid, InputIndex: inIndex})
		}
		taprootTree := taprootTreeField[0]

		var encodedTapTree []byte
		encodedTapTree, err = taprootTree.Encode()
		if err != nil {
			return errors.INVALID_PSBT_INPUT.New("failed to encode taptree: %w", err).
				WithMetadata(errors.InputMetadata{Txid: checkpointTxid, InputIndex: inIndex})
		}

		checkpointTx.Outputs[0].TaprootTapTree = encodedTapTree

		var b64checkpointTx string
		b64checkpointTx, err = checkpointTx.B64Encode()
		if err != nil {
			return errors.INTERNAL_ERROR.New("failed to encode checkpoint tx: %w", err).
				WithMetadata(map[string]any{
					"checkpoint_tx": checkpointTx,
				})
		}

		finalCheckpointTxsMap[checkpointTxid] = b64checkpointTx
	}

	var event domain.Event
	event, err = offchainTx.Finalize(finalCheckpointTxsMap)
	if err != nil {
		return errors.INTERNAL_ERROR.New("failed to finalize offchain tx: %w", err).
			WithMetadata(map[string]any{
				"final_checkpoint_txs": finalCheckpointTxsMap,
			})
	}

	changes = []domain.Event{event}
	s.cache.OffchainTxs().Remove(txid)

	return nil
}

func (s *service) RegisterIntent(
	ctx context.Context, proof intent.Proof, message intent.RegisterMessage,
) (string, errors.Error) {
	// the vtxo to swap for new ones, require forfeit transactions
	vtxoInputs := make([]domain.Vtxo, 0)
	// the boarding utxos to add in the commitment tx
	boardingInputs := make([]ports.BoardingInput, 0)
	boardingTxs := make(map[string]wire.MsgTx, 0) // txid -> txhex

	outpoints := proof.GetOutpoints()

	now := time.Now()

	if message.ValidAt > 0 {
		validAt := time.Unix(message.ValidAt, 0)
		if now.Before(validAt) {
			return "", errors.INVALID_INTENT_TIMERANGE.New("proof of ownership not yet valid").
				WithMetadata(errors.IntentTimeRangeMetadata{ValidAt: message.ValidAt, ExpireAt: message.ExpireAt, Now: now.Unix()})
		}
	}

	if message.ExpireAt > 0 {
		expireAt := time.Unix(message.ExpireAt, 0)
		if now.After(expireAt) {
			return "", errors.INVALID_INTENT_TIMERANGE.New("proof of ownership expired").
				WithMetadata(errors.IntentTimeRangeMetadata{ValidAt: message.ValidAt, ExpireAt: message.ExpireAt, Now: now.Unix()})
		}
	}

	proofTxid := proof.UnsignedTx.TxID()

	for i, outpoint := range outpoints {
		psbtInput := proof.Inputs[i+1]
		if psbtInput.WitnessUtxo == nil {
			return "", errors.INVALID_PSBT_INPUT.New("missing witness utxo for input %s", outpoint.String()).
				WithMetadata(errors.InputMetadata{Txid: proofTxid, InputIndex: int(outpoint.Index)})
		}

		vtxoOutpoint := domain.Outpoint{
			Txid: outpoint.Hash.String(),
			VOut: outpoint.Index,
		}

		if s.cache.OffchainTxs().Includes(vtxoOutpoint) {
			return "", errors.VTXO_ALREADY_SPENT.New("vtxo %s is currently being spent", vtxoOutpoint.String()).
				WithMetadata(errors.VtxoMetadata{VtxoOutpoint: vtxoOutpoint.String()})
		}

		// we ignore error cause sometimes the taproot tree is not required
		taptreeFields, _ := txutils.GetArkPsbtFields(
			&proof.Packet, i+1, txutils.VtxoTaprootTreeField,
		)
		tapscripts := make([]string, 0)
		if len(taptreeFields) > 0 {
			tapscripts = taptreeFields[0]
		}

		now := time.Now()
		locktime, disabled := arklib.BIP68DecodeSequence(proof.UnsignedTx.TxIn[i+1].Sequence)

		vtxosResult, err := s.repoManager.Vtxos().GetVtxos(ctx, []domain.Outpoint{vtxoOutpoint})
		if err != nil || len(vtxosResult) == 0 {
			// vtxo not found in db, check if it exists on-chain
			if _, ok := boardingTxs[vtxoOutpoint.Txid]; !ok {
				if len(tapscripts) == 0 {
					return "", errors.INVALID_PSBT_INPUT.New("missing taptree for input %s", outpoint).
						WithMetadata(errors.InputMetadata{Txid: proofTxid, InputIndex: int(outpoint.Index)})
				}

				tx, err := s.validateBoardingInput(
					ctx, vtxoOutpoint, tapscripts, now, locktime, disabled,
				)
				if err != nil {
					return "", errors.INVALID_PSBT_INPUT.New("failed to validate boarding input: %w", err).
						WithMetadata(errors.InputMetadata{Txid: proofTxid, InputIndex: int(outpoint.Index)})
				}

				boardingTxs[vtxoOutpoint.Txid] = *tx
			}

			tx := boardingTxs[vtxoOutpoint.Txid]
			prevout := tx.TxOut[vtxoOutpoint.VOut]

			if !bytes.Equal(prevout.PkScript, psbtInput.WitnessUtxo.PkScript) {
				return "", errors.INVALID_PSBT_INPUT.New("invalid witness utxo script: got %x expected %x", prevout.PkScript, psbtInput.WitnessUtxo.PkScript).
					WithMetadata(errors.InputMetadata{Txid: proofTxid, InputIndex: int(outpoint.Index)})
			}

			if prevout.Value != int64(psbtInput.WitnessUtxo.Value) {
				return "", errors.INVALID_PSBT_INPUT.New("invalid witness utxo value: got %d expected %d", prevout.Value, psbtInput.WitnessUtxo.Value).
					WithMetadata(errors.InputMetadata{Txid: proofTxid, InputIndex: int(outpoint.Index)})
			}

			input := ports.Input{
				Outpoint:   vtxoOutpoint,
				Tapscripts: tapscripts,
			}

			if err := s.checkIfBanned(ctx, input); err != nil {
				return "", errors.VTXO_BANNED.Wrap(err).
					WithMetadata(errors.VtxoMetadata{VtxoOutpoint: vtxoOutpoint.String()})
			}

			boardingInput, err := newBoardingInput(
				tx, input, s.signerPubkey, s.boardingExitDelay, s.allowCSVBlockType,
			)
			if err != nil {
				return "", err
			}

			boardingInputs = append(boardingInputs, *boardingInput)
			continue
		}

		vtxo := vtxosResult[0]
		if err := s.checkIfBanned(ctx, vtxo); err != nil {
			return "", errors.VTXO_BANNED.Wrap(err).
				WithMetadata(errors.VtxoMetadata{VtxoOutpoint: vtxo.Outpoint.String()})
		}

		if vtxo.Spent {
			return "", errors.VTXO_ALREADY_SPENT.New("input %s already spent", vtxo.Outpoint.String()).
				WithMetadata(errors.VtxoMetadata{VtxoOutpoint: vtxo.Outpoint.String()})
		}

		if vtxo.Unrolled {
			return "", errors.VTXO_ALREADY_UNROLLED.New("input %s already unrolled", vtxo.Outpoint.String()).
				WithMetadata(errors.VtxoMetadata{VtxoOutpoint: vtxo.Outpoint.String()})
		}

		if psbtInput.WitnessUtxo.Value != int64(vtxo.Amount) {
			return "", errors.INVALID_PSBT_INPUT.New("witness utxo value mismatch: got %d expected %d", psbtInput.WitnessUtxo.Value, vtxo.Amount).
				WithMetadata(errors.InputMetadata{Txid: proofTxid, InputIndex: int(outpoint.Index)})
		}

		pubkeyBytes, err := hex.DecodeString(vtxo.PubKey)
		if err != nil {
			return "", errors.INTERNAL_ERROR.New("failed to decode script pubkey: %w", err).
				WithMetadata(map[string]any{
					"vtxo_pubkey": vtxo.PubKey,
				})
		}

		pubkey, err := schnorr.ParsePubKey(pubkeyBytes)
		if err != nil {
			return "", errors.INTERNAL_ERROR.New("failed to parse pubkey: %w", err).
				WithMetadata(map[string]any{
					"vtxo_pubkey": vtxo.PubKey,
				})
		}

		pkScript, err := script.P2TRScript(pubkey)
		if err != nil {
			return "", errors.INTERNAL_ERROR.New("failed to compute P2TR script from vtxo pubkey: %w", err).
				WithMetadata(map[string]any{
					"vtxo_pubkey": vtxo.PubKey,
				})
		}

		if !bytes.Equal(pkScript, psbtInput.WitnessUtxo.PkScript) {
			return "", errors.INVALID_PSBT_INPUT.New("invalid witness utxo script: got %x expected %x", psbtInput.WitnessUtxo.PkScript, pkScript).
				WithMetadata(errors.InputMetadata{Txid: proofTxid, InputIndex: int(outpoint.Index)})
		}

		// Only in case the vtxo is a note we skip the validation of its script and the csv delay.
		if !vtxo.IsNote() {
			vtxoTapKey, err := vtxo.TapKey()
			if err != nil {
				return "", errors.INTERNAL_ERROR.New("failed to get taproot key: %w", err).
					WithMetadata(map[string]any{
						"vtxo_pubkey": vtxo.PubKey,
					})
			}
			if len(tapscripts) == 0 {
				return "", errors.INVALID_PSBT_INPUT.New("missing taptree for input %d", outpoint).
					WithMetadata(errors.InputMetadata{Txid: proofTxid, InputIndex: int(outpoint.Index)})
			}
			if err := s.validateVtxoInput(
				tapscripts, vtxoTapKey, vtxo.CreatedAt, now, locktime, disabled, proofTxid, i+1,
			); err != nil {
				return "", err
			}
		}

		vtxoInputs = append(vtxoInputs, vtxo)
	}

	encodedMessage, err := message.Encode()
	if err != nil {
		return "", errors.INVALID_INTENT_MESSAGE.New("failed to encode message: %w", err).
			WithMetadata(errors.InvalidIntentMessageMetadata{Message: message.BaseMessage})
	}

	encodedProof, err := proof.B64Encode()
	if err != nil {
		return "", errors.INVALID_INTENT_PSBT.New("failed to encode proof: %w", err).
			WithMetadata(errors.PsbtMetadata{Tx: proof.UnsignedTx.TxID()})
	}

	signedProof, err := s.wallet.SignTransactionTapscript(ctx, encodedProof, nil)
	if err != nil {
		return "", errors.INTERNAL_ERROR.New("failed to sign proof: %w", err).
			WithMetadata(map[string]any{
				"proof": proof.UnsignedTx.TxID(),
			})
	}

	if err := intent.Verify(signedProof, encodedMessage); err != nil {
		log.
			WithField("unsignedProof", encodedProof).
			WithField("signedProof", signedProof).
			WithField("encodedMessage", encodedMessage).
			Tracef("failed to verify intent proof: %s", err)
		return "", errors.INVALID_INTENT_PROOF.New("invalid intent proof: %w", err).
			WithMetadata(errors.InvalidIntentProofMetadata{Proof: signedProof, Message: encodedMessage})
	}

	intent, err := domain.NewIntent(signedProof, encodedMessage, vtxoInputs)
	if err != nil {
		return "", errors.INTERNAL_ERROR.New("failed to create intent: %w", err).
			WithMetadata(map[string]any{
				"proof":       signedProof,
				"message":     encodedMessage,
				"vtxo_inputs": vtxoInputs,
			})
	}

	if proof.ContainsOutputs() {
		hasOffChainReceiver := false
		receivers := make([]domain.Receiver, 0)

		for outputIndex, output := range proof.UnsignedTx.TxOut {
			amount := uint64(output.Value)
			rcv := domain.Receiver{
				Amount: amount,
			}

			intentHasOnchainOuts := slices.Contains(message.OnchainOutputIndexes, outputIndex)
			if intentHasOnchainOuts {
				if s.utxoMaxAmount >= 0 {
					if amount > uint64(s.utxoMaxAmount) {
						return "", errors.AMOUNT_TOO_HIGH.New(
							"output %d amount is higher than max utxo amount: %d",
							outputIndex,
							s.utxoMaxAmount,
						).WithMetadata(errors.AmountTooHighMetadata{
							OutputIndex: outputIndex,
							Amount:      int(amount),
							MaxAmount:   int(s.utxoMaxAmount),
						})
					}
				}
				if amount < uint64(s.utxoMinAmount) {
					return "", errors.AMOUNT_TOO_LOW.New(
						"output %d amount is lower than min utxo amount: %d",
						outputIndex,
						s.utxoMinAmount,
					).WithMetadata(errors.AmountTooLowMetadata{
						OutputIndex: outputIndex,
						Amount:      int(amount),
						MinAmount:   int(s.utxoMinAmount),
					})
				}

				chainParams := s.chainParams()
				if chainParams == nil {
					return "", errors.INTERNAL_ERROR.New("unsupported network: %s", s.network.Name).
						WithMetadata(map[string]any{
							"network": s.network.Name,
						})
				}
				scriptType, addrs, _, err := txscript.ExtractPkScriptAddrs(
					output.PkScript, chainParams,
				)
				if err != nil {
					return "", errors.INVALID_PKSCRIPT.New("failed to get onchain address from script of output %d: %w", outputIndex, err).
						WithMetadata(errors.InvalidPkScriptMetadata{Script: hex.EncodeToString(output.PkScript)})
				}

				if len(addrs) == 0 {
					return "", errors.INVALID_PKSCRIPT.New("invalid script type for output %d: %s", outputIndex, scriptType).
						WithMetadata(errors.InvalidPkScriptMetadata{Script: hex.EncodeToString(output.PkScript)})
				}

				rcv.OnchainAddress = addrs[0].EncodeAddress()
			} else {
				if s.vtxoMaxAmount >= 0 {
					if amount > uint64(s.vtxoMaxAmount) {
						return "", errors.AMOUNT_TOO_HIGH.New(
							"output %d amount is higher than max vtxo amount: %d", outputIndex, s.vtxoMaxAmount,
						).WithMetadata(errors.AmountTooHighMetadata{
							OutputIndex: outputIndex,
							Amount:      int(amount),
							MaxAmount:   int(s.vtxoMaxAmount),
						})
					}
				}
				if amount < uint64(s.vtxoMinSettlementAmount) {
					return "", errors.AMOUNT_TOO_LOW.New(
						"output %d amount is lower than min vtxo amount: %d", outputIndex, s.vtxoMinSettlementAmount,
					).WithMetadata(errors.AmountTooLowMetadata{
						OutputIndex: outputIndex,
						Amount:      int(amount),
						MinAmount:   int(s.vtxoMinSettlementAmount),
					})
				}

				hasOffChainReceiver = true
				rcv.PubKey = hex.EncodeToString(output.PkScript[2:])
			}

			receivers = append(receivers, rcv)
		}

		if hasOffChainReceiver {
			if len(message.CosignersPublicKeys) == 0 {
				return "", errors.INVALID_INTENT_MESSAGE.New("CosignersPublicKeys is required in intent message").
					WithMetadata(errors.InvalidIntentMessageMetadata{Message: message.BaseMessage})
			}

			// check if the operator pubkey has been set as cosigner
			operatorPubkeyHex := hex.EncodeToString(s.operatorPubkey.SerializeCompressed())
			for _, pubkey := range message.CosignersPublicKeys {
				if pubkey == operatorPubkeyHex {
					return "", errors.INVALID_INTENT_MESSAGE.New("invalid cosigner pubkeys: %x is used by us", pubkey).
						WithMetadata(errors.InvalidIntentMessageMetadata{Message: message.BaseMessage})
				}
			}
		}

		if err := intent.AddReceivers(receivers); err != nil {
			return "", errors.INTERNAL_ERROR.New("failed to add receivers to intent: %w", err).
				WithMetadata(map[string]any{
					"receivers": receivers,
				})
		}
	}

	if err := s.cache.Intents().Push(
		*intent, boardingInputs, message.CosignersPublicKeys,
	); err != nil {
		return "", errors.INTERNAL_ERROR.New("failed to push intent: %w", err).
			WithMetadata(map[string]any{
				"intent":                intent,
				"boarding_inputs":       boardingInputs,
				"cosigners_public_keys": message.CosignersPublicKeys,
			})
	}

	return intent.Id, nil
}

func (s *service) ConfirmRegistration(ctx context.Context, intentId string) errors.Error {
	if !s.cache.ConfirmationSessions().Initialized() {
		return errors.CONFIRMATION_SESSION_NOT_STARTED.New("confirmation session not started")
	}

	if err := s.cache.ConfirmationSessions().Confirm(intentId); err != nil {
		return errors.INTERNAL_ERROR.New("failed to confirm intent: %w", err).
			WithMetadata(map[string]any{
				"intent_id": intentId,
			})
	}
	return nil
}

func (s *service) SubmitForfeitTxs(ctx context.Context, forfeitTxs []string) errors.Error {
	if len(forfeitTxs) <= 0 {
		return nil
	}

	// TODO move forfeit validation outside of ports.LiveStore
	if err := s.cache.ForfeitTxs().Sign(forfeitTxs); err != nil {
		return errors.INVALID_FORFEIT_TXS.New("failed to sign forfeit txs: %w", err).
			WithMetadata(errors.InvalidForfeitTxsMetadata{ForfeitTxs: forfeitTxs})
	}

	go s.checkForfeitsAndBoardingSigsSent()

	return nil
}

func (s *service) SignCommitmentTx(ctx context.Context, signedCommitmentTx string) errors.Error {
	numSignedInputs, err := s.builder.CountSignedTaprootInputs(signedCommitmentTx)
	if err != nil {
		return errors.INTERNAL_ERROR.New("failed to count number of signed boarding inputs: %w", err).
			WithMetadata(map[string]any{
				"signed_commitment_tx": signedCommitmentTx,
			})
	}
	if numSignedInputs == 0 {
		return nil
	}

	var combineErr error
	if err := s.cache.CurrentRound().Upsert(func(r *domain.Round) *domain.Round {
		combined, err := s.builder.VerifyAndCombinePartialTx(r.CommitmentTx, signedCommitmentTx)
		if err != nil {
			combineErr = err
			return r
		}

		ur := *r
		ur.CommitmentTx = combined
		return &ur
	}); err != nil {
		return errors.INTERNAL_ERROR.New("failed to upsert current round: %w", err).
			WithMetadata(map[string]any{
				"signed_commitment_tx": signedCommitmentTx,
			})
	}

	if combineErr != nil {
		return errors.INVALID_BOARDING_INPUT_SIG.New("failed to verify and combine partial signature(s): %w", err).
			WithMetadata(errors.InvalidBoardingInputSigMetadata{SignedCommitmentTx: signedCommitmentTx})
	}

	go s.checkForfeitsAndBoardingSigsSent()

	return nil
}

func (s *service) GetEventsChannel(ctx context.Context) <-chan []domain.Event {
	return s.eventsCh
}

func (s *service) GetTxEventsChannel(ctx context.Context) <-chan TransactionEvent {
	return s.transactionEventsCh
}

// TODO remove this when detaching the indexer service
func (s *service) GetIndexerTxChannel(ctx context.Context) <-chan TransactionEvent {
	return s.indexerTxEventsCh
}

func (s *service) GetInfo(ctx context.Context) (*ServiceInfo, errors.Error) {
	signerPubkey := hex.EncodeToString(s.signerPubkey.SerializeCompressed())
	forfeitPubkey := hex.EncodeToString(s.forfeitPubkey.SerializeCompressed())

	dust, err := s.wallet.GetDustAmount(ctx)
	if err != nil {
		return nil, errors.INTERNAL_ERROR.New("failed to get dust amount: %w", err)
	}

	scheduledSessionConfig, err := s.repoManager.ScheduledSession().Get(ctx)
	if err != nil {
		return nil, errors.INTERNAL_ERROR.New("failed to get market hour config from db: %w", err)
	}

	var nextScheduledSession *NextScheduledSession
	if scheduledSessionConfig != nil {
		scheduledSessionNextStart, scheduledSessionNextEnd := calcNextScheduledSession(
			time.Now(), scheduledSessionConfig.StartTime, scheduledSessionConfig.EndTime,
			scheduledSessionConfig.Period,
		)
		nextScheduledSession = &NextScheduledSession{
			StartTime: scheduledSessionNextStart,
			EndTime:   scheduledSessionNextEnd,
			Period:    scheduledSessionConfig.Period,
			Duration:  scheduledSessionConfig.Duration,
		}
	}

	return &ServiceInfo{
		SignerPubKey:         signerPubkey,
		ForfeitPubKey:        forfeitPubkey,
		UnilateralExitDelay:  int64(s.unilateralExitDelay.Value),
		BoardingExitDelay:    int64(s.boardingExitDelay.Value),
		SessionDuration:      int64(s.sessionDuration.Seconds()),
		Network:              s.network.Name,
		Dust:                 dust,
		ForfeitAddress:       s.forfeitAddress,
		NextScheduledSession: nextScheduledSession,
		UtxoMinAmount:        s.utxoMinAmount,
		UtxoMaxAmount:        s.utxoMaxAmount,
		VtxoMinAmount:        s.vtxoMinSettlementAmount,
		VtxoMaxAmount:        s.vtxoMaxAmount,
		CheckpointTapscript:  hex.EncodeToString(s.checkpointTapscript),
	}, nil
}

// DeleteIntentsByProof deletes transaction intents matching the proof of ownership.
func (s *service) DeleteIntentsByProof(
	ctx context.Context, proof intent.Proof, message intent.DeleteMessage,
) errors.Error {
	if message.ExpireAt > 0 {
		expireAt := time.Unix(message.ExpireAt, 0)
		if time.Now().After(expireAt) {
			return errors.INVALID_INTENT_TIMERANGE.New("proof of ownership expired").
				WithMetadata(errors.IntentTimeRangeMetadata{ValidAt: 0, ExpireAt: message.ExpireAt, Now: time.Now().Unix()})
		}
	}

	outpoints := proof.GetOutpoints()
	proofTxid := proof.UnsignedTx.TxID()

	boardingTxs := make(map[string]wire.MsgTx)
	for i, outpoint := range outpoints {
		psbtInput := proof.Inputs[i+1]
		vtxoOutpoint := domain.Outpoint{
			Txid: outpoint.Hash.String(),
			VOut: outpoint.Index,
		}

		vtxosResult, err := s.repoManager.Vtxos().GetVtxos(ctx, []domain.Outpoint{vtxoOutpoint})
		if err != nil || len(vtxosResult) == 0 {
			if _, ok := boardingTxs[vtxoOutpoint.Txid]; !ok {
				txhex, err := s.wallet.GetTransaction(ctx, outpoint.Hash.String())
				if err != nil {
					return errors.TX_NOT_FOUND.New("failed to get boarding input tx %s: %s", vtxoOutpoint.Txid, err).
						WithMetadata(errors.TxNotFoundMetadata{Txid: vtxoOutpoint.Txid})
				}

				var tx wire.MsgTx
				if err := tx.Deserialize(hex.NewDecoder(strings.NewReader(txhex))); err != nil {
					return errors.INVALID_PSBT_INPUT.New(
						"failed to deserialize boarding tx %s: %s", vtxoOutpoint.Txid, err,
					).WithMetadata(errors.InputMetadata{Txid: proofTxid, InputIndex: i + 1})
				}

				boardingTxs[vtxoOutpoint.Txid] = tx
			}

			tx := boardingTxs[vtxoOutpoint.Txid]
			prevout := tx.TxOut[vtxoOutpoint.VOut]

			if !bytes.Equal(prevout.PkScript, psbtInput.WitnessUtxo.PkScript) {
				return errors.INVALID_PSBT_INPUT.New(
					"pkscript mismatch: got %x expected %x",
					prevout.PkScript,
					psbtInput.WitnessUtxo.PkScript,
				).WithMetadata(errors.InputMetadata{Txid: proofTxid, InputIndex: i + 1})
			}

			if prevout.Value != int64(psbtInput.WitnessUtxo.Value) {
				return errors.INVALID_PSBT_INPUT.New(
					"invalid witness utxo value: got %d expected %d",
					prevout.Value,
					psbtInput.WitnessUtxo.Value,
				).WithMetadata(errors.InputMetadata{Txid: proofTxid, InputIndex: i + 1})
			}

			continue
		}

		vtxo := vtxosResult[0]

		if psbtInput.WitnessUtxo.Value != int64(vtxo.Amount) {
			return errors.INVALID_PSBT_INPUT.New(
				"invalid witness utxo value: got %d expected %d",
				psbtInput.WitnessUtxo.Value,
				vtxo.Amount,
			).WithMetadata(errors.InputMetadata{Txid: proofTxid, InputIndex: i + 1})
		}

		pubkeyBytes, err := hex.DecodeString(vtxo.PubKey)
		if err != nil {
			return errors.INTERNAL_ERROR.New("failed to decode vtxo pubkey: %w", err).
				WithMetadata(map[string]any{
					"vtxo_pubkey": vtxo.PubKey,
				})
		}

		pubkey, err := schnorr.ParsePubKey(pubkeyBytes)
		if err != nil {
			return errors.INTERNAL_ERROR.New("failed to parse vtxo pubkey: %w", err).
				WithMetadata(map[string]any{
					"vtxo_pubkey": vtxo.PubKey,
				})
		}

		pkScript, err := script.P2TRScript(pubkey)
		if err != nil {
			return errors.INTERNAL_ERROR.New("failed to compute P2TR script from vtxo pubkey: %w", err).
				WithMetadata(map[string]any{
					"vtxo_pubkey": vtxo.PubKey,
				})
		}

		if !bytes.Equal(pkScript, psbtInput.WitnessUtxo.PkScript) {
			return errors.INVALID_PSBT_INPUT.New(
				"invalid witness utxo script: got %x expected %x",
				psbtInput.WitnessUtxo.PkScript,
				pkScript,
			).WithMetadata(errors.InputMetadata{Txid: proofTxid, InputIndex: i + 1})
		}
	}

	encodedMessage, err := message.Encode()
	if err != nil {
		return errors.INVALID_INTENT_MESSAGE.New("failed to encode message: %w", err).
			WithMetadata(errors.InvalidIntentMessageMetadata{Message: message.BaseMessage})
	}

	encodedProof, err := proof.B64Encode()
	if err != nil {
		return errors.INVALID_INTENT_PSBT.New("failed to encode proof: %w", err).
			WithMetadata(errors.PsbtMetadata{Tx: proof.UnsignedTx.TxID()})
	}

	signedProof, err := s.wallet.SignTransactionTapscript(ctx, encodedProof, nil)
	if err != nil {
		return errors.INTERNAL_ERROR.New("failed to sign proof: %w", err).
			WithMetadata(map[string]any{
				"proof": proof.UnsignedTx.TxID(),
			})
	}

	if err := intent.Verify(signedProof, encodedMessage); err != nil {
		log.
			WithField("unsignedProof", encodedProof).
			WithField("signedProof", signedProof).
			WithField("encodedMessage", encodedMessage).
			Tracef("failed to verify intent proof: %s", err)
		return errors.INVALID_INTENT_PROOF.New("invalid intent proof: %w", err).
			WithMetadata(errors.InvalidIntentProofMetadata{Proof: signedProof, Message: encodedMessage})
	}

	allIntents, err := s.cache.Intents().ViewAll(nil)
	if err != nil {
		return errors.INTERNAL_ERROR.New("failed to view all intents: %w", err)
	}

	idsToDeleteMap := make(map[string]struct{})
	for _, intent := range allIntents {
		for _, in := range intent.Inputs {
			for _, op := range outpoints {
				if in.Txid == op.Hash.String() && in.VOut == op.Index {
					if _, ok := idsToDeleteMap[intent.Id]; !ok {
						idsToDeleteMap[intent.Id] = struct{}{}
					}
				}
			}
		}
	}

	if len(idsToDeleteMap) == 0 {
		return errors.INVALID_INTENT_PROOF.New("no matching intents found for intent proof")
	}

	idsToDelete := make([]string, 0, len(idsToDeleteMap))
	for id := range idsToDeleteMap {
		idsToDelete = append(idsToDelete, id)
	}

	if err := s.cache.Intents().Delete(idsToDelete); err != nil {
		return errors.INTERNAL_ERROR.New("failed to delete intents: %w", err).
			WithMetadata(map[string]any{
				"ids_to_delete": idsToDelete,
			})
	}
	return nil
}

func (s *service) RegisterCosignerNonces(
	ctx context.Context, roundId string, pubkey string, nonces tree.TreeNonces,
) errors.Error {
	if err := s.cache.TreeSigingSessions().AddNonces(ctx, roundId, pubkey, nonces); err != nil {
		return errors.INTERNAL_ERROR.New("failed to add nonces: %w", err).
			WithMetadata(map[string]any{
				"round_id": roundId,
				"pubkey":   pubkey,
				"nonces":   nonces,
			})
	}
	return nil
}

func (s *service) RegisterCosignerSignatures(
	ctx context.Context, roundId string, pubkey string, sigs tree.TreePartialSigs,
) errors.Error {
	if err := s.cache.TreeSigingSessions().AddSignatures(ctx, roundId, pubkey, sigs); err != nil {
		return errors.INTERNAL_ERROR.New("failed to add signatures: %w", err).
			WithMetadata(map[string]any{
				"round_id": roundId,
				"pubkey":   pubkey,
				"sigs":     sigs,
			})
	}
	return nil
}

func (s *service) start() {
	s.startRound()
}

func (s *service) startRound() {
	defer s.wg.Done()

	select {
	case <-s.ctx.Done():
		return
	default:
	}

	// reset the forfeit txs map to avoid polluting the next batch of forfeits transactions
	s.cache.ForfeitTxs().Reset()

	round := domain.NewRound()

	// nolint
	round.StartRegistration()
	if err := s.cache.CurrentRound().Upsert(func(_ *domain.Round) *domain.Round {
		return round
	}); err != nil {
		log.Errorf("failed to upsert round: %s", err)
		return
	}

	close(s.forfeitsBoardingSigsChan)
	s.forfeitsBoardingSigsChan = make(chan struct{}, 1)

	s.roundReportSvc.RoundStarted(round.Id)

	log.Debugf("started registration stage for new round: %s", round.Id)

	s.roundReportSvc.StageStarted(SelectIntentsStage)

	sessionDuration := s.sessionDuration
	roundMinParticipants := s.roundMinParticipantsCount
	roundMaxParticipants := s.roundMaxParticipantsCount
	scheduledSession, _ := s.repoManager.ScheduledSession().Get(context.Background())
	if scheduledSession != nil {
		nextStartTime, nextEndTime := calcNextScheduledSession(
			time.Now(),
			scheduledSession.StartTime, scheduledSession.EndTime, scheduledSession.Period,
		)
		if now := time.Now(); !now.Before(nextStartTime) && !now.After(nextEndTime) {
			log.WithFields(log.Fields{
				"duration":             scheduledSession.Duration,
				"minRoundParticipants": scheduledSession.RoundMinParticipantsCount,
				"maxRoundParticipants": scheduledSession.RoundMaxParticipantsCount,
			}).Debug("scheduled session is active")
			sessionDuration = scheduledSession.Duration
			roundMinParticipants = scheduledSession.RoundMinParticipantsCount
			roundMaxParticipants = scheduledSession.RoundMaxParticipantsCount
		}
	}

	roundTiming := newRoundTiming(sessionDuration)
	<-time.After(roundTiming.registrationDuration())
	s.wg.Add(1)
	go s.startConfirmation(roundTiming, roundMinParticipants, roundMaxParticipants)
}

func (s *service) startConfirmation(
	roundTiming roundTiming, roundMinParticipantsCount, roundMaxParticipantsCount int64,
) {
	defer s.wg.Done()

	select {
	case <-s.ctx.Done():
		return
	default:
	}

	ctx := context.Background()
	roundId := s.cache.CurrentRound().Get().Id
	var registeredIntents []ports.TimedIntent
	roundAborted := false

	log.Debugf("started confirmation stage for round: %s", roundId)

	defer func() {
		s.wg.Add(1)

		if roundAborted {
			go s.startRound()
			return
		}

		s.cache.ConfirmationSessions().Reset()

		if err := s.saveEvents(ctx, roundId, s.cache.CurrentRound().Get().Events()); err != nil {
			log.WithError(err).Warn("failed to store new round events")
		}

		if s.cache.CurrentRound().Get().IsFailed() {
			s.cache.Intents().DeleteVtxos()
			go s.startRound()
			return
		}

		go s.startFinalization(roundTiming, registeredIntents)
	}()

	num := s.cache.Intents().Len()
	if num < roundMinParticipantsCount {
		roundAborted = true
		err := fmt.Errorf("not enough intents registered %d/%d", num, roundMinParticipantsCount)
		log.WithError(err).Debugf("round %s aborted", roundId)
		return
	}
	if num > roundMaxParticipantsCount {
		num = roundMaxParticipantsCount
	}

	availableBalance, _, err := s.wallet.MainAccountBalance(ctx)
	if err != nil {
		s.cache.CurrentRound().
			Fail(errors.INTERNAL_ERROR.New("failed to get main account balance: %s", err))
		return
	}

	// TODO take into account available liquidity
	intentsPopped := s.cache.Intents().Pop(num)
	intents := make([]ports.TimedIntent, 0, len(intentsPopped))

	// for each intent, check if all boarding inputs are unspent
	// exclude any intent with at least one spent boarding input
	for _, intent := range intentsPopped {
		includeIntent := true

		for _, input := range intent.BoardingInputs {
			spent, err := s.wallet.GetOutpointStatus(ctx, input.Outpoint)
			if err != nil {
				log.WithError(err).
					Warnf("failed to get outpoint status for boarding input %s", input.Outpoint)
				continue
			}

			if spent {
				log.WithField("intent_id", intent.Id).
					Debugf("boarding input %s is spent", input.Outpoint)
				includeIntent = false
				break
			}
		}

		if includeIntent {
			intents = append(intents, intent)
		}
	}

	if len(intents) < int(s.roundMinParticipantsCount) {
		// repush valid intents back to the queue
		for _, intent := range intents {
			if err := s.cache.Intents().Push(intent.Intent, intent.BoardingInputs, intent.CosignersPublicKeys); err != nil {
				log.WithError(err).Warn("failed to re-push intents to the queue")
				continue
			}
		}

		roundAborted = true
		err := fmt.Errorf(
			"not enough intents registered %d/%d",
			len(intents),
			s.roundMinParticipantsCount,
		)
		log.WithError(err).Debugf("round %s aborted", roundId)
		return
	}

	s.roundReportSvc.SetIntentsNum(len(intents))

	totAmount := uint64(0)
	for _, intent := range intents {
		totAmount += intent.TotalOutputAmount()
	}

	if availableBalance <= totAmount {
		s.cache.CurrentRound().Fail(
			errors.INTERNAL_ERROR.New("not enough liquidity, current balance: %d", availableBalance).
				WithMetadata(map[string]any{
					"available_balance": availableBalance,
					"required_balance":  totAmount,
				}),
		)
		return
	}

	s.roundReportSvc.StageEnded(SelectIntentsStage)
	s.roundReportSvc.StageStarted(ConfirmationStage)

	s.roundReportSvc.OpStarted(SendConfirmationEventOp)

	s.propagateBatchStartedEvent(intents)

	s.roundReportSvc.OpEnded(SendConfirmationEventOp)

	confirmedIntents := make([]ports.TimedIntent, 0)
	notConfirmedIntents := make([]ports.TimedIntent, 0)

	s.roundReportSvc.OpStarted(WaitForConfirmationOp)

	select {
	case <-time.After(roundTiming.confirmationDuration()):
		session := s.cache.ConfirmationSessions().Get()
		for _, intent := range intents {
			if session.IntentsHashes[intent.HashID()] {
				confirmedIntents = append(confirmedIntents, intent)
				continue
			}
			notConfirmedIntents = append(notConfirmedIntents, intent)
		}
	case <-s.cache.ConfirmationSessions().SessionCompleted():
		confirmedIntents = intents
	}

	s.roundReportSvc.OpEnded(WaitForConfirmationOp)

	repushToQueue := notConfirmedIntents
	if int64(len(confirmedIntents)) < roundMinParticipantsCount {
		repushToQueue = append(repushToQueue, confirmedIntents...)
		confirmedIntents = make([]ports.TimedIntent, 0)
	}

	// register confirmed intents if we have enough participants
	if len(confirmedIntents) > 0 {
		intents := make([]domain.Intent, 0, len(confirmedIntents))
		numOfBoardingInputs := 0
		for _, intent := range confirmedIntents {
			intents = append(intents, intent.Intent)
			numOfBoardingInputs += len(intent.BoardingInputs)
		}

		s.cache.BoardingInputs().Set(numOfBoardingInputs)

		round := s.cache.CurrentRound().Get()
		if _, err := round.RegisterIntents(intents); err != nil {
			s.cache.CurrentRound().
				Fail(errors.INTERNAL_ERROR.New("failed to register intents: %s", err))
			return
		}
		if err := s.cache.CurrentRound().Upsert(func(_ *domain.Round) *domain.Round {
			return round
		}); err != nil {
			s.cache.CurrentRound().
				Fail(errors.INTERNAL_ERROR.New("failed to upsert round: %s", err))
			return
		}

		registeredIntents = confirmedIntents
	}

	if len(repushToQueue) > 0 {
		for _, intent := range repushToQueue {
			if err := s.cache.Intents().Push(
				intent.Intent, intent.BoardingInputs, intent.CosignersPublicKeys,
			); err != nil {
				log.WithError(err).Warn("failed to re-push intents to the queue")
				continue
			}
		}

		// make the round fail if we didn't receive enoush confirmations
		if len(confirmedIntents) == 0 {
			s.cache.CurrentRound().
				Fail(errors.INTERNAL_ERROR.New("not enough confirmation received"))
			return
		}
	}

	s.roundReportSvc.StageEnded(ConfirmationStage)
}

func (s *service) startFinalization(
	roundTiming roundTiming, registeredIntents []ports.TimedIntent,
) {
	defer s.wg.Done()

	select {
	case <-s.ctx.Done():
		return
	default:
	}

	ctx := context.Background()
	roundId := s.cache.CurrentRound().Get().Id
	thirdOfRemainingDuration := roundTiming.finalizationDuration()

	log.Debugf("started finalization stage for round: %s", roundId)

	defer func() {
		s.wg.Add(1)

		s.cache.TreeSigingSessions().Delete(roundId)

		if err := s.saveEvents(ctx, roundId, s.cache.CurrentRound().Get().Events()); err != nil {
			log.WithError(err).Warn("failed to store new round events")
		}

		if s.cache.CurrentRound().Get().IsFailed() {
			s.cache.Intents().DeleteVtxos()
			go s.startRound()
			return
		}

		go s.finalizeRound(roundTiming)
	}()

	if s.cache.CurrentRound().Get().IsFailed() {
		return
	}

	s.roundReportSvc.StageStarted(BuildCommitmentTxStage)

	connectorAddresses, err := s.repoManager.Rounds().GetSweptRoundsConnectorAddress(ctx)
	if err != nil {
		s.cache.CurrentRound().
			Fail(errors.INTERNAL_ERROR.New("failed to retrieve swept rounds: %s", err))
		return
	}

	operatorPubkeyHex := hex.EncodeToString(s.operatorPubkey.SerializeCompressed())

	intents := make([]domain.Intent, 0, len(registeredIntents))
	boardingInputs := make([]ports.BoardingInput, 0)
	cosignersPublicKeys := make([][]string, 0)
	uniqueSignerPubkeys := make(map[string]struct{})

	for _, intent := range registeredIntents {
		intents = append(intents, intent.Intent)
		boardingInputs = append(boardingInputs, intent.BoardingInputs...)
		for _, pubkey := range intent.CosignersPublicKeys {
			uniqueSignerPubkeys[pubkey] = struct{}{}
		}

		cosignersPublicKeys = append(
			cosignersPublicKeys, append(intent.CosignersPublicKeys, operatorPubkeyHex),
		)
	}

	log.Debugf("building tx for round %s", roundId)

	s.roundReportSvc.OpStarted(BuildCommitmentTxOp)

	commitmentTx, vtxoTree, connectorAddress, connectors, err := s.builder.BuildCommitmentTx(
		s.forfeitPubkey, intents, boardingInputs, connectorAddresses, cosignersPublicKeys,
	)
	if err != nil {
		s.cache.CurrentRound().
			Fail(errors.INTERNAL_ERROR.New("failed to create commitment tx: %s", err))
		return
	}

	s.roundReportSvc.OpEnded(BuildCommitmentTxOp)

	log.Debugf("commitment tx created for round %s", roundId)

	flatConnectors, err := connectors.Serialize()
	if err != nil {
		s.cache.CurrentRound().
			Fail(errors.INTERNAL_ERROR.New("failed to serialize connectors: %s", err))
		return
	}

	if err := s.cache.ForfeitTxs().Init(flatConnectors, intents); err != nil {
		s.cache.CurrentRound().
			Fail(errors.INTERNAL_ERROR.New("failed to initialize forfeit txs: %s", err))
		return
	}

	commitmentPtx, err := psbt.NewFromRawBytes(strings.NewReader(commitmentTx), true)
	if err != nil {
		s.cache.CurrentRound().
			Fail(errors.INTERNAL_ERROR.New("failed to parse commitment tx: %s", err))
		return
	}

	if err := s.cache.CurrentRound().Upsert(func(r *domain.Round) *domain.Round {
		ur := *r
		ur.CommitmentTxid = commitmentPtx.UnsignedTx.TxID()
		ur.CommitmentTx = commitmentTx
		return &ur
	}); err != nil {
		s.cache.CurrentRound().Fail(errors.INTERNAL_ERROR.New("failed to update round: %s", err))
		return
	}

	s.roundReportSvc.StageEnded(BuildCommitmentTxStage)

	flatVtxoTree := make(tree.FlatTxTree, 0)
	if vtxoTree != nil {
		s.roundReportSvc.StageStarted(TreeSigningStage)

		sweepClosure := script.CSVMultisigClosure{
			MultisigClosure: script.MultisigClosure{PubKeys: []*btcec.PublicKey{s.forfeitPubkey}},
			Locktime:        s.batchExpiry,
		}

		sweepScript, err := sweepClosure.Script()
		if err != nil {
			return
		}

		batchOutputAmount := commitmentPtx.UnsignedTx.TxOut[0].Value

		sweepLeaf := txscript.NewBaseTapLeaf(sweepScript)
		sweepTapTree := txscript.AssembleTaprootScriptTree(sweepLeaf)
		root := sweepTapTree.RootNode.TapHash()

		coordinator, err := tree.NewTreeCoordinatorSession(
			root.CloneBytes(), batchOutputAmount, vtxoTree,
		)
		if err != nil {
			s.cache.CurrentRound().Fail(errors.INTERNAL_ERROR.New(
				"failed to create coordinator session: %s", err,
			))
			return
		}

		operatorSignerSession := tree.NewTreeSignerSession(s.operatorPrvkey)
		if err := operatorSignerSession.Init(
			root.CloneBytes(), batchOutputAmount, vtxoTree,
		); err != nil {
			s.cache.CurrentRound().
				Fail(errors.INTERNAL_ERROR.New("failed to create signer session: %s", err))
			return
		}

		s.roundReportSvc.OpStarted(CreateTreeNoncesOp)

		nonces, err := operatorSignerSession.GetNonces()
		if err != nil {
			s.cache.CurrentRound().
				Fail(errors.INTERNAL_ERROR.New("failed to generate musig2 nonces: %s", err))
			return
		}

		coordinator.AddNonce(s.operatorPubkey, nonces)

		s.roundReportSvc.OpEnded(CreateTreeNoncesOp)

		s.cache.TreeSigingSessions().New(roundId, uniqueSignerPubkeys)

		log.Debugf(
			"musig2 signing session created for round %s with %d signers",
			roundId, len(uniqueSignerPubkeys),
		)

		// send back the unsigned tree & all cosigners pubkeys
		listOfCosignersPubkeys := make([]string, 0, len(uniqueSignerPubkeys))
		for pubkey := range uniqueSignerPubkeys {
			listOfCosignersPubkeys = append(listOfCosignersPubkeys, pubkey)
		}

		s.roundReportSvc.OpStarted(SendUnsignedTreeEventOp)

		s.propagateRoundSigningStartedEvent(vtxoTree, listOfCosignersPubkeys)

		s.roundReportSvc.OpEnded(SendUnsignedTreeEventOp)

		log.Debugf("waiting for cosigners to submit their nonces...")

		s.roundReportSvc.OpStarted(WaitForTreeNoncesOp)

		select {
		case <-time.After(thirdOfRemainingDuration):
			signingSession, _ := s.cache.TreeSigingSessions().Get(roundId)
			s.cache.CurrentRound().Fail(errors.SIGNING_SESSION_TIMED_OUT.New(
				"musig2 signing session timed out (nonce collection), collected %d/%d nonces",
				len(signingSession.Nonces), len(uniqueSignerPubkeys),
			))
			// ban all the scripts that didn't submitted their nonces
			go s.banNoncesCollectionTimeout(ctx, roundId, signingSession, registeredIntents)
			return
		case <-s.cache.TreeSigingSessions().NoncesCollected(roundId):
			signingSession, _ := s.cache.TreeSigingSessions().Get(roundId)
			for pubkey, nonce := range signingSession.Nonces {
				buf, _ := hex.DecodeString(pubkey)
				pk, _ := btcec.ParsePubKey(buf)
				coordinator.AddNonce(pk, nonce)
			}
		}

		s.roundReportSvc.OpEnded(WaitForTreeNoncesOp)

		log.Debugf("all nonces collected for round %s", roundId)

		s.roundReportSvc.OpStarted(AggregateNoncesOp)

		aggregatedNonces, err := coordinator.AggregateNonces()
		if err != nil {
			s.cache.CurrentRound().
				Fail(errors.INTERNAL_ERROR.New("failed to aggregate nonces: %s", err))
			return
		}
		operatorSignerSession.SetAggregatedNonces(aggregatedNonces)

		s.roundReportSvc.OpEnded(AggregateNoncesOp)

		log.Debugf("nonces aggregated for round %s", roundId)

		s.roundReportSvc.OpStarted(SendAggregatedTreeNoncesEventOp)

		s.propagateRoundSigningNoncesGeneratedEvent(
			aggregatedNonces,
			coordinator.GetPublicNonces(),
			vtxoTree,
		)

		s.roundReportSvc.OpEnded(SendAggregatedTreeNoncesEventOp)

		s.roundReportSvc.OpStarted(SignTreeOp)

		operatorSignatures, err := operatorSignerSession.Sign()
		if err != nil {
			s.cache.CurrentRound().Fail(errors.INTERNAL_ERROR.New("failed to sign tree: %s", err))
			return
		}
		_, err = coordinator.AddSignatures(s.operatorPubkey, operatorSignatures)
		if err != nil {
			s.cache.CurrentRound().
				Fail(errors.INTERNAL_ERROR.New("invalid operator tree signature: %s", err))
			return
		}

		s.roundReportSvc.OpEnded(SignTreeOp)

		log.Debugf("tree signed by us for round %s", roundId)

		log.Debugf("waiting for cosigners to submit their signatures...")

		s.roundReportSvc.OpStarted(WaitForTreeSignaturesOp)

		select {
		case <-time.After(thirdOfRemainingDuration):
			signingSession, _ := s.cache.TreeSigingSessions().Get(roundId)
			s.cache.CurrentRound().Fail(errors.SIGNING_SESSION_TIMED_OUT.New(
				"musig2 signing session timed out (signatures collection), "+
					"collected %d/%d signatures",
				len(signingSession.Signatures), len(uniqueSignerPubkeys),
			))

			// ban all the scripts that didn't submitted their signatures
			go s.banSignaturesCollectionTimeout(ctx, roundId, signingSession, registeredIntents)
			return
		case <-s.cache.TreeSigingSessions().SignaturesCollected(roundId):
			signingSession, _ := s.cache.TreeSigingSessions().Get(roundId)
			cosignersToBan := make(map[string]domain.Crime)

			for pubkey, sig := range signingSession.Signatures {
				buf, _ := hex.DecodeString(pubkey)
				pk, _ := btcec.ParsePubKey(buf)
				shouldBan, err := coordinator.AddSignatures(pk, sig)
				if err != nil && !shouldBan {
					// an unexpected error has occurred during the signature validation, round should fail
					s.cache.CurrentRound().
						Fail(errors.INTERNAL_ERROR.New("failed to validate signatures: %s", err))
					return
				}

				if shouldBan {
					reason := fmt.Sprintf("invalid signature for cosigner pubkey %s", pubkey)
					if err != nil {
						reason = err.Error()
					}

					cosignersToBan[pubkey] = domain.Crime{
						Type:    domain.CrimeTypeMusig2InvalidSignature,
						RoundID: roundId,
						Reason:  reason,
					}
				}
			}

			// if some cosigners have to be banned, it means invalid signatures occured
			// the round fails and those cosigners are banned
			if len(cosignersToBan) > 0 {
				s.cache.CurrentRound().
					Fail(errors.INTERNAL_ERROR.New("some musig2 signatures are invalid"))
				go s.banCosignerInputs(ctx, cosignersToBan, registeredIntents)
				return
			}
		}

		s.roundReportSvc.OpEnded(WaitForTreeSignaturesOp)

		log.Debugf("all signatures collected for round %s", roundId)

		s.roundReportSvc.OpStarted(AggregateTreeSignaturesOp)

		signedTree, err := coordinator.SignTree()
		if err != nil {
			s.cache.CurrentRound().
				Fail(errors.INTERNAL_ERROR.New("failed to aggregate tree signatures: %s", err))
			return
		}

		s.roundReportSvc.OpEnded(AggregateTreeSignaturesOp)

		log.Debugf("vtxo tree signed for round %s", roundId)

		vtxoTree = signedTree
		flatVtxoTree, err = vtxoTree.Serialize()
		if err != nil {
			s.cache.CurrentRound().
				Fail(errors.INTERNAL_ERROR.New("failed to serialize vtxo tree: %s", err))
			return
		}

		s.roundReportSvc.StageEnded(TreeSigningStage)
	}

	round := s.cache.CurrentRound().Get()
	_, err = round.StartFinalization(
		connectorAddress, flatConnectors, flatVtxoTree,
		round.CommitmentTxid, round.CommitmentTx, s.batchExpiry.Seconds(),
	)
	if err != nil {
		s.cache.CurrentRound().
			Fail(errors.INTERNAL_ERROR.New("failed to start finalization: %s", err))
		return
	}
	if err := s.cache.CurrentRound().Upsert(func(_ *domain.Round) *domain.Round {
		return round
	}); err != nil {
		log.Errorf("failed to upsert round: %s", err)
		return
	}
}

func (s *service) finalizeRound(roundTiming roundTiming) {
	defer s.wg.Done()

	var stopped bool
	ctx := context.Background()
	roundId := s.cache.CurrentRound().Get().Id

	defer func() {
		if !stopped {
			s.wg.Add(1)
			go s.startRound()
		}
	}()

	defer s.cache.Intents().DeleteVtxos()

	select {
	case <-s.ctx.Done():
		stopped = true
		return
	default:
	}

	if s.cache.CurrentRound().Get().IsFailed() {
		return
	}

	var changes []domain.Event
	defer func() {
		if err := s.saveEvents(ctx, roundId, changes); err != nil {
			log.WithError(err).Warn("failed to store new round events")
			return
		}
	}()

	s.roundReportSvc.StageStarted(ForfeitTxsCollectionStage)

	commitmentTx, err := psbt.NewFromRawBytes(
		strings.NewReader(s.cache.CurrentRound().Get().CommitmentTx), true,
	)
	if err != nil {
		changes = s.cache.CurrentRound().
			Fail(errors.INTERNAL_ERROR.New("failed to parse commitment tx: %s", err))
		return
	}

	commitmentTxid := commitmentTx.UnsignedTx.TxID()
	includesBoardingInputs := s.cache.BoardingInputs().Get() > 0
	txToSign := s.cache.CurrentRound().Get().CommitmentTx
	forfeitTxs := make([]domain.ForfeitTx, 0)

	if s.cache.ForfeitTxs().Len() > 0 || includesBoardingInputs {
		s.roundReportSvc.OpStarted(WaitForForfeitTxsOp)

		remainingTime := roundTiming.remainingDuration()
		select {
		case <-s.forfeitsBoardingSigsChan:
			log.Debug("all forfeit txs and boarding inputs signatures have been sent")
		case <-time.After(remainingTime):
			log.Debug("timeout waiting for forfeit txs and boarding inputs signatures")
		}

		s.roundReportSvc.OpEnded(WaitForForfeitTxsOp)

		txToSign = s.cache.CurrentRound().Get().CommitmentTx
		commitmentTx, err = psbt.NewFromRawBytes(strings.NewReader(txToSign), true)
		if err != nil {
			changes = s.cache.CurrentRound().Fail(errors.INTERNAL_ERROR.New(
				"failed to parse commitment tx: %s", err,
			))
			return
		}

		forfeitTxList, err := s.cache.ForfeitTxs().Pop()
		if err != nil {
			changes = s.cache.CurrentRound().
				Fail(errors.INTERNAL_ERROR.New("failed to finalize round: %s", err))
			return
		}

		// some forfeits are not signed, we must ban the associated scripts
		if !s.cache.ForfeitTxs().AllSigned() {
			go s.banForfeitCollectionTimeout(ctx, roundId)

			changes = s.cache.CurrentRound().
				Fail(errors.INTERNAL_ERROR.New("missing forfeit transactions"))
			return
		}

		s.roundReportSvc.OpStarted(VerifyForfeitsSignaturesOp)

		// verify is forfeit tx signatures are valid, if not we ban the associated scripts
		if convictions := s.verifyForfeitTxsSigs(roundId, forfeitTxList); len(convictions) > 0 {
			changes = s.cache.CurrentRound().
				Fail(errors.INTERNAL_ERROR.New("invalid forfeit txs signature"))
			go func() {
				if err := s.repoManager.Convictions().Add(ctx, convictions...); err != nil {
					log.WithError(err).Warn("failed to ban vtxos")
				}
			}()
			return
		}

		s.roundReportSvc.OpEnded(VerifyForfeitsSignaturesOp)

		boardingInputsIndexes := make([]int, 0)
		convictions := make([]domain.Conviction, 0)
		for i, in := range commitmentTx.Inputs {
			if len(in.TaprootLeafScript) > 0 {
				if len(in.TaprootScriptSpendSig) == 0 {
					outputScript, err := outputScriptFromTaprootLeafScript(*in.TaprootLeafScript[0])
					if err != nil {
						log.WithError(err).Warnf("failed to compute output script for input %d", i)
						continue
					}

					convictions = append(
						convictions,
						domain.NewScriptConviction(outputScript, domain.Crime{
							Type:    domain.CrimeTypeBoardingInputSubmission,
							RoundID: roundId,
							Reason:  fmt.Sprintf("missing tapscript spend sig for input %d", i),
						}, &s.banDuration),
					)
					continue
				}

				boardingInputsIndexes = append(boardingInputsIndexes, i)
			}
		}

		if len(convictions) > 0 {
			changes = s.cache.CurrentRound().
				Fail(errors.INTERNAL_ERROR.New("missing boarding inputs signatures"))
			go func() {
				if err := s.repoManager.Convictions().Add(ctx, convictions...); err != nil {
					log.WithError(err).Warn("failed to ban boarding inputs")
				}
			}()
			return
		}

		if len(boardingInputsIndexes) > 0 {
			s.roundReportSvc.OpStarted(VerifyBoardingInputsSignaturesOp)

			txToSign, err = s.signer.SignTransactionTapscript(
				ctx,
				s.cache.CurrentRound().Get().CommitmentTx,
				boardingInputsIndexes,
			)
			if err != nil {
				changes = s.cache.CurrentRound().Fail(
					errors.INTERNAL_ERROR.New("failed to sign commitment tx: %s", err),
				)
				return
			}

			s.roundReportSvc.OpEnded(VerifyBoardingInputsSignaturesOp)
		}

		for _, tx := range forfeitTxList {
			// nolint
			ptx, _ := psbt.NewFromRawBytes(strings.NewReader(tx), true)
			forfeitTxid := ptx.UnsignedTx.TxID()
			forfeitTxs = append(forfeitTxs, domain.ForfeitTx{
				Txid: forfeitTxid,
				Tx:   tx,
			})
		}
	}

	s.roundReportSvc.StageEnded(ForfeitTxsCollectionStage)

	log.Debugf("signing commitment transaction for round %s\n", roundId)

	s.roundReportSvc.StageStarted(SignAndPublishCommitmentTxStage)

	s.roundReportSvc.OpStarted(SignCommitmentTxOp)

	signedCommitmentTx, err := s.wallet.SignTransaction(ctx, txToSign, true)
	if err != nil {
		changes = s.cache.CurrentRound().
			Fail(errors.INTERNAL_ERROR.New("failed to sign commitment tx: %s", err))
		return
	}

	s.roundReportSvc.OpEnded(SignCommitmentTxOp)
	s.roundReportSvc.OpStarted(PublishCommitmentTxOp)

	if _, err := s.wallet.BroadcastTransaction(ctx, signedCommitmentTx); err != nil {
		changes = s.cache.CurrentRound().Fail(
			errors.INTERNAL_ERROR.New("failed to broadcast commitment tx: %s", err),
		)
		return
	}

	s.roundReportSvc.OpEnded(PublishCommitmentTxOp)

	round := s.cache.CurrentRound().Get()
	changes, err = round.EndFinalization(forfeitTxs, signedCommitmentTx)
	if err != nil {
		changes = s.cache.CurrentRound().
			Fail(errors.INTERNAL_ERROR.New("failed to finalize round: %s", err))
		return
	}
	if err := s.cache.CurrentRound().Upsert(func(m *domain.Round) *domain.Round {
		return round
	}); err != nil {
		changes = s.cache.CurrentRound().
			Fail(errors.INTERNAL_ERROR.New("failed to finalize round: %s", err))
		return
	}

	totalInputsVtxos := s.cache.ForfeitTxs().Len()
	totalOutputVtxos := len(s.cache.CurrentRound().Get().VtxoTree.Leaves())
	numOfTreeNodes := len(s.cache.CurrentRound().Get().VtxoTree)

	s.roundReportSvc.StageEnded(SignAndPublishCommitmentTxStage)

	s.roundReportSvc.RoundEnded(commitmentTxid, totalInputsVtxos, totalOutputVtxos, numOfTreeNodes)

	log.Debugf("finalized round %s with commitment tx %s", roundId, commitmentTxid)
}

func (s *service) listenToScannerNotifications() {
	ctx := context.Background()
	chVtxos := s.scanner.GetNotificationChannel(ctx)

	mutx := &sync.Mutex{}
	for vtxoKeys := range chVtxos {
		go func(vtxoKeys map[string][]ports.VtxoWithValue) {
			for _, keys := range vtxoKeys {
				for _, v := range keys {
					vtxos, err := s.repoManager.Vtxos().GetVtxos(ctx, []domain.Outpoint{v.Outpoint})
					if err != nil {
						log.WithError(err).Warn("failed to retrieve vtxos, skipping...")
						return
					}
					if len(vtxos) <= 0 {
						log.Warnf("vtxo %s not found, skipping...", v.String())
						return
					}

					vtxo := vtxos[0]

					if vtxo.Preconfirmed {
						go func() {
							txs, err := s.repoManager.Rounds().GetTxsWithTxids(
								ctx, []string{vtxo.Txid},
							)
							if err != nil {
								log.WithError(err).Warn("failed to retrieve txs, skipping...")
								return
							}

							if len(txs) <= 0 {
								log.Warnf("tx %s not found", vtxo.Txid)
								return
							}

							ptx, err := psbt.NewFromRawBytes(strings.NewReader(txs[0]), true)
							if err != nil {
								log.WithError(err).Warn("failed to parse tx, skipping...")
								return
							}

							// remove sweeper task for the associated checkpoint outputs
							for _, in := range ptx.UnsignedTx.TxIn {
								taskId := in.PreviousOutPoint.Hash.String()
								s.sweeper.removeTask(taskId)
								log.Debugf("sweeper: unscheduled task for tx %s", taskId)
							}
						}()
					}

					if !vtxo.Unrolled {
						go func() {
							if err := s.repoManager.Vtxos().UnrollVtxos(
								ctx, []domain.Outpoint{vtxo.Outpoint},
							); err != nil {
								log.WithError(err).Warnf(
									"failed to mark vtxo %s as unrolled", vtxo.Outpoint.String(),
								)
							}

							log.Debugf("vtxo %s unrolled", vtxo.Outpoint.String())
						}()
					}

					if vtxo.Spent {
						log.Infof("fraud detected on vtxo %s", vtxo.Outpoint.String())
						go func() {
							if err := s.reactToFraud(ctx, vtxo, mutx); err != nil {
								log.WithError(err).Warnf(
									"failed to react to fraud for vtxo %s", vtxo.Outpoint.String(),
								)
							}
						}()
					}
				}
			}
		}(vtxoKeys)
	}
}

func (s *service) propagateEvents(round *domain.Round) {
	lastEvent := round.Events()[len(round.Events())-1]
	events := make([]domain.Event, 0)
	switch ev := lastEvent.(type) {
	// RoundFinalizationStarted event must be handled differently
	// because it contains the vtxoTree and connectorsTree
	// and we need to propagate them in specific BatchTree events
	case domain.RoundFinalizationStarted:
		s.roundReportSvc.OpStarted(SendSignedTreeEventOp)

		if len(ev.VtxoTree) > 0 {
			vtxoTree, err := tree.NewTxTree(ev.VtxoTree)
			if err != nil {
				log.WithError(err).Warn("failed to create vtxo tree")
				return
			}

			events = append(events, treeSignatureEvents(vtxoTree, 0, round.Id)...)
		}

		if len(ev.Connectors) > 0 {
			connectorTree, err := tree.NewTxTree(ev.Connectors)
			if err != nil {
				log.WithError(err).Warn("failed to create connector tree")
				return
			}

			connectorsIndex := s.cache.ForfeitTxs().GetConnectorsIndexes()

			events = append(events, treeTxEvents(
				connectorTree, 1, round.Id, getConnectorTreeTopic(connectorsIndex),
			)...)
		}
		s.roundReportSvc.OpEnded(SendSignedTreeEventOp)
	case domain.RoundFinalized:
		lastEvent = RoundFinalized{lastEvent.(domain.RoundFinalized), round.CommitmentTxid}
	}

	events = append(events, lastEvent)
	s.eventsCh <- events
}

func (s *service) propagateBatchStartedEvent(intents []ports.TimedIntent) {
	hashedIntentIds := make([][32]byte, 0, len(intents))
	for _, intent := range intents {
		hashedIntentIds = append(hashedIntentIds, intent.HashID())
		log.Info(fmt.Sprintf("intent id: %x", intent.HashID()))
	}

	s.cache.ConfirmationSessions().Init(hashedIntentIds)

	ev := BatchStarted{
		RoundEvent: domain.RoundEvent{
			Id:   s.cache.CurrentRound().Get().Id,
			Type: domain.EventTypeUndefined,
		},
		IntentIdsHashes: hashedIntentIds,
		BatchExpiry:     s.batchExpiry.Value,
	}
	s.eventsCh <- []domain.Event{ev}
}

func (s *service) propagateRoundSigningStartedEvent(
	vtxoTree *tree.TxTree, cosignersPubkeys []string,
) {
	round := s.cache.CurrentRound().Get()

	events := append(
		treeTxEvents(vtxoTree, 0, round.Id, getVtxoTreeTopic),
		RoundSigningStarted{
			RoundEvent: domain.RoundEvent{
				Id:   round.Id,
				Type: domain.EventTypeUndefined,
			},
			UnsignedCommitmentTx: round.CommitmentTx,
			CosignersPubkeys:     cosignersPubkeys,
		},
	)

	s.eventsCh <- events
}

func (s *service) propagateRoundSigningNoncesGeneratedEvent(
	combinedNonces tree.TreeNonces,
	publicNoncesMap map[string]tree.TreeNonces,
	vtxoTree *tree.TxTree,
) {
	events := treeTxNoncesEvents(vtxoTree, s.cache.CurrentRound().Get().Id, publicNoncesMap)
	events = append(events, TreeNoncesAggregated{
		RoundEvent: domain.RoundEvent{
			Id:   s.cache.CurrentRound().Get().Id,
			Type: domain.EventTypeUndefined,
		},
		Nonces: combinedNonces,
	})

	s.eventsCh <- events
}

func (s *service) scheduleSweepBatchOutput(round *domain.Round) {
	// Schedule the sweeping procedure only for completed round.
	if !round.IsEnded() {
		return
	}

	// if the round doesn't have a batch vtxo output, we do not need to sweep it
	if len(round.VtxoTree) <= 0 {
		return
	}

	expirationTimestamp := s.sweeper.scheduler.AddNow(int64(s.batchExpiry.Value))

	vtxoTree, err := tree.NewTxTree(round.VtxoTree)
	if err != nil {
		log.WithError(err).Warn("failed to create vtxo tree")
		return
	}

	if err := s.sweeper.scheduleBatchSweep(expirationTimestamp, round.CommitmentTxid, vtxoTree); err != nil {
		log.WithError(err).Warn("failed to schedule sweep tx")
	}
}

func (s *service) checkForfeitsAndBoardingSigsSent() {
	tx := s.cache.CurrentRound().Get().CommitmentTx
	commitmentTx, _ := psbt.NewFromRawBytes(strings.NewReader(tx), true)
	numOfInputsSigned := 0
	for _, v := range commitmentTx.Inputs {
		if len(v.TaprootScriptSpendSig) > 0 {
			if len(v.TaprootScriptSpendSig[0].Signature) > 0 {
				numOfInputsSigned++
			}
		}
	}

	// Condition: all forfeit txs are signed and
	// the number of signed boarding inputs matches
	// numOfBoardingInputs we expect
	numOfBoardingInputs := s.cache.BoardingInputs().Get()
	if s.cache.ForfeitTxs().AllSigned() && numOfBoardingInputs == numOfInputsSigned {
		select {
		case s.forfeitsBoardingSigsChan <- struct{}{}:
		default:
		}
	}
}

func (s *service) getSpentVtxos(intents map[string]domain.Intent) []domain.Vtxo {
	outpoints := getSpentVtxos(intents)
	vtxos, _ := s.repoManager.Vtxos().GetVtxos(context.Background(), outpoints)
	return vtxos
}

func (s *service) startWatchingVtxos(vtxos []domain.Vtxo) error {
	scripts, err := s.extractVtxosScripts(vtxos)
	if err != nil {
		return err
	}

	return s.scanner.WatchScripts(context.Background(), scripts)
}

func (s *service) stopWatchingVtxos(vtxos []domain.Vtxo) {
	scripts, err := s.extractVtxosScripts(vtxos)
	if err != nil {
		log.WithError(err).Warn("failed to extract scripts from vtxos")
		return
	}

	for {
		if err := s.scanner.UnwatchScripts(context.Background(), scripts); err != nil {
			log.WithError(err).Warn("failed to stop watching vtxos, retrying in a moment...")
			time.Sleep(100 * time.Millisecond)
			continue
		}
		log.Debugf("stopped watching %d vtxos", len(vtxos))
		break
	}
}

func (s *service) restoreWatchingVtxos() error {
	ctx := context.Background()

	sweepableBatches, err := s.repoManager.Rounds().GetSweepableRounds(ctx)
	if err != nil {
		return err
	}

	vtxos := make([]domain.Vtxo, 0)
	for _, txid := range sweepableBatches {
		fromRound, err := s.repoManager.Vtxos().GetVtxosForRound(ctx, txid)
		if err != nil {
			log.WithError(err).Warnf("failed to retrieve vtxos for round %s", txid)
			continue
		}
		for _, v := range fromRound {
			if !v.Swept && !v.Unrolled {
				vtxos = append(vtxos, v)
			}
		}
	}

	if len(vtxos) <= 0 {
		return nil
	}

	if err := s.startWatchingVtxos(vtxos); err != nil {
		return err
	}

	log.Debugf("restored watching %d vtxos", len(vtxos))
	return nil
}

func (s *service) extractVtxosScripts(vtxos []domain.Vtxo) ([]string, error) {
	dustLimit, err := s.wallet.GetDustAmount(context.Background())
	if err != nil {
		return nil, err
	}

	indexedScripts := make(map[string]struct{})

	for _, vtxo := range vtxos {
		vtxoTapKeyBytes, err := hex.DecodeString(vtxo.PubKey)
		if err != nil {
			return nil, err
		}

		vtxoTapKey, err := schnorr.ParsePubKey(vtxoTapKeyBytes)
		if err != nil {
			return nil, err
		}

		var outScript []byte

		if vtxo.Amount < dustLimit {
			outScript, err = script.SubDustScript(vtxoTapKey)
		} else {
			outScript, err = script.P2TRScript(vtxoTapKey)
		}

		if err != nil {
			return nil, err
		}

		indexedScripts[hex.EncodeToString(outScript)] = struct{}{}
	}
	scripts := make([]string, 0, len(indexedScripts))
	for script := range indexedScripts {
		scripts = append(scripts, script)
	}
	return scripts, nil
}

func (s *service) saveEvents(
	ctx context.Context, id string, events []domain.Event,
) error {
	if len(events) <= 0 {
		return nil
	}
	return s.repoManager.Events().Save(ctx, domain.RoundTopic, id, events)
}

func (s *service) chainParams() *chaincfg.Params {
	switch s.network.Name {
	case arklib.Bitcoin.Name:
		return &chaincfg.MainNetParams
	case arklib.BitcoinTestNet.Name:
		return &chaincfg.TestNet3Params
	//case arklib.BitcoinTestNet4.Name: //TODO uncomment once supported
	//	return &chaincfg.TestNet4Params
	case arklib.BitcoinSigNet.Name:
		return &chaincfg.SigNetParams
	case arklib.BitcoinMutinyNet.Name:
		return &arklib.MutinyNetSigNetParams
	case arklib.BitcoinRegTest.Name:
		return &chaincfg.RegressionNetParams
	default:
		return &chaincfg.MainNetParams
	}
}

func (s *service) validateBoardingInput(
	ctx context.Context, vtxoKey domain.Outpoint, tapscripts txutils.TapTree,
	now time.Time, locktime *arklib.RelativeLocktime, disabled bool,
) (*wire.MsgTx, error) {
	// check if the tx exists and is confirmed
	txhex, err := s.wallet.GetTransaction(ctx, vtxoKey.Txid)
	if err != nil {
		return nil, fmt.Errorf("failed to get tx %s: %s", vtxoKey.Txid, err)
	}

	var tx wire.MsgTx
	if err := tx.Deserialize(hex.NewDecoder(strings.NewReader(txhex))); err != nil {
		return nil, fmt.Errorf("failed to deserialize tx %s: %s", vtxoKey.Txid, err)
	}

	confirmed, _, blocktime, err := s.wallet.IsTransactionConfirmed(ctx, vtxoKey.Txid)
	if err != nil {
		return nil, fmt.Errorf("failed to check tx %s: %s", vtxoKey.Txid, err)
	}

	if !confirmed {
		return nil, fmt.Errorf("tx %s not confirmed", vtxoKey.Txid)
	}

	vtxoScript, err := script.ParseVtxoScript(tapscripts)
	if err != nil {
		return nil, fmt.Errorf("failed to parse vtxo taproot tree: %s", err)
	}

	// validate the vtxo script
	if err := vtxoScript.Validate(s.signerPubkey, arklib.RelativeLocktime{
		Type:  s.boardingExitDelay.Type,
		Value: s.boardingExitDelay.Value,
	}, s.allowCSVBlockType); err != nil {
		return nil, fmt.Errorf("invalid vtxo script: %s", err)
	}

	exitDelay, err := vtxoScript.SmallestExitDelay()
	if err != nil {
		return nil, fmt.Errorf("failed to get exit delay: %s", err)
	}

	// if the exit path is available, forbid registering the boarding utxo
	if time.Unix(blocktime, 0).Add(time.Duration(exitDelay.Seconds()) * time.Second).Before(now) {
		return nil, fmt.Errorf("tx %s expired", vtxoKey.Txid)
	}

	// If the intent is registered using a exit path that contains CSV delay, we want to verify it
	// by shifitng the current "now" in the future of the duration of the smallest exit delay.
	// This way, any exit order guaranteed by the exit path is maintained at intent registration
	if !disabled {
		delta := now.Add(time.Duration(exitDelay.Seconds())*time.Second).Unix() - blocktime
		if diff := locktime.Seconds() - delta; diff > 0 {
			return nil, fmt.Errorf(
				"vtxo script can be used for intent registration in %d seconds", diff,
			)
		}
	}

	if s.utxoMaxAmount >= 0 {
		if tx.TxOut[vtxoKey.VOut].Value > s.utxoMaxAmount {
			return nil, fmt.Errorf(
				"boarding input amount is higher than max utxo amount:%d", s.utxoMaxAmount,
			)
		}
	}
	if tx.TxOut[vtxoKey.VOut].Value < s.utxoMinAmount {
		return nil, fmt.Errorf(
			"boarding input amount is lower than min utxo amount:%d", s.utxoMinAmount,
		)
	}

	return &tx, nil
}

func (s *service) validateVtxoInput(
	tapscripts txutils.TapTree, expectedTapKey *btcec.PublicKey,
	vtxoCreatedAt int64, now time.Time, locktime *arklib.RelativeLocktime, disabled bool,
	txid string, inputIndex int,
) errors.Error {
	vtxoScript, err := script.ParseVtxoScript(tapscripts)
	if err != nil {
		return errors.INVALID_VTXO_SCRIPT.New("failed to parse vtxo taproot tree: %w", err).
			WithMetadata(errors.InvalidVtxoScriptMetadata{
				Tapscripts: tapscripts,
			})
	}

	// validate the vtxo script
	if err := vtxoScript.Validate(
		s.signerPubkey, s.unilateralExitDelay, s.allowCSVBlockType,
	); err != nil {
		return errors.INVALID_VTXO_SCRIPT.New("invalid vtxo script: %w", err).
			WithMetadata(errors.InvalidVtxoScriptMetadata{Tapscripts: tapscripts})
	}

	exitDelay, err := vtxoScript.SmallestExitDelay()
	if err != nil {
		return errors.INVALID_VTXO_SCRIPT.New("failed to get smallest exit delay: %w", err).
			WithMetadata(errors.InvalidVtxoScriptMetadata{Tapscripts: tapscripts})
	}

	// If the intent is registered using a exit path that contains CSV delay, we want to verify it
	// by shifitng the current "now" in the future of the duration of the smallest exit delay.
	// This way, any exit order guaranteed by the exit path is maintained at intent registration
	if !disabled {
		delta := now.Add(time.Duration(exitDelay.Seconds())*time.Second).Unix() - vtxoCreatedAt
		if diff := locktime.Seconds() - delta; diff > 0 {
			return errors.INVALID_VTXO_SCRIPT.New(
				"vtxo script can be used for intent registration in %d seconds", diff,
			).WithMetadata(errors.InvalidVtxoScriptMetadata{Tapscripts: tapscripts})
		}
	}

	tapKey, _, err := vtxoScript.TapTree()
	if err != nil {
		return errors.INVALID_VTXO_SCRIPT.New("failed to compute taproot tree: %w", err).
			WithMetadata(errors.InvalidVtxoScriptMetadata{Tapscripts: tapscripts})
	}

	if !bytes.Equal(schnorr.SerializePubKey(tapKey), schnorr.SerializePubKey(expectedTapKey)) {
		return errors.INVALID_PSBT_INPUT.New(
			"taproot key mismatch: got %x expected %x",
			schnorr.SerializePubKey(tapKey), schnorr.SerializePubKey(expectedTapKey),
		).WithMetadata(errors.InputMetadata{Txid: txid, InputIndex: inputIndex})
	}
	return nil
}

func (s *service) verifyForfeitTxsSigs(roundId string, txs []string) []domain.Conviction {
	nbWorkers := runtime.NumCPU()
	jobs := make(chan string, len(txs))

	mutx := &sync.Mutex{}
	crimes := make(map[string]domain.Crime) // vtxo script -> crime

	wg := sync.WaitGroup{}
	wg.Add(nbWorkers)

	for range nbWorkers {
		go func() {
			defer wg.Done()

			for tx := range jobs {
				valid, ptx, err := s.builder.VerifyTapscriptPartialSigs(tx, false)
				if err == nil && !valid {
					err = fmt.Errorf("invalid signature for forfeit tx %s", ptx.UnsignedTx.TxID())
				}
				if err != nil {
					verificationErr := err
					vtxoOutputScript, extractErr := extractVtxoScriptFromSignedForfeitTx(tx)
					if extractErr != nil {
						log.WithError(extractErr).
							Errorf(
								"failed to extract vtxo script from forfeit tx %s, cannot ban",
								ptx.UnsignedTx.TxID(),
							)
						continue
					}

					crime := domain.Crime{
						Type:    domain.CrimeTypeForfeitInvalidSignature,
						RoundID: roundId,
						Reason:  verificationErr.Error(),
					}

					mutx.Lock()
					if _, ok := crimes[vtxoOutputScript]; ok {
						crime.Reason += fmt.Sprintf(", %s", crimes[vtxoOutputScript].Reason)
					}
					crimes[vtxoOutputScript] = crime
					mutx.Unlock()
				}
			}
		}()
	}

	for _, tx := range txs {
		jobs <- tx
	}
	close(jobs)
	wg.Wait()

	convictions := make([]domain.Conviction, 0, len(crimes))
	for outScript, crime := range crimes {
		convictions = append(convictions, domain.NewScriptConviction(
			outScript, crime, &s.banDuration,
		))
	}

	return convictions
}

func extractVtxoScriptFromSignedForfeitTx(tx string) (string, error) {
	ptx, err := psbt.NewFromRawBytes(strings.NewReader(tx), true)
	if err != nil {
		return "", fmt.Errorf("failed to parse psbt: %s", err)
	}

	for _, input := range ptx.Inputs {
		// at this point, the connector is not signed so the vtxo input is the one with Tapscript sigs
		if len(input.TaprootScriptSpendSig) == 0 {
			continue
		}

		if len(input.TaprootLeafScript) == 0 {
			return "", fmt.Errorf("missing taproot leaf script for vtxo input, invalid forfeit tx")
		}

		return outputScriptFromTaprootLeafScript(*input.TaprootLeafScript[0])
	}

	return "", fmt.Errorf("no vtxo script found in forfeit tx")
}

func outputScriptFromTaprootLeafScript(tapLeaf psbt.TaprootTapLeafScript) (string, error) {
	controlBlock, err := txscript.ParseControlBlock(tapLeaf.ControlBlock)
	if err != nil {
		return "", err
	}

	rootHash := controlBlock.RootHash(tapLeaf.Script)
	tapKeyFromControlBlock := txscript.ComputeTaprootOutputKey(
		script.UnspendableKey(), rootHash[:],
	)

	pkscript, err := script.P2TRScript(tapKeyFromControlBlock)
	if err != nil {
		return "", err
	}

	return hex.EncodeToString(pkscript), nil
}

// propagateTransactionEvent propagates the transaction event to the indexer and the transaction events channels
func (s *service) propagateTransactionEvent(event TransactionEvent) {
	go func() {
		s.indexerTxEventsCh <- event
	}()
	go func() {
		s.transactionEventsCh <- event
	}()
}<|MERGE_RESOLUTION|>--- conflicted
+++ resolved
@@ -755,25 +755,11 @@
 			})
 		}
 
-<<<<<<< HEAD
 		ins = append(ins, offchain.VtxoInput{
 			Outpoint:           &checkpointPsbt.UnsignedTx.TxIn[0].PreviousOutPoint,
 			Tapscript:          tapscript,
-			RevealedTapscripts: tapscripts,
+			RevealedTapscripts: taptree,
 			Amount:             int64(vtxo.Amount),
-=======
-		tapleafScript := arkPtx.Inputs[inputIndex].TaprootLeafScript[0]
-		checkpointTapscript := &waddrmgr.Tapscript{
-			RevealedScript: tapleafScript.Script,
-		}
-
-		ins = append(ins, offchain.VtxoInput{
-			Outpoint:            &checkpointPsbt.UnsignedTx.TxIn[0].PreviousOutPoint,
-			Tapscript:           tapscript,
-			CheckpointTapscript: checkpointTapscript,
-			RevealedTapscripts:  taptree,
-			Amount:              int64(vtxo.Amount),
->>>>>>> f14a5a17
 		})
 	}
 
