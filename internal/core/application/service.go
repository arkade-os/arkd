package application

import (
	"bytes"
	"context"
	"encoding/hex"
	"fmt"
	"math"
	"runtime"
	"slices"
	"strings"
	"sync"
	"time"

	"github.com/arkade-os/arkd/internal/core/domain"
	"github.com/arkade-os/arkd/internal/core/ports"
	arklib "github.com/arkade-os/arkd/pkg/ark-lib"
	"github.com/arkade-os/arkd/pkg/ark-lib/intent"
	"github.com/arkade-os/arkd/pkg/ark-lib/offchain"
	"github.com/arkade-os/arkd/pkg/ark-lib/script"
	"github.com/arkade-os/arkd/pkg/ark-lib/tree"
	"github.com/arkade-os/arkd/pkg/ark-lib/txutils"
	. "github.com/arkade-os/arkd/pkg/errors"
	"github.com/btcsuite/btcd/btcec/v2"
	"github.com/btcsuite/btcd/btcec/v2/schnorr"
	"github.com/btcsuite/btcd/btcutil"
	"github.com/btcsuite/btcd/btcutil/psbt"
	"github.com/btcsuite/btcd/chaincfg"
	"github.com/btcsuite/btcd/txscript"
	"github.com/btcsuite/btcd/wire"
	"github.com/btcsuite/btcwallet/waddrmgr"
	log "github.com/sirupsen/logrus"
)

type service struct {
	// services
	wallet         ports.WalletService
	signer         ports.SignerService
	repoManager    ports.RepoManager
	builder        ports.TxBuilder
	scanner        ports.BlockchainScanner
	cache          ports.LiveStore
	sweeper        *sweeper
	roundReportSvc RoundReportService

	// config
	network                   arklib.Network
	signerPubkey              *btcec.PublicKey
	forfeitPubkey             *btcec.PublicKey
	forfeitAddress            string
	checkpointTapscript       []byte
	vtxoTreeExpiry            arklib.RelativeLocktime
	roundInterval             time.Duration
	banDuration               time.Duration
	banThreshold              int
	unilateralExitDelay       arklib.RelativeLocktime
	boardingExitDelay         arklib.RelativeLocktime
	roundMinParticipantsCount int64
	roundMaxParticipantsCount int64
	utxoMaxAmount             int64
	utxoMinAmount             int64
	vtxoMaxAmount             int64
	vtxoMinSettlementAmount   int64
	vtxoMinOffchainTxAmount   int64
	allowCSVBlockType         bool

	// TODO: derive the key pair used for the musig2 signing session from wallet.
	operatorPrvkey *btcec.PrivateKey
	operatorPubkey *btcec.PublicKey

	// channels
	eventsCh                 chan []domain.Event
	transactionEventsCh      chan TransactionEvent
	forfeitsBoardingSigsChan chan struct{}
	indexerTxEventsCh        chan TransactionEvent

	// stop and round-execution go routine handlers
	stop func()
	ctx  context.Context
	wg   *sync.WaitGroup
}

func NewService(
	wallet ports.WalletService,
	signer ports.SignerService,
	repoManager ports.RepoManager,
	builder ports.TxBuilder,
	scanner ports.BlockchainScanner,
	scheduler ports.SchedulerService,
	cache ports.LiveStore,
	vtxoTreeExpiry, unilateralExitDelay, boardingExitDelay, checkpointExitDelay arklib.RelativeLocktime,
	roundInterval, banDuration, roundMinParticipantsCount, roundMaxParticipantsCount,
	utxoMaxAmount, utxoMinAmount, vtxoMaxAmount, vtxoMinAmount int64,
	network arklib.Network,
	allowCSVBlockType bool,
	noteUriPrefix string,
	marketHourStartTime, marketHourEndTime time.Time,
	marketHourPeriod, marketHourRoundInterval time.Duration,
	reportSvc RoundReportService,
<<<<<<< HEAD
=======
	banThreshold int,
>>>>>>> f7680f32
) (Service, error) {
	ctx := context.Background()

	signerPubkey, err := signer.GetPubkey(ctx)
	if err != nil {
		return nil, fmt.Errorf("failed to fetch signer pubkey: %s", err)
	}

	// Try to load market hours from DB first
	marketHour, err := repoManager.MarketHourRepo().Get(ctx)
	if err != nil {
		return nil, fmt.Errorf("failed to get market hours from db: %w", err)
	}

	if marketHour == nil && !marketHourStartTime.IsZero() && !marketHourEndTime.IsZero() &&
		int(marketHourPeriod) > 0 && marketHourRoundInterval > 0 {
		marketHour = domain.NewMarketHour(
			marketHourStartTime, marketHourEndTime, marketHourPeriod, marketHourRoundInterval,
		)
		if err := repoManager.MarketHourRepo().Upsert(ctx, *marketHour); err != nil {
			return nil, fmt.Errorf("failed to upsert initial market hours to db: %w", err)
		}
	}

	operatorSigningKey, err := btcec.NewPrivateKey()
	if err != nil {
		return nil, fmt.Errorf("failed to generate ephemeral key: %s", err)
	}

	dustAmount, err := wallet.GetDustAmount(ctx)
	if err != nil {
		return nil, fmt.Errorf("failed to get dust amount: %s", err)
	}
	var vtxoMinSettlementAmount, vtxoMinOffchainTxAmount = vtxoMinAmount, vtxoMinAmount
	if vtxoMinSettlementAmount < int64(dustAmount) {
		vtxoMinSettlementAmount = int64(dustAmount)
	}
	if vtxoMinOffchainTxAmount == -1 {
		vtxoMinOffchainTxAmount = int64(dustAmount)
	}
	if utxoMinAmount < int64(dustAmount) {
		utxoMinAmount = int64(dustAmount)
	}

	forfeitPubkey, err := wallet.GetForfeitPubkey(ctx)
	if err != nil {
		return nil, fmt.Errorf("failed to fetch forfeit pubkey: %s", err)
	}

	// TODO: use forfeitPubkey instead of signerPubkey once sdk is up-to-date.
	checkpointClosure := &script.CSVMultisigClosure{
		Locktime: checkpointExitDelay,
		MultisigClosure: script.MultisigClosure{
			PubKeys: []*btcec.PublicKey{signerPubkey},
		},
	}

	checkpointTapscript, err := checkpointClosure.Script()
	if err != nil {
		return nil, fmt.Errorf("failed to encode checkpoint tapscript: %s", err)
	}

	roundReportSvc := reportSvc
	if roundReportSvc == nil {
		roundReportSvc = roundReportUnimplemented{}
	}

	ctx, cancel := context.WithCancel(ctx)
	roundIntervalDuration := time.Duration(roundInterval) * time.Second
	banDurationDuration := time.Duration(banDuration) * time.Second

	svc := &service{
		network:             network,
		signerPubkey:        signerPubkey,
		forfeitPubkey:       forfeitPubkey,
		vtxoTreeExpiry:      vtxoTreeExpiry,
		roundInterval:       roundIntervalDuration,
		banDuration:         banDurationDuration,
		banThreshold:        banThreshold,
		unilateralExitDelay: unilateralExitDelay,
		allowCSVBlockType:   allowCSVBlockType,
		wallet:              wallet,
		signer:              signer,
		repoManager:         repoManager,
		builder:             builder,
		cache:               cache,
		scanner:             scanner,
		sweeper: newSweeper(
			wallet, repoManager, builder, scheduler, noteUriPrefix,
		),
		boardingExitDelay:         boardingExitDelay,
		operatorPrvkey:            operatorSigningKey,
		operatorPubkey:            operatorSigningKey.PubKey(),
		forfeitsBoardingSigsChan:  make(chan struct{}, 1),
		roundMinParticipantsCount: roundMinParticipantsCount,
		roundMaxParticipantsCount: roundMaxParticipantsCount,
		utxoMaxAmount:             utxoMaxAmount,
		utxoMinAmount:             utxoMinAmount,
		vtxoMaxAmount:             vtxoMaxAmount,
		vtxoMinSettlementAmount:   vtxoMinSettlementAmount,
		vtxoMinOffchainTxAmount:   vtxoMinOffchainTxAmount,
		eventsCh:                  make(chan []domain.Event, 64),
		transactionEventsCh:       make(chan TransactionEvent, 64),
		indexerTxEventsCh:         make(chan TransactionEvent, 64),
		stop:                      cancel,
		ctx:                       ctx,
		wg:                        &sync.WaitGroup{},
		checkpointTapscript:       checkpointTapscript,
		roundReportSvc:            roundReportSvc,
	}
	pubkeyHash := btcutil.Hash160(forfeitPubkey.SerializeCompressed())
	forfeitAddr, err := btcutil.NewAddressWitnessPubKeyHash(pubkeyHash, svc.chainParams())
	if err != nil {
		return nil, err
	}

	svc.forfeitAddress = forfeitAddr.String()

	repoManager.Events().RegisterEventsHandler(
		domain.RoundTopic, func(events []domain.Event) {
			round := domain.NewRoundFromEvents(events)
			go svc.propagateEvents(round)

			lastEvent := events[len(events)-1]
			if lastEvent.GetType() == domain.EventTypeBatchSwept {
				batchSweptEvent := lastEvent.(domain.BatchSwept)
				sweptVtxosOutpoints := append(
					batchSweptEvent.LeafVtxos,
					batchSweptEvent.PreconfirmedVtxos...)
				sweptVtxos, err := svc.repoManager.Vtxos().GetVtxos(ctx, sweptVtxosOutpoints)
				if err != nil {
					log.WithError(err).Warn("failed to get swept vtxos")
					return
				}
				go svc.stopWatchingVtxos(sweptVtxos)

				// sweep tx event
				txEvent := TransactionEvent{
					TxData:     TxData{Tx: batchSweptEvent.Tx, Txid: batchSweptEvent.Txid},
					Type:       SweepTxType,
					SweptVtxos: sweptVtxos,
				}
				svc.propagateTransactionEvent(txEvent)
				return
			}

			if !round.IsEnded() {
				return
			}

			spentVtxos := svc.getSpentVtxos(round.Intents)
			newVtxos := getNewVtxosFromRound(round)

			// commitment tx event
			txEvent := TransactionEvent{
				TxData:         TxData{Tx: round.CommitmentTx, Txid: round.CommitmentTxid},
				Type:           CommitmentTxType,
				SpentVtxos:     spentVtxos,
				SpendableVtxos: newVtxos,
			}

			svc.propagateTransactionEvent(txEvent)

			go func() {
				if err := svc.startWatchingVtxos(newVtxos); err != nil {
					log.WithError(err).Warn("failed to start watching vtxos")
				}
			}()

			if lastEvent := events[len(events)-1]; lastEvent.GetType() != domain.EventTypeBatchSwept {
				go svc.scheduleSweepBatchOutput(round)
			}
		},
	)

	repoManager.Events().RegisterEventsHandler(
		domain.OffchainTxTopic, func(events []domain.Event) {
			offchainTx := domain.NewOffchainTxFromEvents(events)

			if !offchainTx.IsFinalized() {
				return
			}

			txid, spentVtxoKeys, newVtxos, err := decodeTx(*offchainTx)
			if err != nil {
				log.WithError(err).Warn("failed to decode offchain tx")
				return
			}

			spentVtxos, err := svc.repoManager.Vtxos().GetVtxos(context.Background(), spentVtxoKeys)
			if err != nil {
				log.WithError(err).Warn("failed to get spent vtxos")
				return
			}

			checkpointTxsByOutpoint := make(map[string]TxData)
			for txid, tx := range offchainTx.CheckpointTxs {
				// nolint
				ptx, _ := psbt.NewFromRawBytes(strings.NewReader(tx), true)
				checkpointTxsByOutpoint[ptx.UnsignedTx.TxIn[0].PreviousOutPoint.String()] = TxData{
					Tx: tx, Txid: txid,
				}
			}

			// ark tx event
			txEvent := TransactionEvent{
				TxData:         TxData{Txid: txid, Tx: offchainTx.ArkTx},
				Type:           ArkTxType,
				SpentVtxos:     spentVtxos,
				SpendableVtxos: newVtxos,
				CheckpointTxs:  checkpointTxsByOutpoint,
			}

			svc.propagateTransactionEvent(txEvent)

			go func() {
				if err := svc.startWatchingVtxos(newVtxos); err != nil {
					log.WithError(err).Warn("failed to start watching vtxos")
				}
			}()
		},
	)

	if err := svc.restoreWatchingVtxos(); err != nil {
		return nil, fmt.Errorf("failed to restore watching vtxos: %s", err)
	}
	go svc.listenToScannerNotifications()
	return svc, nil
}

func (s *service) Start() Error {
	log.Debug("starting sweeper service...")
	if err := s.sweeper.start(); err != nil {
		return INTERNAL_ERROR.Wrap(err)
	}

	log.Debug("starting app service...")
	s.wg.Add(1)
	go s.start()
	return nil
}

func (s *service) Stop() {
	ctx := context.Background()

	s.stop()
	s.wg.Wait()
	s.sweeper.stop()
	// nolint
	vtxos, _ := s.repoManager.Vtxos().GetAllSweepableVtxos(ctx)
	if len(vtxos) > 0 {
		s.stopWatchingVtxos(vtxos)
	}

	// nolint
	s.wallet.Lock(ctx)
	log.Debug("locked wallet")
	s.wallet.Close()
	log.Debug("closed connection to wallet")
	s.repoManager.Close()
	log.Debug("closed connection to db")
	close(s.eventsCh)
}

func (s *service) SubmitOffchainTx(
	ctx context.Context, unsignedCheckpointTxs []string, signedArkTx string,
) ([]string, string, string, Error) {
	var err error
	var arkPtx *psbt.Packet
	arkPtx, err = psbt.NewFromRawBytes(strings.NewReader(signedArkTx), true)
	if err != nil {
		return nil, "", "", INVALID_ARK_PSBT.New("failed to parse tx: %w", err).
			WithMetadata(PsbtMetadata{Tx: signedArkTx})
	}
	txid := arkPtx.UnsignedTx.TxID()

	offchainTx := domain.NewOffchainTx()
	var changes []domain.Event

	defer func() {
		if err != nil {
			change := offchainTx.Fail(err)
			changes = append(changes, change)
		}

		if err := s.repoManager.Events().Save(
			ctx, domain.OffchainTxTopic, txid, changes,
		); err != nil {
			log.WithError(err).Fatal("failed to save offchain tx events")
		}
	}()

	vtxoRepo := s.repoManager.Vtxos()

	ins := make([]offchain.VtxoInput, 0)
	checkpointTxs := make(map[string]string)
	checkpointPsbts := make(map[string]*psbt.Packet) // txid -> psbt
	spentVtxoKeys := make([]domain.Outpoint, 0)
	checkpointTxsByVtxoKey := make(map[domain.Outpoint]string)
	for _, tx := range unsignedCheckpointTxs {
		checkpointPtx, err := psbt.NewFromRawBytes(strings.NewReader(tx), true)
		if err != nil {
			return nil, "", "", INVALID_CHECKPOINT_PSBT.New("failed to parse tx: %w", err).
				WithMetadata(PsbtMetadata{Tx: tx})
		}

		txid := checkpointPtx.UnsignedTx.TxID()
		if len(checkpointPtx.UnsignedTx.TxIn) < 1 {
			return nil, "", "", INVALID_PSBT_MISSING_INPUT.New("invalid checkpoint tx %s", txid).
				WithMetadata(PsbtInputMetadata{Txid: txid})
		}

		vtxoKey := domain.Outpoint{
			Txid: checkpointPtx.UnsignedTx.TxIn[0].PreviousOutPoint.Hash.String(),
			VOut: checkpointPtx.UnsignedTx.TxIn[0].PreviousOutPoint.Index,
		}
		checkpointTxs[txid] = tx
		checkpointPsbts[txid] = checkpointPtx
		checkpointTxsByVtxoKey[vtxoKey] = txid
		spentVtxoKeys = append(spentVtxoKeys, vtxoKey)
	}

	event, err := offchainTx.Request(txid, signedArkTx, checkpointTxs)
	if err != nil {
		return nil, "", "", INTERNAL_ERROR.Wrap(err)
	}
	changes = []domain.Event{event}

	// get all the vtxos inputs
	spentVtxos, err := vtxoRepo.GetVtxos(ctx, spentVtxoKeys)
	if err != nil {
		return nil, "", "", INTERNAL_ERROR.New("failed to fetch vtxos: %w", err).WithMetadata(
			map[string]any{"vtxos": spentVtxoKeys},
		)
	}

	if len(spentVtxos) != len(spentVtxoKeys) {
		return nil, "", "", INTERNAL_ERROR.New("some vtxos not found").WithMetadata(map[string]any{
			"expected_vtxos": spentVtxoKeys,
			"got_vtxos":      spentVtxos,
		})
	}

	// check if any of the spent vtxos are banned
	for _, vtxo := range spentVtxos {
		if err := s.checkIfBanned(ctx, vtxo); err != nil {
			return nil, "", "", err
		}
	}

	if exists, vtxo := s.cache.Intents().IncludesAny(spentVtxoKeys); exists {
		return nil, "", "", VTXO_ALREADY_REGISTERED.New("%s already registered", vtxo).
			WithMetadata(VtxoMetadata{VtxoOutpoint: vtxo})
	}

	indexedSpentVtxos := make(map[domain.Outpoint]domain.Vtxo)
	commitmentTxsByCheckpointTxid := make(map[string]string)
	expiration := int64(math.MaxInt64)
	rootCommitmentTxid := ""
	for _, vtxo := range spentVtxos {
		indexedSpentVtxos[vtxo.Outpoint] = vtxo
		commitmentTxsByCheckpointTxid[checkpointTxsByVtxoKey[vtxo.Outpoint]] = vtxo.RootCommitmentTxid
		if vtxo.ExpiresAt < expiration {
			rootCommitmentTxid = vtxo.RootCommitmentTxid
			expiration = vtxo.ExpiresAt
		}
	}

	// Loop over the inputs of the given ark tx to ensure the order of inputs is preserved when
	// rebuilding the txs.
	for inputIndex, in := range arkPtx.UnsignedTx.TxIn {
		checkpointPsbt := checkpointPsbts[in.PreviousOutPoint.Hash.String()]
<<<<<<< HEAD
		checkpointTxid := checkpointPsbt.UnsignedTx.TxID()
=======
		checkpointTxid := checkpointPsbt.UnsignedTx.TxHash().String()
>>>>>>> f7680f32
		input := checkpointPsbt.Inputs[0]

		if input.WitnessUtxo == nil {
			return nil, "", "", INVALID_PSBT_INPUT.New("missing witness utxo on input %d", inputIndex).
				WithMetadata(InputMetadata{
					Txid:       checkpointTxid,
					InputIndex: inputIndex,
				})
		}

		if len(input.TaprootLeafScript) == 0 {
			return nil, "", "", INVALID_PSBT_INPUT.New("missing tapscript leaf on input %d", inputIndex).
				WithMetadata(InputMetadata{
					Txid:       checkpointTxid,
					InputIndex: inputIndex,
				})
		}
		if len(input.TaprootLeafScript) != 1 {
			return nil, "", "", INVALID_PSBT_INPUT.New(
				"expected exactly one taproot leaf script on input %d, got %d",
				inputIndex,
				len(input.TaprootLeafScript),
			).
				WithMetadata(InputMetadata{
					Txid:       checkpointTxid,
					InputIndex: inputIndex,
				})
		}
		spendingTapscript := input.TaprootLeafScript[0]
		if spendingTapscript == nil {
			return nil, "", "", INVALID_PSBT_INPUT.New("missing tapscript leaf on input %d", inputIndex).
				WithMetadata(InputMetadata{
					Txid:       checkpointTxid,
					InputIndex: inputIndex,
				})
		}

<<<<<<< HEAD
		tapscripts, err := txutils.GetTaprootTree(input)
		if err != nil {
			return nil, "", "", INVALID_PSBT_INPUT.New("missing taptree on input %d", inputIndex).
				WithMetadata(InputMetadata{
					Txid:       checkpointTxid,
					InputIndex: inputIndex,
				})
		}

		vtxoScript, err := script.ParseVtxoScript(tapscripts)
		if err != nil {
			return nil, "", "", INVALID_PSBT_INPUT.New("failed to parse taptree on input %d", inputIndex).
				WithMetadata(InputMetadata{
					Txid:       checkpointTxid,
					InputIndex: inputIndex,
				})
=======
		spendingTapscript := input.TaprootLeafScript[0]

		if spendingTapscript == nil {
			return nil, "", "", fmt.Errorf("no matching taptree found")
>>>>>>> f7680f32
		}

		outpoint := domain.Outpoint{
			Txid: checkpointPsbt.UnsignedTx.TxIn[0].PreviousOutPoint.Hash.String(),
			VOut: checkpointPsbt.UnsignedTx.TxIn[0].PreviousOutPoint.Index,
		}

		vtxo, exists := indexedSpentVtxos[outpoint]
		if !exists {
			return nil, "", "", INTERNAL_ERROR.New(
				"can't find vtxo associated with checkpoint input %s", outpoint,
			).WithMetadata(map[string]any{
				"vtxo":          outpoint,
				"vtxos_from_db": indexedSpentVtxos,
			})
		}

		// make sure we don't use the same vtxo twice
		delete(indexedSpentVtxos, outpoint)

		vtxoOutpoint := vtxo.Outpoint.String()

		if vtxo.Spent {
			return nil, "", "", VTXO_ALREADY_SPENT.New("%s already spent", vtxo.Outpoint).
				WithMetadata(VtxoMetadata{VtxoOutpoint: vtxoOutpoint})
		}

		if vtxo.Unrolled {
			return nil, "", "", VTXO_ALREADY_UNROLLED.New("%s already unrolled", vtxo.Outpoint).
				WithMetadata(VtxoMetadata{VtxoOutpoint: vtxoOutpoint})
		}

		if vtxo.Swept {
			return nil, "", "", VTXO_ALREADY_SWEPT.New("%s already swept", vtxo.Outpoint).
				WithMetadata(VtxoMetadata{VtxoOutpoint: vtxoOutpoint})
		}

		if vtxo.IsNote() {
<<<<<<< HEAD
			return nil, "", "", OFFCHAIN_TX_SPENDING_NOTE.New("%s is a note", vtxo.Outpoint).
				WithMetadata(VtxoMetadata{VtxoOutpoint: vtxoOutpoint})
=======
			return nil, "", "", fmt.Errorf(
				"vtxo '%s' is a note, can't be spent in ark transaction", vtxo.Outpoint.String(),
			)
		}

		taptreeFields, err := txutils.GetArkPsbtFields(
			checkpointPsbt, 0, txutils.VtxoTaprootTreeField,
		)
		if err != nil {
			return nil, "", "", fmt.Errorf(
				"failed to extract taptree field from tx %s: %s", checkpointTxid, err,
			)
		}

		if len(taptreeFields) == 0 {
			return nil, "", "", fmt.Errorf("taptree field not found in tx %s", checkpointTxid)
		}

		taptree := taptreeFields[0]

		vtxoScript, err := script.ParseVtxoScript(taptree)
		if err != nil {
			return nil, "", "", fmt.Errorf(
				"failed to parse taptree field in tx %s: %s", checkpointTxid, err,
			)
>>>>>>> f7680f32
		}

		// validate the vtxo script
		if err := vtxoScript.Validate(
			s.signerPubkey, s.unilateralExitDelay, s.allowCSVBlockType,
		); err != nil {
<<<<<<< HEAD
			return nil, "", "", INVALID_VTXO_SCRIPT.Wrap(err).
				WithMetadata(InvalidVtxoScriptMetadata{Tapscripts: tapscripts})
=======
			return nil, "", "", fmt.Errorf(
				"invalid vtxo script in tx %s: %s", checkpointTxid, err,
			)
>>>>>>> f7680f32
		}

		witnessUtxoScript := input.WitnessUtxo.PkScript

		tapKeyFromTapscripts, _, err := vtxoScript.TapTree()
		if err != nil {
			return nil, "", "", INVALID_VTXO_SCRIPT.New("failed to compute taproot tree").
				WithMetadata(InvalidVtxoScriptMetadata{Tapscripts: tapscripts})
		}

		serializedTapKey := hex.EncodeToString(schnorr.SerializePubKey(tapKeyFromTapscripts))
		if vtxo.PubKey != serializedTapKey {
			return nil, "", "", INVALID_PSBT_INPUT.New("expected %s, got %s", vtxo.PubKey, serializedTapKey).
				WithMetadata(InputMetadata{
					Txid:       checkpointTxid,
					InputIndex: inputIndex,
				})
		}

		pkScriptFromTapscripts, err := script.P2TRScript(tapKeyFromTapscripts)
		if err != nil {
			return nil, "", "", INVALID_VTXO_SCRIPT.New("failed to compute P2TR script from tapkey").
				WithMetadata(InvalidVtxoScriptMetadata{Tapscripts: tapscripts})
		}

		if !bytes.Equal(witnessUtxoScript, pkScriptFromTapscripts) {
			return nil, "", "", INVALID_PSBT_INPUT.New("witness utxo script mismatch: expected %x, got %x", witnessUtxoScript, pkScriptFromTapscripts).
				WithMetadata(InputMetadata{
					Txid:       checkpointTxid,
					InputIndex: inputIndex,
				})
		}

		vtxoPubkeyBuf, err := hex.DecodeString(vtxo.PubKey)
		if err != nil {
			return nil, "", "", INTERNAL_ERROR.New("failed to decode vtxo pubkey").
				WithMetadata(map[string]any{
					"vtxo_pubkey": vtxo.PubKey,
				})
		}

		vtxoPubkey, err := schnorr.ParsePubKey(vtxoPubkeyBuf)
		if err != nil {
			return nil, "", "", INTERNAL_ERROR.New("failed to parse vtxo pubkey").
				WithMetadata(map[string]any{
					"vtxo_pubkey": vtxo.PubKey,
				})
		}

		// verify witness utxo
		pkscript, err := script.P2TRScript(vtxoPubkey)
		if err != nil {
			return nil, "", "", INTERNAL_ERROR.New("failed to compute P2TR script from vtxo pubkey").
				WithMetadata(map[string]any{
					"vtxo_pubkey": vtxo.PubKey,
				})
		}

		if !bytes.Equal(input.WitnessUtxo.PkScript, pkscript) {
			return nil, "", "", INVALID_PSBT_INPUT.New("witness utxo script mismatch: expected %x, got %x", input.WitnessUtxo.PkScript, pkscript).
				WithMetadata(InputMetadata{
					Txid:       checkpointTxid,
					InputIndex: inputIndex,
				})
		}

		if input.WitnessUtxo.Value != int64(vtxo.Amount) {
			return nil, "", "", INVALID_PSBT_INPUT.New("witness utxo value mismatch: expected %d, got %d", vtxo.Amount, input.WitnessUtxo.Value).
				WithMetadata(InputMetadata{
					Txid:       checkpointTxid,
					InputIndex: inputIndex,
				})
		}

		// verify forfeit closure script
		closure, err := script.DecodeClosure(spendingTapscript.Script)
		if err != nil {
			return nil, "", "", INVALID_PSBT_INPUT.Wrap(err).
				WithMetadata(InputMetadata{
					Txid:       checkpointTxid,
					InputIndex: inputIndex,
				})
		}

		var locktime *arklib.AbsoluteLocktime
		switch c := closure.(type) {
		case *script.CLTVMultisigClosure:
			locktime = &c.Locktime
		case *script.MultisigClosure, *script.ConditionMultisigClosure:
		default:
			return nil, "", "", INVALID_PSBT_INPUT.New(
				"invalid spending tapscript on input %d: %x", inputIndex, spendingTapscript.Script,
			).
				WithMetadata(InputMetadata{
					Txid:       checkpointTxid,
					InputIndex: inputIndex,
				})
		}

		if locktime != nil {
			blocktimestamp, err := s.wallet.GetCurrentBlockTime(ctx)
			if err != nil {
				return nil, "", "", INTERNAL_ERROR.New("get current block time failed: %w", err)
			}
			if !locktime.IsSeconds() {
				if *locktime > arklib.AbsoluteLocktime(blocktimestamp.Height) {
					return nil, "", "", FORFEIT_CLOSURE_LOCKED.New(
						"%d > %d (blockheight)",
						*locktime, blocktimestamp.Time,
					).WithMetadata(ForfeitClosureLockedMetadata{
						Locktime:        int(*locktime),
						CurrentLocktime: int(blocktimestamp.Height),
						Type:            "height",
					})
				}
			} else {
				if *locktime > arklib.AbsoluteLocktime(blocktimestamp.Time) {
					return nil, "", "", FORFEIT_CLOSURE_LOCKED.New(
						"%d > %d (blocktime)",
						*locktime, blocktimestamp.Time,
					).WithMetadata(ForfeitClosureLockedMetadata{
						Locktime:        int(*locktime),
						CurrentLocktime: int(blocktimestamp.Time),
						Type:            "time",
					})
				}
			}
		}

		ctrlBlock, err := txscript.ParseControlBlock(spendingTapscript.ControlBlock)
		if err != nil {
			return nil, "", "", INVALID_PSBT_INPUT.New("failed to parse control block %x", spendingTapscript.ControlBlock).
				WithMetadata(InputMetadata{
					Txid:       checkpointTxid,
					InputIndex: inputIndex,
				})
		}

		tapscript := &waddrmgr.Tapscript{
			ControlBlock:   ctrlBlock,
			RevealedScript: spendingTapscript.Script,
		}

		if len(arkPtx.Inputs[inputIndex].TaprootLeafScript) == 0 {
			return nil, "", "", INVALID_PSBT_INPUT.New(
				"missing taproot leaf script in ark tx input %d", inputIndex,
			).WithMetadata(InputMetadata{
				Txid:       txid,
				InputIndex: inputIndex,
			})
		}

		tapleafScript := arkPtx.Inputs[inputIndex].TaprootLeafScript[0]
		checkpointTapscript := &waddrmgr.Tapscript{
			RevealedScript: tapleafScript.Script,
		}

		ins = append(ins, offchain.VtxoInput{
			Outpoint:            &checkpointPsbt.UnsignedTx.TxIn[0].PreviousOutPoint,
			Tapscript:           tapscript,
			CheckpointTapscript: checkpointTapscript,
			RevealedTapscripts:  taptree,
			Amount:              int64(vtxo.Amount),
		})
	}

	// iterate over the ark tx inputs and verify that the user signed a collaborative path
	signerXOnlyPubkey := schnorr.SerializePubKey(s.signerPubkey)
	for inputIndex, input := range arkPtx.Inputs {
		if len(input.TaprootScriptSpendSig) == 0 {
			return nil, "", "", INVALID_PSBT_INPUT.New("missing tapscript spend sig in ark tx input %d", inputIndex).
				WithMetadata(InputMetadata{
					Txid:       txid,
					InputIndex: inputIndex,
				})
		}

		hasSig := false

		for _, sig := range input.TaprootScriptSpendSig {
			if !bytes.Equal(sig.XOnlyPubKey, signerXOnlyPubkey) {
				if _, err := schnorr.ParsePubKey(sig.XOnlyPubKey); err != nil {
					return nil, "", "", INVALID_PSBT_INPUT.New("invalid xonly pubkey in tx input signature %d", inputIndex).
						WithMetadata(InputMetadata{
							Txid:       txid,
							InputIndex: inputIndex,
						})
				}
				hasSig = true
				break
			}
		}

		if !hasSig {
			return nil, "", "", ARK_TX_INPUT_NOT_SIGNED.New("tx %s is not signed", txid).
				WithMetadata(InputMetadata{
					Txid:       txid,
					InputIndex: inputIndex,
				})
		}
	}

	dust, err := s.wallet.GetDustAmount(ctx)
	if err != nil {
		return nil, "", "", INTERNAL_ERROR.New("get dust amount failed: %w", err)
	}

	outputs := make([]*wire.TxOut, 0) // outputs excluding the anchor
	foundAnchor := false
	foundOpReturn := false

	for outIndex, out := range arkPtx.UnsignedTx.TxOut {
		if bytes.Equal(out.PkScript, txutils.ANCHOR_PKSCRIPT) {
			if foundAnchor {
				return nil, "", "", MALFORMED_ARK_TX.New(
					"tx %s has multiple anchor outputs", txid,
				).WithMetadata(PsbtMetadata{Tx: signedArkTx})
			}
			foundAnchor = true
			continue
		}

		// verify we don't have multiple OP_RETURN outputs
		if bytes.HasPrefix(out.PkScript, []byte{txscript.OP_RETURN}) {
			if foundOpReturn {
				return nil, "", "", MALFORMED_ARK_TX.New(
					"tx %s has multiple op return outputs", txid,
				).WithMetadata(PsbtMetadata{Tx: signedArkTx})
			}
			foundOpReturn = true
		}

		if s.vtxoMaxAmount >= 0 {
			if out.Value > s.vtxoMaxAmount {
				return nil, "", "", AMOUNT_TOO_HIGH.New(
					"output #%d amount (%d) is higher than max vtxo amount: %d",
					outIndex, out.Value, s.vtxoMaxAmount,
				).WithMetadata(AmountTooHighMetadata{
					OutputIndex: outIndex,
					Amount:      int(out.Value),
					MaxAmount:   int(s.vtxoMaxAmount),
				})
			}
		}
		if out.Value < s.vtxoMinOffchainTxAmount {
			return nil, "", "", AMOUNT_TOO_LOW.New(
				"output #%d amount is lower than min vtxo amount: %d",
				outIndex, s.vtxoMinOffchainTxAmount,
			).WithMetadata(AmountTooLowMetadata{
				OutputIndex: outIndex,
				Amount:      int(s.vtxoMinOffchainTxAmount),
				MinAmount:   int(s.vtxoMinOffchainTxAmount),
			})
		}

		if out.Value < int64(dust) {
			// if the output is below dust limit, it must be using OP_RETURN-style vtxo pkscript
			if !script.IsSubDustScript(out.PkScript) {
				return nil, "", "", AMOUNT_TOO_LOW.New(
					"output #%d amount is below dust limit (%d < %d) but is not using OP_RETURN output script",
					outIndex,
					out.Value,
					dust,
				).WithMetadata(AmountTooLowMetadata{
					OutputIndex: outIndex,
					Amount:      int(out.Value),
					MinAmount:   int(dust),
				})
			}
		}

		outputs = append(outputs, out)
	}

	if !foundAnchor {
		return nil, "", "", MALFORMED_ARK_TX.New("missing anchor output in ark tx %s", txid).
			WithMetadata(PsbtMetadata{Tx: signedArkTx})
	}

	// recompute all txs (checkpoint txs + ark tx)
	rebuiltArkTx, rebuiltCheckpointTxs, err := offchain.BuildTxs(
		ins, outputs, s.checkpointTapscript,
	)
	if err != nil {
		return nil, "", "", INTERNAL_ERROR.New("failed to rebuild ark transaction: %w", err).
			WithMetadata(map[string]any{
				"ark_tx":               signedArkTx,
				"outputs":              outputs,
				"ins":                  ins,
				"checkpoint_tapscript": s.checkpointTapscript,
			})
	}

	// verify the checkpoints txs integrity
	if len(rebuiltCheckpointTxs) != len(checkpointPsbts) {
		return nil, "", "", CHECKPOINT_MISMATCH.New(
			"invalid number of checkpoint txs, expected %d got %d",
			len(rebuiltCheckpointTxs), len(checkpointPsbts),
		)
	}

	for _, rebuiltCheckpointTx := range rebuiltCheckpointTxs {
		rebuiltTxid := rebuiltCheckpointTx.UnsignedTx.TxID()
		if _, ok := checkpointPsbts[rebuiltTxid]; !ok {
			return nil, "", "", CHECKPOINT_MISMATCH.New("invalid checkpoint txs: %s not found", rebuiltTxid).
				WithMetadata(CheckpointMismatchMetadata{ExpectedTxid: txid})
		}
	}

	// verify the ark tx integrity
	rebuiltTxid := rebuiltArkTx.UnsignedTx.TxID()
	if rebuiltTxid != txid {
		return nil, "", "", ARK_TX_MISMATCH.New("expected tx %s, got %s", rebuiltTxid, txid).
			WithMetadata(ArkTxMismatchMetadata{ExpectedTxid: txid, GotTxid: rebuiltTxid})
	}

	// verify the tapscript signatures
	if valid, _, err := s.builder.VerifyTapscriptPartialSigs(signedArkTx, false); err != nil ||
		!valid {
		return nil, "", "", INVALID_SIGNATURE.New("invalid signature in ark tx %s", txid).
			WithMetadata(InvalidSignatureMetadata{Tx: signedArkTx})
	}

	// sign the ark tx
	finalArkTx, err := s.signer.SignTransactionTapscript(ctx, signedArkTx, nil)
	if err != nil {
		return nil, "", "", INTERNAL_ERROR.New("failed to sign ark tx: %w", err).
			WithMetadata(map[string]any{
				"ark_tx": signedArkTx,
			})
	}

	signedCheckpointTxsMap := make(map[string]string)
	// sign the checkpoint txs
	for _, rebuiltCheckpointTx := range rebuiltCheckpointTxs {
		unsignedCheckpointTx, err := rebuiltCheckpointTx.B64Encode()
		if err != nil {
			return nil, "", "", INTERNAL_ERROR.New("failed to encode checkpoint tx: %w", err).
				WithMetadata(map[string]any{
					"checkpoint_tx": rebuiltCheckpointTx,
				})
		}
		signedCheckpointTx, err := s.signer.SignTransactionTapscript(ctx, unsignedCheckpointTx, nil)
		if err != nil {
			return nil, "", "", INTERNAL_ERROR.New("failed to sign checkpoint tx: %w", err).
				WithMetadata(map[string]any{
					"checkpoint_tx": rebuiltCheckpointTx,
				})
		}
		signedCheckpointTxsMap[rebuiltCheckpointTx.UnsignedTx.TxID()] = signedCheckpointTx
	}

	change, err := offchainTx.Accept(
		finalArkTx, signedCheckpointTxsMap,
		commitmentTxsByCheckpointTxid, rootCommitmentTxid, expiration,
	)
	if err != nil {
		return nil, "", "", INTERNAL_ERROR.New("failed to accept offchain tx: %w", err).
			WithMetadata(map[string]any{
				"ark_tx":                finalArkTx,
				"signed_checkpoint_txs": signedCheckpointTxsMap,
				"commitment_txids":      commitmentTxsByCheckpointTxid,
				"root_commitment_txid":  rootCommitmentTxid,
				"expiration":            expiration,
			})
	}
	changes = append(changes, change)
	s.cache.OffchainTxs().Add(*offchainTx)

	signedCheckpointTxs := make([]string, 0, len(signedCheckpointTxsMap))
	for _, tx := range signedCheckpointTxsMap {
		signedCheckpointTxs = append(signedCheckpointTxs, tx)
	}

	return signedCheckpointTxs, finalArkTx, txid, nil
}

func (s *service) FinalizeOffchainTx(
	ctx context.Context, txid string, finalCheckpointTxs []string,
) Error {
	var (
		changes []domain.Event
		err     error
	)

	offchainTx, exists := s.cache.OffchainTxs().Get(txid)
	if !exists {
		return TX_NOT_FOUND.New("offchain tx %s not found", txid).
			WithMetadata(TxNotFoundMetadata{Txid: txid})
	}

	defer func() {
		if err != nil {
			change := offchainTx.Fail(err)
			changes = append(changes, change)
		}

		if err = s.repoManager.Events().Save(
			ctx, domain.OffchainTxTopic, txid, changes,
		); err != nil {
			log.WithError(err).Fatal("failed to save offchain tx events")
		}
	}()

	decodedCheckpointTxs := make(map[string]*psbt.Packet)
	for _, checkpoint := range finalCheckpointTxs {
		// verify the tapscript signatures
		valid, ptx, err := s.builder.VerifyTapscriptPartialSigs(checkpoint, true)
		if err != nil || !valid {
			return INVALID_SIGNATURE.New("invalid signature in checkpoint tx %s", checkpoint).
				WithMetadata(InvalidSignatureMetadata{Tx: checkpoint})
		}

		decodedCheckpointTxs[ptx.UnsignedTx.TxID()] = ptx
	}

	finalCheckpointTxsMap := make(map[string]string)

	var arkTx *psbt.Packet
	arkTx, err = psbt.NewFromRawBytes(strings.NewReader(offchainTx.ArkTx), true)
	if err != nil {
		return INVALID_ARK_PSBT.New("failed to parse ark tx: %w", err).
			WithMetadata(PsbtMetadata{Tx: offchainTx.ArkTx})
	}

	for inIndex := range arkTx.Inputs {
		checkpointTxid := arkTx.UnsignedTx.TxIn[inIndex].PreviousOutPoint.Hash.String()
		checkpointTx, ok := decodedCheckpointTxs[checkpointTxid]
		if !ok {
			return INVALID_PSBT_INPUT.New("tx %s not found", checkpointTxid).
				WithMetadata(InputMetadata{Txid: checkpointTxid, InputIndex: inIndex})
		}

		taprootTreeField, err := txutils.GetArkPsbtFields(
			arkTx, inIndex, txutils.VtxoTaprootTreeField,
		)
		if err != nil {
			return INVALID_PSBT_INPUT.New("missing taptree on input %d", inIndex).
				WithMetadata(InputMetadata{Txid: checkpointTxid, InputIndex: inIndex})
		}
		if len(taprootTreeField) <= 0 {
			return fmt.Errorf("missing taproot tree")
		}
		taprootTree := taprootTreeField[0]

		var encodedTapTree []byte
		encodedTapTree, err = taprootTree.Encode()
		if err != nil {
			return INVALID_PSBT_INPUT.New("failed to encode taptree: %w", err).
				WithMetadata(InputMetadata{Txid: checkpointTxid, InputIndex: inIndex})
		}

		checkpointTx.Outputs[0].TaprootTapTree = encodedTapTree

		var b64checkpointTx string
		b64checkpointTx, err = checkpointTx.B64Encode()
		if err != nil {
			return INTERNAL_ERROR.New("failed to encode checkpoint tx: %w", err).
				WithMetadata(map[string]any{
					"checkpoint_tx": checkpointTx,
				})
		}

		finalCheckpointTxsMap[checkpointTxid] = b64checkpointTx
	}

	var event domain.Event
	event, err = offchainTx.Finalize(finalCheckpointTxsMap)
	if err != nil {
		return INTERNAL_ERROR.New("failed to finalize offchain tx: %w", err).
			WithMetadata(map[string]any{
				"final_checkpoint_txs": finalCheckpointTxsMap,
			})
	}

	changes = []domain.Event{event}
	s.cache.OffchainTxs().Remove(txid)

	return nil
}

func (s *service) RegisterIntent(
	ctx context.Context, proof intent.Proof, message intent.RegisterMessage,
) (string, Error) {
	// the vtxo to swap for new ones, require forfeit transactions
	vtxoInputs := make([]domain.Vtxo, 0)
	// the boarding utxos to add in the commitment tx
	boardingInputs := make([]ports.BoardingInput, 0)
	boardingTxs := make(map[string]wire.MsgTx, 0) // txid -> txhex

	outpoints := proof.GetOutpoints()

	now := time.Now()

	if message.ValidAt > 0 {
		validAt := time.Unix(message.ValidAt, 0)
		if now.Before(validAt) {
			return "", INVALID_INTENT_TIMERANGE.New("proof of ownership not yet valid").
				WithMetadata(IntentTimeRangeMetadata{ValidAt: message.ValidAt, ExpireAt: message.ExpireAt, Now: now.Unix()})
		}
	}

	if message.ExpireAt > 0 {
		expireAt := time.Unix(message.ExpireAt, 0)
		if now.After(expireAt) {
			return "", INVALID_INTENT_TIMERANGE.New("proof of ownership expired").
				WithMetadata(IntentTimeRangeMetadata{ValidAt: message.ValidAt, ExpireAt: message.ExpireAt, Now: now.Unix()})
		}
	}

	proofTxid := proof.UnsignedTx.TxID()

	for i, outpoint := range outpoints {
		psbtInput := proof.Inputs[i+1]
		if psbtInput.WitnessUtxo == nil {
			return "", INVALID_PSBT_INPUT.New("missing witness utxo for input %s", outpoint.String()).
				WithMetadata(InputMetadata{Txid: proofTxid, InputIndex: int(outpoint.Index)})
		}

		vtxoOutpoint := domain.Outpoint{
			Txid: outpoint.Hash.String(),
			VOut: outpoint.Index,
		}

		if s.cache.OffchainTxs().Includes(vtxoOutpoint) {
			return "", VTXO_ALREADY_SPENT.New("vtxo %s is currently being spent", vtxoOutpoint.String()).
				WithMetadata(VtxoMetadata{VtxoOutpoint: vtxoOutpoint.String()})
		}

		// we ignore error cause sometimes the taproot tree is not required
		taptreeFields, _ := txutils.GetArkPsbtFields(
			&proof.Packet, i+1, txutils.VtxoTaprootTreeField,
		)
		tapscripts := make([]string, 0)
		if len(taptreeFields) > 0 {
			tapscripts = taptreeFields[0]
		}

		now := time.Now()
		locktime, disabled := arklib.BIP68DecodeSequence(proof.UnsignedTx.TxIn[i+1].Sequence)

		vtxosResult, err := s.repoManager.Vtxos().GetVtxos(ctx, []domain.Outpoint{vtxoOutpoint})
		if err != nil || len(vtxosResult) == 0 {
			// vtxo not found in db, check if it exists on-chain
			if _, ok := boardingTxs[vtxoOutpoint.Txid]; !ok {
				if len(tapscripts) == 0 {
<<<<<<< HEAD
					return "", INVALID_PSBT_INPUT.New("missing taptree for input %s", outpoint).
						WithMetadata(InputMetadata{Txid: proofTxid, InputIndex: int(outpoint.Index)})
=======
					return "", fmt.Errorf("missing taptree in boarding input %s", outpoint)
>>>>>>> f7680f32
				}

				tx, err := s.validateBoardingInput(
					ctx, vtxoOutpoint, tapscripts, now, locktime, disabled,
				)
				if err != nil {
					return "", INVALID_PSBT_INPUT.New("failed to validate boarding input: %w", err).
						WithMetadata(InputMetadata{Txid: proofTxid, InputIndex: int(outpoint.Index)})
				}

				boardingTxs[vtxoOutpoint.Txid] = *tx
			}

			tx := boardingTxs[vtxoOutpoint.Txid]
			prevout := tx.TxOut[vtxoOutpoint.VOut]

			if !bytes.Equal(prevout.PkScript, psbtInput.WitnessUtxo.PkScript) {
				return "", INVALID_PSBT_INPUT.New("invalid witness utxo script: got %x expected %x", prevout.PkScript, psbtInput.WitnessUtxo.PkScript).
					WithMetadata(InputMetadata{Txid: proofTxid, InputIndex: int(outpoint.Index)})
			}

			if prevout.Value != int64(psbtInput.WitnessUtxo.Value) {
				return "", INVALID_PSBT_INPUT.New("invalid witness utxo value: got %d expected %d", prevout.Value, psbtInput.WitnessUtxo.Value).
					WithMetadata(InputMetadata{Txid: proofTxid, InputIndex: int(outpoint.Index)})
			}

			input := ports.Input{
				Outpoint:   vtxoOutpoint,
				Tapscripts: tapscripts,
			}

			if err := s.checkIfBanned(ctx, input); err != nil {
				return "", err
			}

			boardingInput, err := newBoardingInput(
				tx, input, s.signerPubkey, s.boardingExitDelay, s.allowCSVBlockType,
			)
			if err != nil {
				return "", err
			}

			boardingInputs = append(boardingInputs, *boardingInput)
			continue
		}

		vtxo := vtxosResult[0]
		if err := s.checkIfBanned(ctx, vtxo); err != nil {
			return "", err
		}

		if vtxo.Spent {
			return "", VTXO_ALREADY_SPENT.New("input %s already spent", vtxo.Outpoint.String()).
				WithMetadata(VtxoMetadata{VtxoOutpoint: vtxo.Outpoint.String()})
		}

		if vtxo.Unrolled {
			return "", VTXO_ALREADY_UNROLLED.New("input %s already unrolled", vtxo.Outpoint.String()).
				WithMetadata(VtxoMetadata{VtxoOutpoint: vtxo.Outpoint.String()})
		}

		if psbtInput.WitnessUtxo.Value != int64(vtxo.Amount) {
			return "", INVALID_PSBT_INPUT.New("witness utxo value mismatch: got %d expected %d", psbtInput.WitnessUtxo.Value, vtxo.Amount).
				WithMetadata(InputMetadata{Txid: proofTxid, InputIndex: int(outpoint.Index)})
		}

		pubkeyBytes, err := hex.DecodeString(vtxo.PubKey)
		if err != nil {
			return "", INTERNAL_ERROR.New("failed to decode script pubkey: %w", err).
				WithMetadata(map[string]any{
					"vtxo_pubkey": vtxo.PubKey,
				})
		}

		pubkey, err := schnorr.ParsePubKey(pubkeyBytes)
		if err != nil {
			return "", INTERNAL_ERROR.New("failed to parse pubkey: %w", err).
				WithMetadata(map[string]any{
					"vtxo_pubkey": vtxo.PubKey,
				})
		}

		pkScript, err := script.P2TRScript(pubkey)
		if err != nil {
			return "", INTERNAL_ERROR.New("failed to compute P2TR script from vtxo pubkey: %w", err).
				WithMetadata(map[string]any{
					"vtxo_pubkey": vtxo.PubKey,
				})
		}

		if !bytes.Equal(pkScript, psbtInput.WitnessUtxo.PkScript) {
			return "", INVALID_PSBT_INPUT.New("invalid witness utxo script: got %x expected %x", psbtInput.WitnessUtxo.PkScript, pkScript).
				WithMetadata(InputMetadata{Txid: proofTxid, InputIndex: int(outpoint.Index)})
		}

		// Only in case the vtxo is a note we skip the validation of its script and the csv delay.
		if !vtxo.IsNote() {
			vtxoTapKey, err := vtxo.TapKey()
			if err != nil {
				return "", INTERNAL_ERROR.New("failed to get taproot key: %w", err).
					WithMetadata(map[string]any{
						"vtxo_pubkey": vtxo.PubKey,
					})
			}
			if len(tapscripts) == 0 {
				return "", INVALID_PSBT_INPUT.New("missing taptree for input %d", outpoint).
					WithMetadata(InputMetadata{Txid: proofTxid, InputIndex: int(outpoint.Index)})
			}
			if err := s.validateVtxoInput(
				tapscripts, vtxoTapKey, vtxo.CreatedAt, now, locktime, disabled, proofTxid, i+1,
			); err != nil {
				return "", err
			}
		}

		vtxoInputs = append(vtxoInputs, vtxo)
	}

	encodedMessage, err := message.Encode()
	if err != nil {
		return "", INVALID_INTENT_MESSAGE.New("failed to encode message: %w", err).
			WithMetadata(InvalidIntentMessageMetadata{Message: message.BaseMessage})
	}

	encodedProof, err := proof.B64Encode()
	if err != nil {
		return "", INVALID_INTENT_PSBT.New("failed to encode proof: %w", err).
			WithMetadata(PsbtMetadata{Tx: proof.UnsignedTx.TxID()})
	}

	signedProof, err := s.wallet.SignTransactionTapscript(ctx, encodedProof, nil)
	if err != nil {
		return "", INTERNAL_ERROR.New("failed to sign proof: %w", err).
			WithMetadata(map[string]any{
				"proof": proof.UnsignedTx.TxID(),
			})
	}

	if err := intent.Verify(signedProof, encodedMessage); err != nil {
		log.
			WithField("unsignedProof", encodedProof).
			WithField("signedProof", signedProof).
			WithField("encodedMessage", encodedMessage).
			Tracef("failed to verify intent proof: %s", err)
		return "", INVALID_INTENT_PROOF.New("invalid intent proof: %w", err).
			WithMetadata(InvalidIntentProofMetadata{Proof: signedProof, Message: encodedMessage})
	}

	intent, err := domain.NewIntent(signedProof, encodedMessage, vtxoInputs)
	if err != nil {
		return "", INTERNAL_ERROR.New("failed to create intent: %w", err).
			WithMetadata(map[string]any{
				"proof":       signedProof,
				"message":     encodedMessage,
				"vtxo_inputs": vtxoInputs,
			})
	}

	if proof.ContainsOutputs() {
		hasOffChainReceiver := false
		receivers := make([]domain.Receiver, 0)

		for outputIndex, output := range proof.UnsignedTx.TxOut {
			amount := uint64(output.Value)
			rcv := domain.Receiver{
				Amount: amount,
			}

			intentHasOnchainOuts := slices.Contains(message.OnchainOutputIndexes, outputIndex)
			if intentHasOnchainOuts {
				if s.utxoMaxAmount >= 0 {
					if amount > uint64(s.utxoMaxAmount) {
						return "", AMOUNT_TOO_HIGH.New(
							"output %d amount is higher than max utxo amount: %d",
							outputIndex,
							s.utxoMaxAmount,
						).WithMetadata(AmountTooHighMetadata{
							OutputIndex: outputIndex,
							Amount:      int(amount),
							MaxAmount:   int(s.utxoMaxAmount),
						})
					}
				}
				if amount < uint64(s.utxoMinAmount) {
					return "", AMOUNT_TOO_LOW.New(
						"output %d amount is lower than min utxo amount: %d",
						outputIndex,
						s.utxoMinAmount,
					).WithMetadata(AmountTooLowMetadata{
						OutputIndex: outputIndex,
						Amount:      int(amount),
						MinAmount:   int(s.utxoMinAmount),
					})
				}

				chainParams := s.chainParams()
				if chainParams == nil {
					return "", INTERNAL_ERROR.New("unsupported network: %s", s.network.Name).
						WithMetadata(map[string]any{
							"network": s.network.Name,
						})
				}
				_, addrs, _, err := txscript.ExtractPkScriptAddrs(output.PkScript, chainParams)
				if err != nil {
					return "", INVALID_PKSCRIPT.New("failed to extract addrs from output %d script: %w", outputIndex, err).
						WithMetadata(InvalidPkScriptMetadata{Script: hex.EncodeToString(output.PkScript)})
				}

				if len(addrs) == 0 {
					return "", INVALID_PKSCRIPT.New("failed to extract addrs from output %d script", outputIndex).
						WithMetadata(InvalidPkScriptMetadata{Script: hex.EncodeToString(output.PkScript)})
				}

				rcv.OnchainAddress = addrs[0].EncodeAddress()
			} else {
				if s.vtxoMaxAmount >= 0 {
					if amount > uint64(s.vtxoMaxAmount) {
						return "", AMOUNT_TOO_HIGH.New(
							"output %d amount is higher than max vtxo amount: %d", outputIndex, s.vtxoMaxAmount,
						).WithMetadata(AmountTooHighMetadata{
							OutputIndex: outputIndex,
							Amount:      int(amount),
							MaxAmount:   int(s.vtxoMaxAmount),
						})
					}
				}
				if amount < uint64(s.vtxoMinSettlementAmount) {
					return "", AMOUNT_TOO_LOW.New(
						"output %d amount is lower than min vtxo amount: %d", outputIndex, s.vtxoMinSettlementAmount,
					).WithMetadata(AmountTooLowMetadata{
						OutputIndex: outputIndex,
						Amount:      int(amount),
						MinAmount:   int(s.vtxoMinSettlementAmount),
					})
				}

				hasOffChainReceiver = true
				rcv.PubKey = hex.EncodeToString(output.PkScript[2:])
			}

			receivers = append(receivers, rcv)
		}

		if hasOffChainReceiver {
			if len(message.CosignersPublicKeys) == 0 {
				return "", INVALID_INTENT_MESSAGE.New("CosignersPublicKeys is required in intent message").
					WithMetadata(InvalidIntentMessageMetadata{Message: message.BaseMessage})
			}

			// check if the operator pubkey has been set as cosigner
			operatorPubkeyHex := hex.EncodeToString(s.operatorPubkey.SerializeCompressed())
			for _, pubkey := range message.CosignersPublicKeys {
				if pubkey == operatorPubkeyHex {
					return "", INVALID_INTENT_MESSAGE.New("invalid cosigner pubkeys: %x is used by us", pubkey).
						WithMetadata(InvalidIntentMessageMetadata{Message: message.BaseMessage})
				}
			}
		}

		if err := intent.AddReceivers(receivers); err != nil {
			return "", INTERNAL_ERROR.New("failed to add receivers to intent: %w", err).
				WithMetadata(map[string]any{
					"receivers": receivers,
				})
		}
	}

	if err := s.cache.Intents().Push(
		*intent, boardingInputs, message.CosignersPublicKeys,
	); err != nil {
		return "", INTERNAL_ERROR.New("failed to push intent: %w", err).
			WithMetadata(map[string]any{
				"intent":                intent,
				"boarding_inputs":       boardingInputs,
				"cosigners_public_keys": message.CosignersPublicKeys,
			})
	}

	return intent.Id, nil
}

func (s *service) ConfirmRegistration(ctx context.Context, intentId string) Error {
	if !s.cache.ConfirmationSessions().Initialized() {
		return CONFIRMATION_SESSION_NOT_STARTED.New("confirmation session not started")
	}

	if err := s.cache.ConfirmationSessions().Confirm(intentId); err != nil {
		return INTERNAL_ERROR.New("failed to confirm intent: %w", err).
			WithMetadata(map[string]any{
				"intent_id": intentId,
			})
	}
	return nil
}

func (s *service) SubmitForfeitTxs(ctx context.Context, forfeitTxs []string) Error {
	if len(forfeitTxs) <= 0 {
		return nil
	}

	// TODO move forfeit validation outside of ports.LiveStore
	if err := s.cache.ForfeitTxs().Sign(forfeitTxs); err != nil {
		return INVALID_FORFEIT_TXS.New("failed to sign forfeit txs: %w", err).
			WithMetadata(InvalidForfeitTxsMetadata{ForfeitTxs: forfeitTxs})
	}

	go s.checkForfeitsAndBoardingSigsSent()

	return nil
}

func (s *service) SignCommitmentTx(ctx context.Context, signedCommitmentTx string) Error {
	numSignedInputs, err := s.builder.CountSignedTaprootInputs(signedCommitmentTx)
	if err != nil {
		return INTERNAL_ERROR.New("failed to count number of signed boarding inputs: %w", err).
			WithMetadata(map[string]any{
				"signed_commitment_tx": signedCommitmentTx,
			})
	}
	if numSignedInputs == 0 {
		return nil
	}

	var combineErr error
	if err := s.cache.CurrentRound().Upsert(func(r *domain.Round) *domain.Round {
		combined, err := s.builder.VerifyAndCombinePartialTx(r.CommitmentTx, signedCommitmentTx)
		if err != nil {
			combineErr = err
			return r
		}

		ur := *r
		ur.CommitmentTx = combined
		return &ur
	}); err != nil {
		return INTERNAL_ERROR.New("failed to upsert current round: %w", err).
			WithMetadata(map[string]any{
				"signed_commitment_tx": signedCommitmentTx,
			})
	}

	if combineErr != nil {
		return INVALID_BOARDING_INPUT_SIG.New("failed to verify and combine partial signature(s): %w", err).
			WithMetadata(InvalidBoardingInputSigMetadata{SignedCommitmentTx: signedCommitmentTx})
	}

	go s.checkForfeitsAndBoardingSigsSent()

	return nil
}

func (s *service) GetEventsChannel(ctx context.Context) <-chan []domain.Event {
	return s.eventsCh
}

func (s *service) GetTxEventsChannel(ctx context.Context) <-chan TransactionEvent {
	return s.transactionEventsCh
}

// TODO remove this when detaching the indexer service
func (s *service) GetIndexerTxChannel(ctx context.Context) <-chan TransactionEvent {
	return s.indexerTxEventsCh
}

func (s *service) GetInfo(ctx context.Context) (*ServiceInfo, Error) {
	signerPubkey := hex.EncodeToString(s.signerPubkey.SerializeCompressed())
	forfeitPubkey := hex.EncodeToString(s.forfeitPubkey.SerializeCompressed())

	dust, err := s.wallet.GetDustAmount(ctx)
	if err != nil {
		return nil, INTERNAL_ERROR.New("failed to get dust amount: %w", err)
	}

	marketHourConfig, err := s.repoManager.MarketHourRepo().Get(ctx)
	if err != nil {
		return nil, INTERNAL_ERROR.New("failed to get market hour config from db: %w", err)
	}

	var nextMarketHour *NextMarketHour
	if marketHourConfig != nil {
		marketHourNextStart, marketHourNextEnd := calcNextMarketHour(
			time.Now(), marketHourConfig.StartTime, marketHourConfig.EndTime,
			marketHourConfig.Period,
		)
		nextMarketHour = &NextMarketHour{
			StartTime:     marketHourNextStart,
			EndTime:       marketHourNextEnd,
			Period:        marketHourConfig.Period,
			RoundInterval: marketHourConfig.RoundInterval,
		}
	}

	return &ServiceInfo{
		SignerPubKey:        signerPubkey,
		ForfeitPubKey:       forfeitPubkey,
		VtxoTreeExpiry:      int64(s.vtxoTreeExpiry.Value),
		UnilateralExitDelay: int64(s.unilateralExitDelay.Value),
		BoardingExitDelay:   int64(s.boardingExitDelay.Value),
		RoundInterval:       int64(s.roundInterval.Seconds()),
		Network:             s.network.Name,
		Dust:                dust,
		ForfeitAddress:      s.forfeitAddress,
		NextMarketHour:      nextMarketHour,
		UtxoMinAmount:       s.utxoMinAmount,
		UtxoMaxAmount:       s.utxoMaxAmount,
		VtxoMinAmount:       s.vtxoMinSettlementAmount,
		VtxoMaxAmount:       s.vtxoMaxAmount,
		CheckpointTapscript: hex.EncodeToString(s.checkpointTapscript),
	}, nil
}

// DeleteIntentsByProof deletes transaction intents matching the proof of ownership.
func (s *service) DeleteIntentsByProof(
	ctx context.Context, proof intent.Proof, message intent.DeleteMessage,
) Error {
	if message.ExpireAt > 0 {
		expireAt := time.Unix(message.ExpireAt, 0)
		if time.Now().After(expireAt) {
			return INVALID_INTENT_TIMERANGE.New("proof of ownership expired").
				WithMetadata(IntentTimeRangeMetadata{ValidAt: 0, ExpireAt: message.ExpireAt, Now: time.Now().Unix()})
		}
	}

	outpoints := proof.GetOutpoints()
	proofTxid := proof.UnsignedTx.TxID()

	boardingTxs := make(map[string]wire.MsgTx)
	for i, outpoint := range outpoints {
		psbtInput := proof.Inputs[i+1]
		vtxoOutpoint := domain.Outpoint{
			Txid: outpoint.Hash.String(),
			VOut: outpoint.Index,
		}

		vtxosResult, err := s.repoManager.Vtxos().GetVtxos(ctx, []domain.Outpoint{vtxoOutpoint})
		if err != nil || len(vtxosResult) == 0 {
			if _, ok := boardingTxs[vtxoOutpoint.Txid]; !ok {
				txhex, err := s.wallet.GetTransaction(ctx, outpoint.Hash.String())
				if err != nil {
					return TX_NOT_FOUND.New("failed to get boarding input tx %s: %s", vtxoOutpoint.Txid, err).
						WithMetadata(TxNotFoundMetadata{Txid: vtxoOutpoint.Txid})
				}

				var tx wire.MsgTx
				if err := tx.Deserialize(hex.NewDecoder(strings.NewReader(txhex))); err != nil {
					return INVALID_PSBT_INPUT.New(
						"failed to deserialize boarding tx %s: %s", vtxoOutpoint.Txid, err,
					).WithMetadata(InputMetadata{Txid: proofTxid, InputIndex: i + 1})
				}

				boardingTxs[vtxoOutpoint.Txid] = tx
			}

			tx := boardingTxs[vtxoOutpoint.Txid]
			prevout := tx.TxOut[vtxoOutpoint.VOut]

			if !bytes.Equal(prevout.PkScript, psbtInput.WitnessUtxo.PkScript) {
				return INVALID_PSBT_INPUT.New(
					"pkscript mismatch: got %x expected %x",
					prevout.PkScript,
					psbtInput.WitnessUtxo.PkScript,
				).WithMetadata(InputMetadata{Txid: proofTxid, InputIndex: i + 1})
			}

			if prevout.Value != int64(psbtInput.WitnessUtxo.Value) {
				return INVALID_PSBT_INPUT.New(
					"invalid witness utxo value: got %d expected %d",
					prevout.Value,
					psbtInput.WitnessUtxo.Value,
				).WithMetadata(InputMetadata{Txid: proofTxid, InputIndex: i + 1})
			}

			continue
		}

		vtxo := vtxosResult[0]

		if psbtInput.WitnessUtxo.Value != int64(vtxo.Amount) {
			return INVALID_PSBT_INPUT.New(
				"invalid witness utxo value: got %d expected %d",
				psbtInput.WitnessUtxo.Value,
				vtxo.Amount,
			).WithMetadata(InputMetadata{Txid: proofTxid, InputIndex: i + 1})
		}

		pubkeyBytes, err := hex.DecodeString(vtxo.PubKey)
		if err != nil {
			return INTERNAL_ERROR.New("failed to decode vtxo pubkey: %w", err).
				WithMetadata(map[string]any{
					"vtxo_pubkey": vtxo.PubKey,
				})
		}

		pubkey, err := schnorr.ParsePubKey(pubkeyBytes)
		if err != nil {
			return INTERNAL_ERROR.New("failed to parse vtxo pubkey: %w", err).
				WithMetadata(map[string]any{
					"vtxo_pubkey": vtxo.PubKey,
				})
		}

		pkScript, err := script.P2TRScript(pubkey)
		if err != nil {
			return INTERNAL_ERROR.New("failed to compute P2TR script from vtxo pubkey: %w", err).
				WithMetadata(map[string]any{
					"vtxo_pubkey": vtxo.PubKey,
				})
		}

		if !bytes.Equal(pkScript, psbtInput.WitnessUtxo.PkScript) {
			return INVALID_PSBT_INPUT.New(
				"invalid witness utxo script: got %x expected %x",
				psbtInput.WitnessUtxo.PkScript,
				pkScript,
			).WithMetadata(InputMetadata{Txid: proofTxid, InputIndex: i + 1})
		}
	}

	encodedMessage, err := message.Encode()
	if err != nil {
		return INVALID_INTENT_MESSAGE.New("failed to encode message: %w", err).
			WithMetadata(InvalidIntentMessageMetadata{Message: message.BaseMessage})
	}

	encodedProof, err := proof.B64Encode()
	if err != nil {
		return INVALID_INTENT_PSBT.New("failed to encode proof: %w", err).
			WithMetadata(PsbtMetadata{Tx: proof.UnsignedTx.TxID()})
	}

	signedProof, err := s.wallet.SignTransactionTapscript(ctx, encodedProof, nil)
	if err != nil {
		return INTERNAL_ERROR.New("failed to sign proof: %w", err).
			WithMetadata(map[string]any{
				"proof": proof.UnsignedTx.TxID(),
			})
	}

	if err := intent.Verify(signedProof, encodedMessage); err != nil {
		log.
			WithField("unsignedProof", encodedProof).
			WithField("signedProof", signedProof).
			WithField("encodedMessage", encodedMessage).
			Tracef("failed to verify intent proof: %s", err)
		return INVALID_INTENT_PROOF.New("invalid intent proof: %w", err).
			WithMetadata(InvalidIntentProofMetadata{Proof: signedProof, Message: encodedMessage})
	}

	allIntents, err := s.cache.Intents().ViewAll(nil)
	if err != nil {
		return INTERNAL_ERROR.New("failed to view all intents: %w", err)
	}

	idsToDeleteMap := make(map[string]struct{})
	for _, intent := range allIntents {
		for _, in := range intent.Inputs {
			for _, op := range outpoints {
				if in.Txid == op.Hash.String() && in.VOut == op.Index {
					if _, ok := idsToDeleteMap[intent.Id]; !ok {
						idsToDeleteMap[intent.Id] = struct{}{}
					}
				}
			}
		}
	}

	if len(idsToDeleteMap) == 0 {
		return INVALID_INTENT_PROOF.New("no matching intents found for intent proof")
	}

	idsToDelete := make([]string, 0, len(idsToDeleteMap))
	for id := range idsToDeleteMap {
		idsToDelete = append(idsToDelete, id)
	}

	if err := s.cache.Intents().Delete(idsToDelete); err != nil {
		return INTERNAL_ERROR.New("failed to delete intents: %w", err).
			WithMetadata(map[string]any{
				"ids_to_delete": idsToDelete,
			})
	}
	return nil
}

func (s *service) RegisterCosignerNonces(
	ctx context.Context, roundId string, pubkey string, nonces tree.TreeNonces,
) Error {
	if err := s.cache.TreeSigingSessions().AddNonces(ctx, roundId, pubkey, nonces); err != nil {
		return INTERNAL_ERROR.New("failed to add nonces: %w", err).
			WithMetadata(map[string]any{
				"round_id": roundId,
				"pubkey":   pubkey,
				"nonces":   nonces,
			})
	}
	return nil
}

func (s *service) RegisterCosignerSignatures(
	ctx context.Context, roundId string, pubkey string, sigs tree.TreePartialSigs,
) Error {
	if err := s.cache.TreeSigingSessions().AddSignatures(ctx, roundId, pubkey, sigs); err != nil {
		return INTERNAL_ERROR.New("failed to add signatures: %w", err).
			WithMetadata(map[string]any{
				"round_id": roundId,
				"pubkey":   pubkey,
				"sigs":     sigs,
			})
	}
	return nil
}

func (s *service) start() {
	s.startRound()
}

func (s *service) startRound() {
	defer s.wg.Done()

	select {
	case <-s.ctx.Done():
		return
	default:
	}

	// reset the forfeit txs map to avoid polluting the next batch of forfeits transactions
	s.cache.ForfeitTxs().Reset()

	round := domain.NewRound()

	// nolint
	round.StartRegistration()
	if err := s.cache.CurrentRound().Upsert(func(_ *domain.Round) *domain.Round {
		return round
	}); err != nil {
		log.Errorf("failed to upsert round: %s", err)
		return
	}

	close(s.forfeitsBoardingSigsChan)
	s.forfeitsBoardingSigsChan = make(chan struct{}, 1)

	s.roundReportSvc.RoundStarted(round.Id)

	log.Debugf("started registration stage for new round: %s", round.Id)

	s.roundReportSvc.StageStarted(SelectIntentsStage)

	roundTiming := newRoundTiming(s.roundInterval)
	<-time.After(roundTiming.registrationDuration())
	s.wg.Add(1)
	go s.startConfirmation(roundTiming)
}

func (s *service) startConfirmation(roundTiming roundTiming) {
	defer s.wg.Done()

	select {
	case <-s.ctx.Done():
		return
	default:
	}

	ctx := context.Background()
	roundId := s.cache.CurrentRound().Get().Id
	var registeredIntents []ports.TimedIntent
	roundAborted := false

	log.Debugf("started confirmation stage for round: %s", roundId)

	defer func() {
		s.wg.Add(1)

		if roundAborted {
			go s.startRound()
			return
		}

		s.cache.ConfirmationSessions().Reset()

		if err := s.saveEvents(ctx, roundId, s.cache.CurrentRound().Get().Events()); err != nil {
			log.WithError(err).Warn("failed to store new round events")
		}

		if s.cache.CurrentRound().Get().IsFailed() {
			s.cache.Intents().DeleteVtxos()
			go s.startRound()
			return
		}

		go s.startFinalization(roundTiming, registeredIntents)
	}()

	num := s.cache.Intents().Len()
	if num < s.roundMinParticipantsCount {
		roundAborted = true
		err := fmt.Errorf("not enough intents registered %d/%d", num, s.roundMinParticipantsCount)
		log.WithError(err).Debugf("round %s aborted", roundId)
		return
	}
	if num > s.roundMaxParticipantsCount {
		num = s.roundMaxParticipantsCount
	}

	availableBalance, _, err := s.wallet.MainAccountBalance(ctx)
	if err != nil {
		s.cache.CurrentRound().
			Fail(INTERNAL_ERROR.New("failed to get main account balance: %s", err))
		log.WithError(err).Warn("failed to get main account balance")
		return
	}

	// TODO take into account available liquidity
	intents := s.cache.Intents().Pop(num)

	s.roundReportSvc.SetIntentsNum(len(intents))

	totAmount := uint64(0)
	for _, intent := range intents {
		totAmount += intent.TotalOutputAmount()
	}

	if availableBalance <= totAmount {
		s.cache.CurrentRound().Fail(
			INTERNAL_ERROR.New("not enough liquidity, current balance: %d", availableBalance).
				WithMetadata(map[string]any{
					"available_balance": availableBalance,
					"required_balance":  totAmount,
				}),
		)
		return
	}

	s.roundReportSvc.StageEnded(SelectIntentsStage)
	s.roundReportSvc.StageStarted(ConfirmationStage)

	s.roundReportSvc.OpStarted(SendConfirmationEventOp)

	s.propagateBatchStartedEvent(intents)

	s.roundReportSvc.OpEnded(SendConfirmationEventOp)

	confirmedIntents := make([]ports.TimedIntent, 0)
	notConfirmedIntents := make([]ports.TimedIntent, 0)

	s.roundReportSvc.OpStarted(WaitForConfirmationOp)

	select {
	case <-time.After(roundTiming.confirmationDuration()):
		session := s.cache.ConfirmationSessions().Get()
		for _, intent := range intents {
			if session.IntentsHashes[intent.HashID()] {
				confirmedIntents = append(confirmedIntents, intent)
				continue
			}
			notConfirmedIntents = append(notConfirmedIntents, intent)
		}
	case <-s.cache.ConfirmationSessions().SessionCompleted():
		confirmedIntents = intents
	}

	s.roundReportSvc.OpEnded(WaitForConfirmationOp)

	repushToQueue := notConfirmedIntents
	if int64(len(confirmedIntents)) < s.roundMinParticipantsCount {
		repushToQueue = append(repushToQueue, confirmedIntents...)
		confirmedIntents = make([]ports.TimedIntent, 0)
	}

	// register confirmed intents if we have enough participants
	if len(confirmedIntents) > 0 {
		intents := make([]domain.Intent, 0, len(confirmedIntents))
		numOfBoardingInputs := 0
		for _, intent := range confirmedIntents {
			intents = append(intents, intent.Intent)
			numOfBoardingInputs += len(intent.BoardingInputs)
		}

		s.cache.BoardingInputs().Set(numOfBoardingInputs)

		round := s.cache.CurrentRound().Get()
		if _, err := round.RegisterIntents(intents); err != nil {
			s.cache.CurrentRound().Fail(INTERNAL_ERROR.New("failed to register intents: %s", err))
			return
		}
		if err := s.cache.CurrentRound().Upsert(func(_ *domain.Round) *domain.Round {
			return round
		}); err != nil {
			s.cache.CurrentRound().Fail(INTERNAL_ERROR.New("failed to upsert round: %s", err))
			return
		}

		registeredIntents = confirmedIntents
	}

	if len(repushToQueue) > 0 {
		for _, intent := range repushToQueue {
			if err := s.cache.Intents().Push(
				intent.Intent, intent.BoardingInputs, intent.CosignersPublicKeys,
			); err != nil {
				log.WithError(err).Warn("failed to re-push intents to the queue")
				continue
			}
		}

		// make the round fail if we didn't receive enoush confirmations
		if len(confirmedIntents) == 0 {
			s.cache.CurrentRound().Fail(INTERNAL_ERROR.New("not enough confirmation received"))
			return
		}
	}

	s.roundReportSvc.StageEnded(ConfirmationStage)
}

func (s *service) startFinalization(
	roundTiming roundTiming, registeredIntents []ports.TimedIntent,
) {
	defer s.wg.Done()

	select {
	case <-s.ctx.Done():
		return
	default:
	}

	ctx := context.Background()
	roundId := s.cache.CurrentRound().Get().Id
	thirdOfRemainingDuration := roundTiming.finalizationDuration()

	log.Debugf("started finalization stage for round: %s", roundId)

	defer func() {
		s.wg.Add(1)

		s.cache.TreeSigingSessions().Delete(roundId)

		if err := s.saveEvents(ctx, roundId, s.cache.CurrentRound().Get().Events()); err != nil {
			log.WithError(err).Warn("failed to store new round events")
		}

		if s.cache.CurrentRound().Get().IsFailed() {
			s.cache.Intents().DeleteVtxos()
			go s.startRound()
			return
		}

		go s.finalizeRound(roundTiming)
	}()

	if s.cache.CurrentRound().Get().IsFailed() {
		return
	}

	s.roundReportSvc.StageStarted(BuildCommitmentTxStage)

	connectorAddresses, err := s.repoManager.Rounds().GetSweptRoundsConnectorAddress(ctx)
	if err != nil {
		s.cache.CurrentRound().Fail(INTERNAL_ERROR.New("failed to retrieve swept rounds: %s", err))
		return
	}

	operatorPubkeyHex := hex.EncodeToString(s.operatorPubkey.SerializeCompressed())

	intents := make([]domain.Intent, 0, len(registeredIntents))
	boardingInputs := make([]ports.BoardingInput, 0)
	cosignersPublicKeys := make([][]string, 0)
	uniqueSignerPubkeys := make(map[string]struct{})

	for _, intent := range registeredIntents {
		intents = append(intents, intent.Intent)
		boardingInputs = append(boardingInputs, intent.BoardingInputs...)
		for _, pubkey := range intent.CosignersPublicKeys {
			uniqueSignerPubkeys[pubkey] = struct{}{}
		}

		cosignersPublicKeys = append(
			cosignersPublicKeys, append(intent.CosignersPublicKeys, operatorPubkeyHex),
		)
	}

	log.Debugf("building tx for round %s", roundId)

	s.roundReportSvc.OpStarted(BuildCommitmentTxOp)

	// TODO: use forfeitPubkey instead of signerPubkey once sdk is up-to-date.
	commitmentTx, vtxoTree, connectorAddress, connectors, err := s.builder.BuildCommitmentTx(
		s.signerPubkey, intents, boardingInputs, connectorAddresses, cosignersPublicKeys,
	)
	if err != nil {
		s.cache.CurrentRound().Fail(INTERNAL_ERROR.New("failed to create commitment tx: %s", err))
		return
	}

	s.roundReportSvc.OpEnded(BuildCommitmentTxOp)

	log.Debugf("commitment tx created for round %s", roundId)

	flatConnectors, err := connectors.Serialize()
	if err != nil {
		s.cache.CurrentRound().Fail(INTERNAL_ERROR.New("failed to serialize connectors: %s", err))
		return
	}

	if err := s.cache.ForfeitTxs().Init(flatConnectors, intents); err != nil {
		s.cache.CurrentRound().Fail(INTERNAL_ERROR.New("failed to initialize forfeit txs: %s", err))
		return
	}

	commitmentPtx, err := psbt.NewFromRawBytes(strings.NewReader(commitmentTx), true)
	if err != nil {
		s.cache.CurrentRound().Fail(INTERNAL_ERROR.New("failed to parse commitment tx: %s", err))
		return
	}

	if err := s.cache.CurrentRound().Upsert(func(r *domain.Round) *domain.Round {
		ur := *r
		ur.CommitmentTxid = commitmentPtx.UnsignedTx.TxID()
		ur.CommitmentTx = commitmentTx
		return &ur
	}); err != nil {
		s.cache.CurrentRound().Fail(INTERNAL_ERROR.New("failed to update round: %s", err))
		return
	}

	s.roundReportSvc.StageEnded(BuildCommitmentTxStage)

	flatVtxoTree := make(tree.FlatTxTree, 0)
	if vtxoTree != nil {
		s.roundReportSvc.StageStarted(TreeSigningStage)

		// TODO: use forfeitPubkey instead of signerPubkey once sdk is up-to-date.
		sweepClosure := script.CSVMultisigClosure{
			MultisigClosure: script.MultisigClosure{PubKeys: []*btcec.PublicKey{s.signerPubkey}},
			Locktime:        s.vtxoTreeExpiry,
		}

		sweepScript, err := sweepClosure.Script()
		if err != nil {
			return
		}

		batchOutputAmount := commitmentPtx.UnsignedTx.TxOut[0].Value

		sweepLeaf := txscript.NewBaseTapLeaf(sweepScript)
		sweepTapTree := txscript.AssembleTaprootScriptTree(sweepLeaf)
		root := sweepTapTree.RootNode.TapHash()

		coordinator, err := tree.NewTreeCoordinatorSession(
			root.CloneBytes(), batchOutputAmount, vtxoTree,
		)
		if err != nil {
			s.cache.CurrentRound().Fail(INTERNAL_ERROR.New(
				"failed to create coordinator session: %s", err,
			))
			return
		}

		operatorSignerSession := tree.NewTreeSignerSession(s.operatorPrvkey)
		if err := operatorSignerSession.Init(
			root.CloneBytes(), batchOutputAmount, vtxoTree,
		); err != nil {
			s.cache.CurrentRound().
				Fail(INTERNAL_ERROR.New("failed to create signer session: %s", err))
			return
		}

		s.roundReportSvc.OpStarted(CreateTreeNoncesOp)

		nonces, err := operatorSignerSession.GetNonces()
		if err != nil {
			s.cache.CurrentRound().
				Fail(INTERNAL_ERROR.New("failed to generate musig2 nonces: %s", err))
			return
		}

		coordinator.AddNonce(s.operatorPubkey, nonces)

		s.roundReportSvc.OpEnded(CreateTreeNoncesOp)

		s.cache.TreeSigingSessions().New(roundId, uniqueSignerPubkeys)

		log.Debugf(
			"musig2 signing session created for round %s with %d signers",
			roundId, len(uniqueSignerPubkeys),
		)

		// send back the unsigned tree & all cosigners pubkeys
		listOfCosignersPubkeys := make([]string, 0, len(uniqueSignerPubkeys))
		for pubkey := range uniqueSignerPubkeys {
			listOfCosignersPubkeys = append(listOfCosignersPubkeys, pubkey)
		}

		s.roundReportSvc.OpStarted(SendUnsignedTreeEventOp)

		s.propagateRoundSigningStartedEvent(vtxoTree, listOfCosignersPubkeys)

		s.roundReportSvc.OpEnded(SendUnsignedTreeEventOp)

		log.Debugf("waiting for cosigners to submit their nonces...")

		s.roundReportSvc.OpStarted(WaitForTreeNoncesOp)

		select {
		case <-time.After(thirdOfRemainingDuration):
			signingSession, _ := s.cache.TreeSigingSessions().Get(roundId)
			s.cache.CurrentRound().Fail(SIGNING_SESSION_TIMED_OUT.New(
				"musig2 signing session timed out (nonce collection), collected %d/%d nonces",
				len(signingSession.Nonces), len(uniqueSignerPubkeys),
<<<<<<< HEAD
			))
=======
			)
			s.cache.CurrentRound().Fail(err)
			log.Warn(err)

			// ban all the scripts that didn't submitted their nonces
			go s.banNoncesCollectionTimeout(ctx, roundId, signingSession, registeredIntents)
>>>>>>> f7680f32
			return
		case <-s.cache.TreeSigingSessions().NoncesCollected(roundId):
			signingSession, _ := s.cache.TreeSigingSessions().Get(roundId)
			for pubkey, nonce := range signingSession.Nonces {
				buf, _ := hex.DecodeString(pubkey)
				pk, _ := btcec.ParsePubKey(buf)
				coordinator.AddNonce(pk, nonce)
			}
		}

		s.roundReportSvc.OpEnded(WaitForTreeNoncesOp)

		log.Debugf("all nonces collected for round %s", roundId)

		s.roundReportSvc.OpStarted(AggregateNoncesOp)

		aggregatedNonces, err := coordinator.AggregateNonces()
		if err != nil {
			s.cache.CurrentRound().Fail(INTERNAL_ERROR.New("failed to aggregate nonces: %s", err))
			return
		}
		operatorSignerSession.SetAggregatedNonces(aggregatedNonces)

		s.roundReportSvc.OpEnded(AggregateNoncesOp)

		log.Debugf("nonces aggregated for round %s", roundId)

		s.roundReportSvc.OpStarted(SendAggregatedTreeNoncesEventOp)

		s.propagateRoundSigningNoncesGeneratedEvent(
			aggregatedNonces,
			coordinator.GetPublicNonces(),
			vtxoTree,
		)

		s.roundReportSvc.OpEnded(SendAggregatedTreeNoncesEventOp)

		s.roundReportSvc.OpStarted(SignTreeOp)

		operatorSignatures, err := operatorSignerSession.Sign()
		if err != nil {
			s.cache.CurrentRound().Fail(INTERNAL_ERROR.New("failed to sign tree: %s", err))
			return
		}
		_, err = coordinator.AddSignatures(s.operatorPubkey, operatorSignatures)
		if err != nil {
			s.cache.CurrentRound().Fail(fmt.Errorf("invalid operator tree signature: %s", err))
			log.WithError(err).Warn("invalid operator tree signature")
			return
		}

		s.roundReportSvc.OpEnded(SignTreeOp)

		log.Debugf("tree signed by us for round %s", roundId)

		log.Debugf("waiting for cosigners to submit their signatures...")

		s.roundReportSvc.OpStarted(WaitForTreeSignaturesOp)

		select {
		case <-time.After(thirdOfRemainingDuration):
			signingSession, _ := s.cache.TreeSigingSessions().Get(roundId)
			s.cache.CurrentRound().Fail(SIGNING_SESSION_TIMED_OUT.New(
				"musig2 signing session timed out (signatures collection), "+
					"collected %d/%d signatures",
				len(signingSession.Signatures), len(uniqueSignerPubkeys),
<<<<<<< HEAD
			))
=======
			)
			s.cache.CurrentRound().Fail(err)
			log.Warn(err)

			// ban all the scripts that didn't submitted their signatures
			go s.banSignaturesCollectionTimeout(ctx, roundId, signingSession, registeredIntents)
>>>>>>> f7680f32
			return
		case <-s.cache.TreeSigingSessions().SignaturesCollected(roundId):
			signingSession, _ := s.cache.TreeSigingSessions().Get(roundId)
			cosignersToBan := make(map[string]domain.Crime)

			for pubkey, sig := range signingSession.Signatures {
				buf, _ := hex.DecodeString(pubkey)
				pk, _ := btcec.ParsePubKey(buf)
				shouldBan, err := coordinator.AddSignatures(pk, sig)
				if err != nil && !shouldBan {
					// an unexpected error has occurred during the signature validation, round should fail
					s.cache.CurrentRound().
						Fail(fmt.Errorf("failed to validate signatures: %s", err))
					log.WithError(err).Warn("failed to validate signatures")
					return
				}

				if shouldBan {
					reason := fmt.Sprintf("invalid signature for cosigner pubkey %s", pubkey)
					if err != nil {
						reason = err.Error()
					}

					cosignersToBan[pubkey] = domain.Crime{
						Type:    domain.CrimeTypeMusig2InvalidSignature,
						RoundID: roundId,
						Reason:  reason,
					}
				}
			}

			// if some cosigners have to be banned, it means invalid signatures occured
			// the round fails and those cosigners are banned
			if len(cosignersToBan) > 0 {
				err = fmt.Errorf("some musig2 signatures are invalid")
				s.cache.CurrentRound().Fail(err)
				log.Warn(err)
				go s.banCosignerInputs(ctx, cosignersToBan, registeredIntents)
				return
			}
		}

		s.roundReportSvc.OpEnded(WaitForTreeSignaturesOp)

		log.Debugf("all signatures collected for round %s", roundId)

		s.roundReportSvc.OpStarted(AggregateTreeSignaturesOp)

		signedTree, err := coordinator.SignTree()
		if err != nil {
			s.cache.CurrentRound().
				Fail(INTERNAL_ERROR.New("failed to aggregate tree signatures: %s", err))
			return
		}

		s.roundReportSvc.OpEnded(AggregateTreeSignaturesOp)

		log.Debugf("vtxo tree signed for round %s", roundId)

		vtxoTree = signedTree
		flatVtxoTree, err = vtxoTree.Serialize()
		if err != nil {
			s.cache.CurrentRound().
				Fail(INTERNAL_ERROR.New("failed to serialize vtxo tree: %s", err))
			return
		}

		s.roundReportSvc.StageEnded(TreeSigningStage)
	}

	round := s.cache.CurrentRound().Get()
	_, err = round.StartFinalization(
		connectorAddress, flatConnectors, flatVtxoTree,
		round.CommitmentTxid, round.CommitmentTx, s.vtxoTreeExpiry.Seconds(),
	)
	if err != nil {
		s.cache.CurrentRound().Fail(INTERNAL_ERROR.New("failed to start finalization: %s", err))
		return
	}
	if err := s.cache.CurrentRound().Upsert(func(_ *domain.Round) *domain.Round {
		return round
	}); err != nil {
		log.Errorf("failed to upsert round: %s", err)
		return
	}
}

func (s *service) finalizeRound(roundTiming roundTiming) {
	defer s.wg.Done()

	var stopped bool
	ctx := context.Background()
	roundId := s.cache.CurrentRound().Get().Id

	defer func() {
		if !stopped {
			s.wg.Add(1)
			go s.startRound()
		}
	}()

	defer s.cache.Intents().DeleteVtxos()

	select {
	case <-s.ctx.Done():
		stopped = true
		return
	default:
	}

	if s.cache.CurrentRound().Get().IsFailed() {
		return
	}

	var changes []domain.Event
	defer func() {
		if err := s.saveEvents(ctx, roundId, changes); err != nil {
			log.WithError(err).Warn("failed to store new round events")
			return
		}
	}()

	s.roundReportSvc.StageStarted(ForfeitTxsCollectionStage)

	commitmentTx, err := psbt.NewFromRawBytes(
		strings.NewReader(s.cache.CurrentRound().Get().CommitmentTx), true,
	)
	if err != nil {
<<<<<<< HEAD
		log.Debugf("failed to parse commitment tx: %s", s.cache.CurrentRound().Get().CommitmentTx)
		changes = s.cache.CurrentRound().
			Fail(INTERNAL_ERROR.New("failed to parse commitment tx: %s", err))
=======
		changes = s.cache.CurrentRound().Fail(fmt.Errorf("failed to parse commitment tx: %s", err))
		log.WithError(err).Warn("failed to parse commitment tx")
>>>>>>> f7680f32
		return
	}

	commitmentTxid := commitmentTx.UnsignedTx.TxID()
	includesBoardingInputs := s.cache.BoardingInputs().Get() > 0
	txToSign := s.cache.CurrentRound().Get().CommitmentTx
	forfeitTxs := make([]domain.ForfeitTx, 0)

	if s.cache.ForfeitTxs().Len() > 0 || includesBoardingInputs {
		s.roundReportSvc.OpStarted(WaitForForfeitTxsOp)

		remainingTime := roundTiming.remainingDuration()
		select {
		case <-s.forfeitsBoardingSigsChan:
			log.Debug("all forfeit txs and boarding inputs signatures have been sent")
		case <-time.After(remainingTime):
			log.Debug("timeout waiting for forfeit txs and boarding inputs signatures")
		}

		s.roundReportSvc.OpEnded(WaitForForfeitTxsOp)

<<<<<<< HEAD
		txToSign = s.cache.CurrentRound().Get().CommitmentTx
		commitmentTx, err = psbt.NewFromRawBytes(strings.NewReader(txToSign), true)
		if err != nil {
			log.Debugf("failed to parse commitment tx: %s", txToSign)
			changes = s.cache.CurrentRound().Fail(INTERNAL_ERROR.New(
				"failed to parse commitment tx: %s", err,
			))
			return
		}

=======
>>>>>>> f7680f32
		forfeitTxList, err := s.cache.ForfeitTxs().Pop()
		if err != nil {
			changes = s.cache.CurrentRound().
				Fail(INTERNAL_ERROR.New("failed to finalize round: %s", err))
			return
		}

		// some forfeits are not signed, we must ban the associated scripts
		if !s.cache.ForfeitTxs().AllSigned() {
			go s.banForfeitCollectionTimeout(ctx, roundId)

<<<<<<< HEAD
		if err := s.verifyForfeitTxsSigs(forfeitTxList); err != nil {
			changes = s.cache.CurrentRound().
				Fail(INTERNAL_ERROR.New("invalid forfeit txs: %s", err))
=======
			err = fmt.Errorf("missing forfeit transactions")
			changes = s.cache.CurrentRound().Fail(err)
			log.Warn(err)
			return
		}

		// verify is forfeit tx signatures are valid, if not we ban the associated scripts
		if convictions := s.verifyForfeitTxsSigs(roundId, forfeitTxList); len(convictions) > 0 {
			err = fmt.Errorf("invalid forfeit txs signature")
			changes = s.cache.CurrentRound().Fail(err)
			go func() {
				if err := s.repoManager.Convictions().Add(ctx, convictions...); err != nil {
					log.WithError(err).Warn("failed to ban vtxos")
				}
			}()
			return
		}

		s.roundReportSvc.OpStarted(VerifyForfeitsSignaturesOp)

		commitmentTx, err = psbt.NewFromRawBytes(
			strings.NewReader(s.cache.CurrentRound().Get().CommitmentTx), true,
		)
		if err != nil {
			changes = s.cache.CurrentRound().
				Fail(fmt.Errorf("failed to parse commitment tx: %s", err))
			log.WithError(err).Warn("failed to parse commitment tx")
>>>>>>> f7680f32
			return
		}

		s.roundReportSvc.OpEnded(VerifyForfeitsSignaturesOp)

		boardingInputsIndexes := make([]int, 0)
		convictions := make([]domain.Conviction, 0)
		for i, in := range commitmentTx.Inputs {
			if len(in.TaprootLeafScript) > 0 {
				if len(in.TaprootScriptSpendSig) == 0 {
<<<<<<< HEAD
					changes = s.cache.CurrentRound().Fail(
						INTERNAL_ERROR.New("missing tapscript spend sig for input %d", i),
					)
					return
=======
					outputScript, err := outputScriptFromTaprootLeafScript(*in.TaprootLeafScript[0])
					if err != nil {
						log.WithError(err).Warnf("failed to compute output script for input %d", i)
						continue
					}

					convictions = append(
						convictions,
						domain.NewScriptConviction(outputScript, domain.Crime{
							Type:    domain.CrimeTypeBoardingInputSubmission,
							RoundID: roundId,
							Reason:  fmt.Sprintf("missing tapscript spend sig for input %d", i),
						}, &s.banDuration),
					)
					continue
>>>>>>> f7680f32
				}

				boardingInputsIndexes = append(boardingInputsIndexes, i)
			}
		}

		if len(convictions) > 0 {
			err = fmt.Errorf("missing boarding inputs signatures")
			changes = s.cache.CurrentRound().Fail(err)
			go func() {
				if err := s.repoManager.Convictions().Add(ctx, convictions...); err != nil {
					log.WithError(err).Warn("failed to ban boarding inputs")
				}
			}()
			return
		}

		if len(boardingInputsIndexes) > 0 {
			s.roundReportSvc.OpStarted(VerifyBoardingInputsSignaturesOp)

			txToSign, err = s.signer.SignTransactionTapscript(
				ctx,
				s.cache.CurrentRound().Get().CommitmentTx,
				boardingInputsIndexes,
			)
			if err != nil {
				changes = s.cache.CurrentRound().Fail(
					INTERNAL_ERROR.New("failed to sign commitment tx: %s", err),
				)
				return
			}

			s.roundReportSvc.OpEnded(VerifyBoardingInputsSignaturesOp)
		}

		for _, tx := range forfeitTxList {
			// nolint
			ptx, _ := psbt.NewFromRawBytes(strings.NewReader(tx), true)
			forfeitTxid := ptx.UnsignedTx.TxID()
			forfeitTxs = append(forfeitTxs, domain.ForfeitTx{
				Txid: forfeitTxid,
				Tx:   tx,
			})
		}
	}

	s.roundReportSvc.StageEnded(ForfeitTxsCollectionStage)

	log.Debugf("signing commitment transaction for round %s\n", roundId)

	s.roundReportSvc.StageStarted(SignAndPublishCommitmentTxStage)

	s.roundReportSvc.OpStarted(SignCommitmentTxOp)

	signedCommitmentTx, err := s.wallet.SignTransaction(ctx, txToSign, true)
	if err != nil {
		changes = s.cache.CurrentRound().
			Fail(INTERNAL_ERROR.New("failed to sign commitment tx: %s", err))
		return
	}

	s.roundReportSvc.OpEnded(SignCommitmentTxOp)
	s.roundReportSvc.OpStarted(PublishCommitmentTxOp)

	if _, err := s.wallet.BroadcastTransaction(ctx, signedCommitmentTx); err != nil {
		changes = s.cache.CurrentRound().Fail(
			INTERNAL_ERROR.New("failed to broadcast commitment tx: %s", err),
		)
		return
	}

	s.roundReportSvc.OpEnded(PublishCommitmentTxOp)

	round := s.cache.CurrentRound().Get()
	changes, err = round.EndFinalization(forfeitTxs, signedCommitmentTx)
	if err != nil {
		changes = s.cache.CurrentRound().
			Fail(INTERNAL_ERROR.New("failed to finalize round: %s", err))
		return
	}
	if err := s.cache.CurrentRound().Upsert(func(m *domain.Round) *domain.Round {
		return round
	}); err != nil {
		changes = s.cache.CurrentRound().
			Fail(INTERNAL_ERROR.New("failed to finalize round: %s", err))
		return
	}

	totalInputsVtxos := s.cache.ForfeitTxs().Len()
	totalOutputVtxos := len(s.cache.CurrentRound().Get().VtxoTree.Leaves())
	numOfTreeNodes := len(s.cache.CurrentRound().Get().VtxoTree)

	s.roundReportSvc.StageEnded(SignAndPublishCommitmentTxStage)

	s.roundReportSvc.RoundEnded(commitmentTxid, totalInputsVtxos, totalOutputVtxos, numOfTreeNodes)

	log.Debugf("finalized round %s with commitment tx %s", roundId, commitmentTxid)
}

func (s *service) listenToScannerNotifications() {
	ctx := context.Background()
	chVtxos := s.scanner.GetNotificationChannel(ctx)

	mutx := &sync.Mutex{}
	for vtxoKeys := range chVtxos {
		go func(vtxoKeys map[string][]ports.VtxoWithValue) {
			for _, keys := range vtxoKeys {
				for _, v := range keys {
					vtxos, err := s.repoManager.Vtxos().GetVtxos(ctx, []domain.Outpoint{v.Outpoint})
					if err != nil {
						log.WithError(err).Warn("failed to retrieve vtxos, skipping...")
						return
					}
					if len(vtxos) <= 0 {
						log.Warnf("vtxo %s not found, skipping...", v.String())
						return
					}

					vtxo := vtxos[0]

					if vtxo.Preconfirmed {
						go func() {
							txs, err := s.repoManager.Rounds().GetTxsWithTxids(
								ctx, []string{vtxo.Txid},
							)
							if err != nil {
								log.WithError(err).Warn("failed to retrieve txs, skipping...")
								return
							}

							if len(txs) <= 0 {
								log.Warnf("tx %s not found", vtxo.Txid)
								return
							}

							ptx, err := psbt.NewFromRawBytes(strings.NewReader(txs[0]), true)
							if err != nil {
								log.WithError(err).Warn("failed to parse tx, skipping...")
								return
							}

							// remove sweeper task for the associated checkpoint outputs
							for _, in := range ptx.UnsignedTx.TxIn {
								taskId := in.PreviousOutPoint.Hash.String()
								s.sweeper.removeTask(taskId)
								log.Debugf("sweeper: unscheduled task for tx %s", taskId)
							}
						}()
					}

					if !vtxo.Unrolled {
						go func() {
							if err := s.repoManager.Vtxos().UnrollVtxos(
								ctx, []domain.Outpoint{vtxo.Outpoint},
							); err != nil {
								log.WithError(err).Warnf(
									"failed to mark vtxo %s as unrolled", vtxo.Outpoint.String(),
								)
							}

							log.Debugf("vtxo %s unrolled", vtxo.Outpoint.String())
						}()
					}

					if vtxo.Spent {
						log.Infof("fraud detected on vtxo %s", vtxo.Outpoint.String())
						go func() {
							if err := s.reactToFraud(ctx, vtxo, mutx); err != nil {
								log.WithError(err).Warnf(
									"failed to react to fraud for vtxo %s", vtxo.Outpoint.String(),
								)
							}
						}()
					}
				}
			}
		}(vtxoKeys)
	}
}

func (s *service) propagateEvents(round *domain.Round) {
	lastEvent := round.Events()[len(round.Events())-1]
	events := make([]domain.Event, 0)
	switch ev := lastEvent.(type) {
	// RoundFinalizationStarted event must be handled differently
	// because it contains the vtxoTree and connectorsTree
	// and we need to propagate them in specific BatchTree events
	case domain.RoundFinalizationStarted:
		s.roundReportSvc.OpStarted(SendSignedTreeEventOp)

		if len(ev.VtxoTree) > 0 {
			vtxoTree, err := tree.NewTxTree(ev.VtxoTree)
			if err != nil {
				log.WithError(err).Warn("failed to create vtxo tree")
				return
			}

			events = append(events, treeSignatureEvents(vtxoTree, 0, round.Id)...)
		}

		if len(ev.Connectors) > 0 {
			connectorTree, err := tree.NewTxTree(ev.Connectors)
			if err != nil {
				log.WithError(err).Warn("failed to create connector tree")
				return
			}

			connectorsIndex := s.cache.ForfeitTxs().GetConnectorsIndexes()

			events = append(events, treeTxEvents(
				connectorTree, 1, round.Id, getConnectorTreeTopic(connectorsIndex),
			)...)
		}
		s.roundReportSvc.OpEnded(SendSignedTreeEventOp)
	case domain.RoundFinalized:
		lastEvent = RoundFinalized{lastEvent.(domain.RoundFinalized), round.CommitmentTxid}
	}

	events = append(events, lastEvent)
	s.eventsCh <- events
}

func (s *service) propagateBatchStartedEvent(intents []ports.TimedIntent) {
	hashedIntentIds := make([][32]byte, 0, len(intents))
	for _, intent := range intents {
		hashedIntentIds = append(hashedIntentIds, intent.HashID())
		log.Info(fmt.Sprintf("intent id: %x", intent.HashID()))
	}

	s.cache.ConfirmationSessions().Init(hashedIntentIds)

	ev := BatchStarted{
		RoundEvent: domain.RoundEvent{
			Id:   s.cache.CurrentRound().Get().Id,
			Type: domain.EventTypeUndefined,
		},
		IntentIdsHashes: hashedIntentIds,
		BatchExpiry:     s.vtxoTreeExpiry.Value,
	}
	s.eventsCh <- []domain.Event{ev}
}

func (s *service) propagateRoundSigningStartedEvent(
	vtxoTree *tree.TxTree, cosignersPubkeys []string,
) {
	round := s.cache.CurrentRound().Get()

	events := append(
		treeTxEvents(vtxoTree, 0, round.Id, getVtxoTreeTopic),
		RoundSigningStarted{
			RoundEvent: domain.RoundEvent{
				Id:   round.Id,
				Type: domain.EventTypeUndefined,
			},
			UnsignedCommitmentTx: round.CommitmentTx,
			CosignersPubkeys:     cosignersPubkeys,
		},
	)

	s.eventsCh <- events
}

func (s *service) propagateRoundSigningNoncesGeneratedEvent(
	combinedNonces tree.TreeNonces,
	publicNoncesMap map[string]tree.TreeNonces,
	vtxoTree *tree.TxTree,
) {
	events := treeTxNoncesEvents(vtxoTree, s.cache.CurrentRound().Get().Id, publicNoncesMap)
	events = append(events, TreeNoncesAggregated{
		RoundEvent: domain.RoundEvent{
			Id:   s.cache.CurrentRound().Get().Id,
			Type: domain.EventTypeUndefined,
		},
		Nonces: combinedNonces,
	})

	s.eventsCh <- events
}

func (s *service) scheduleSweepBatchOutput(round *domain.Round) {
	// Schedule the sweeping procedure only for completed round.
	if !round.IsEnded() {
		return
	}

	// if the round doesn't have a batch vtxo output, we do not need to sweep it
	if len(round.VtxoTree) <= 0 {
		return
	}

	expirationTimestamp := s.sweeper.scheduler.AddNow(int64(s.vtxoTreeExpiry.Value))

	vtxoTree, err := tree.NewTxTree(round.VtxoTree)
	if err != nil {
		log.WithError(err).Warn("failed to create vtxo tree")
		return
	}

	if err := s.sweeper.scheduleBatchSweep(expirationTimestamp, round.CommitmentTxid, vtxoTree); err != nil {
		log.WithError(err).Warn("failed to schedule sweep tx")
	}
}

func (s *service) checkForfeitsAndBoardingSigsSent() {
	tx := s.cache.CurrentRound().Get().CommitmentTx
	commitmentTx, _ := psbt.NewFromRawBytes(strings.NewReader(tx), true)
	numOfInputsSigned := 0
	for _, v := range commitmentTx.Inputs {
		if len(v.TaprootScriptSpendSig) > 0 {
			if len(v.TaprootScriptSpendSig[0].Signature) > 0 {
				numOfInputsSigned++
			}
		}
	}

	// Condition: all forfeit txs are signed and
	// the number of signed boarding inputs matches
	// numOfBoardingInputs we expect
	numOfBoardingInputs := s.cache.BoardingInputs().Get()
	if s.cache.ForfeitTxs().AllSigned() && numOfBoardingInputs == numOfInputsSigned {
		select {
		case s.forfeitsBoardingSigsChan <- struct{}{}:
		default:
		}
	}
}

func (s *service) getSpentVtxos(intents map[string]domain.Intent) []domain.Vtxo {
	outpoints := getSpentVtxos(intents)
	vtxos, _ := s.repoManager.Vtxos().GetVtxos(context.Background(), outpoints)
	return vtxos
}

func (s *service) startWatchingVtxos(vtxos []domain.Vtxo) error {
	scripts, err := s.extractVtxosScripts(vtxos)
	if err != nil {
		return err
	}

	return s.scanner.WatchScripts(context.Background(), scripts)
}

func (s *service) stopWatchingVtxos(vtxos []domain.Vtxo) {
	scripts, err := s.extractVtxosScripts(vtxos)
	if err != nil {
		log.WithError(err).Warn("failed to extract scripts from vtxos")
		return
	}

	for {
		if err := s.scanner.UnwatchScripts(context.Background(), scripts); err != nil {
			log.WithError(err).Warn("failed to stop watching vtxos, retrying in a moment...")
			time.Sleep(100 * time.Millisecond)
			continue
		}
		log.Debugf("stopped watching %d vtxos", len(vtxos))
		break
	}
}

func (s *service) restoreWatchingVtxos() error {
	ctx := context.Background()

	sweepableBatches, err := s.repoManager.Rounds().GetSweepableRounds(ctx)
	if err != nil {
		return err
	}

	vtxos := make([]domain.Vtxo, 0)
	for _, txid := range sweepableBatches {
		fromRound, err := s.repoManager.Vtxos().GetVtxosForRound(ctx, txid)
		if err != nil {
			log.WithError(err).Warnf("failed to retrieve vtxos for round %s", txid)
			continue
		}
		for _, v := range fromRound {
			if !v.Swept && !v.Unrolled {
				vtxos = append(vtxos, v)
			}
		}
	}

	if len(vtxos) <= 0 {
		return nil
	}

	if err := s.startWatchingVtxos(vtxos); err != nil {
		return err
	}

	log.Debugf("restored watching %d vtxos", len(vtxos))
	return nil
}

func (s *service) extractVtxosScripts(vtxos []domain.Vtxo) ([]string, error) {
	dustLimit, err := s.wallet.GetDustAmount(context.Background())
	if err != nil {
		return nil, err
	}

	indexedScripts := make(map[string]struct{})

	for _, vtxo := range vtxos {
		vtxoTapKeyBytes, err := hex.DecodeString(vtxo.PubKey)
		if err != nil {
			return nil, err
		}

		vtxoTapKey, err := schnorr.ParsePubKey(vtxoTapKeyBytes)
		if err != nil {
			return nil, err
		}

		var outScript []byte

		if vtxo.Amount < dustLimit {
			outScript, err = script.SubDustScript(vtxoTapKey)
		} else {
			outScript, err = script.P2TRScript(vtxoTapKey)
		}

		if err != nil {
			return nil, err
		}

		indexedScripts[hex.EncodeToString(outScript)] = struct{}{}
	}
	scripts := make([]string, 0, len(indexedScripts))
	for script := range indexedScripts {
		scripts = append(scripts, script)
	}
	return scripts, nil
}

func (s *service) saveEvents(
	ctx context.Context, id string, events []domain.Event,
) error {
	if len(events) <= 0 {
		return nil
	}
	return s.repoManager.Events().Save(ctx, domain.RoundTopic, id, events)
}

func (s *service) chainParams() *chaincfg.Params {
	switch s.network.Name {
	case arklib.Bitcoin.Name:
		return &chaincfg.MainNetParams
	case arklib.BitcoinTestNet.Name:
		return &chaincfg.TestNet3Params
	//case arklib.BitcoinTestNet4.Name: //TODO uncomment once supported
	//	return &chaincfg.TestNet4Params
	case arklib.BitcoinSigNet.Name:
		return &chaincfg.SigNetParams
	case arklib.BitcoinMutinyNet.Name:
		return &arklib.MutinyNetSigNetParams
	case arklib.BitcoinRegTest.Name:
		return &chaincfg.RegressionNetParams
	default:
		return &chaincfg.MainNetParams
	}
}

func (s *service) validateBoardingInput(
	ctx context.Context, vtxoKey domain.Outpoint, tapscripts txutils.TapTree,
	now time.Time, locktime *arklib.RelativeLocktime, disabled bool,
) (*wire.MsgTx, error) {
	// check if the tx exists and is confirmed
	txhex, err := s.wallet.GetTransaction(ctx, vtxoKey.Txid)
	if err != nil {
		return nil, fmt.Errorf("failed to get tx %s: %s", vtxoKey.Txid, err)
	}

	var tx wire.MsgTx
	if err := tx.Deserialize(hex.NewDecoder(strings.NewReader(txhex))); err != nil {
		return nil, fmt.Errorf("failed to deserialize tx %s: %s", vtxoKey.Txid, err)
	}

	confirmed, _, blocktime, err := s.wallet.IsTransactionConfirmed(ctx, vtxoKey.Txid)
	if err != nil {
		return nil, fmt.Errorf("failed to check tx %s: %s", vtxoKey.Txid, err)
	}

	if !confirmed {
		return nil, fmt.Errorf("tx %s not confirmed", vtxoKey.Txid)
	}

	vtxoScript, err := script.ParseVtxoScript(tapscripts)
	if err != nil {
		return nil, fmt.Errorf("failed to parse vtxo taproot tree: %s", err)
	}

	// validate the vtxo script
	if err := vtxoScript.Validate(s.signerPubkey, arklib.RelativeLocktime{
		Type:  s.boardingExitDelay.Type,
		Value: s.boardingExitDelay.Value,
	}, s.allowCSVBlockType); err != nil {
		return nil, fmt.Errorf("invalid vtxo script: %s", err)
	}

	exitDelay, err := vtxoScript.SmallestExitDelay()
	if err != nil {
		return nil, fmt.Errorf("failed to get exit delay: %s", err)
	}

	// if the exit path is available, forbid registering the boarding utxo
	if time.Unix(blocktime, 0).Add(time.Duration(exitDelay.Seconds()) * time.Second).Before(now) {
		return nil, fmt.Errorf("tx %s expired", vtxoKey.Txid)
	}

	// If the intent is registered using a exit path that contains CSV delay, we want to verify it
	// by shifitng the current "now" in the future of the duration of the smallest exit delay.
	// This way, any exit order guaranteed by the exit path is maintained at intent registration
	if !disabled {
		delta := now.Add(time.Duration(exitDelay.Seconds())*time.Second).Unix() - blocktime
		if diff := locktime.Seconds() - delta; diff > 0 {
			return nil, fmt.Errorf(
				"vtxo script can be used for intent registration in %d seconds", diff,
			)
		}
	}

	if s.utxoMaxAmount >= 0 {
		if tx.TxOut[vtxoKey.VOut].Value > s.utxoMaxAmount {
			return nil, fmt.Errorf(
				"boarding input amount is higher than max utxo amount:%d", s.utxoMaxAmount,
			)
		}
	}
	if tx.TxOut[vtxoKey.VOut].Value < s.utxoMinAmount {
		return nil, fmt.Errorf(
			"boarding input amount is lower than min utxo amount:%d", s.utxoMinAmount,
		)
	}

	return &tx, nil
}

func (s *service) validateVtxoInput(
	tapscripts txutils.TapTree, expectedTapKey *btcec.PublicKey,
	vtxoCreatedAt int64, now time.Time, locktime *arklib.RelativeLocktime, disabled bool,
	txid string, inputIndex int,
) Error {
	vtxoScript, err := script.ParseVtxoScript(tapscripts)
	if err != nil {
		return INVALID_VTXO_SCRIPT.New("failed to parse vtxo taproot tree: %w", err).
			WithMetadata(InvalidVtxoScriptMetadata{
				Tapscripts: tapscripts,
			})
	}

	// validate the vtxo script
	if err := vtxoScript.Validate(
		s.signerPubkey, s.unilateralExitDelay, s.allowCSVBlockType,
	); err != nil {
		return INVALID_VTXO_SCRIPT.New("invalid vtxo script: %w", err).
			WithMetadata(InvalidVtxoScriptMetadata{Tapscripts: tapscripts})
	}

	exitDelay, err := vtxoScript.SmallestExitDelay()
	if err != nil {
		return INVALID_VTXO_SCRIPT.New("failed to get smallest exit delay: %w", err).
			WithMetadata(InvalidVtxoScriptMetadata{Tapscripts: tapscripts})
	}

	// If the intent is registered using a exit path that contains CSV delay, we want to verify it
	// by shifitng the current "now" in the future of the duration of the smallest exit delay.
	// This way, any exit order guaranteed by the exit path is maintained at intent registration
	if !disabled {
		delta := now.Add(time.Duration(exitDelay.Seconds())*time.Second).Unix() - vtxoCreatedAt
		if diff := locktime.Seconds() - delta; diff > 0 {
			return INVALID_VTXO_SCRIPT.New(
				"vtxo script can be used for intent registration in %d seconds", diff,
			).WithMetadata(InvalidVtxoScriptMetadata{Tapscripts: tapscripts})
		}
	}

	tapKey, _, err := vtxoScript.TapTree()
	if err != nil {
		return INVALID_VTXO_SCRIPT.New("failed to compute taproot tree: %w", err).
			WithMetadata(InvalidVtxoScriptMetadata{Tapscripts: tapscripts})
	}

	if !bytes.Equal(schnorr.SerializePubKey(tapKey), schnorr.SerializePubKey(expectedTapKey)) {
		return INVALID_PSBT_INPUT.New(
			"taproot key mismatch: got %x expected %x",
			schnorr.SerializePubKey(tapKey), schnorr.SerializePubKey(expectedTapKey),
		).WithMetadata(InputMetadata{Txid: txid, InputIndex: inputIndex})
	}
	return nil
}

func (s *service) verifyForfeitTxsSigs(roundId string, txs []string) []domain.Conviction {
	nbWorkers := runtime.NumCPU()
	jobs := make(chan string, len(txs))

	mutx := &sync.Mutex{}
	crimes := make(map[string]domain.Crime) // vtxo script -> crime

	wg := sync.WaitGroup{}
	wg.Add(nbWorkers)

	for range nbWorkers {
		go func() {
			defer wg.Done()

			for tx := range jobs {
				valid, ptx, err := s.builder.VerifyTapscriptPartialSigs(tx, false)
				if err == nil && !valid {
					err = fmt.Errorf("invalid signature for forfeit tx %s", ptx.UnsignedTx.TxID())
				}
				if err != nil {
					verificationErr := err
					vtxoOutputScript, extractErr := extractVtxoScriptFromSignedForfeitTx(tx)
					if extractErr != nil {
						log.WithError(extractErr).
							Errorf(
								"failed to extract vtxo script from forfeit tx %s, cannot ban",
								ptx.UnsignedTx.TxID(),
							)
						continue
					}

					crime := domain.Crime{
						Type:    domain.CrimeTypeForfeitInvalidSignature,
						RoundID: roundId,
						Reason:  verificationErr.Error(),
					}

					mutx.Lock()
					if _, ok := crimes[vtxoOutputScript]; ok {
						crime.Reason += fmt.Sprintf(", %s", crimes[vtxoOutputScript].Reason)
					}
					crimes[vtxoOutputScript] = crime
					mutx.Unlock()
				}
			}
		}()
	}

	for _, tx := range txs {
		jobs <- tx
	}
	close(jobs)
	wg.Wait()

	convictions := make([]domain.Conviction, 0, len(crimes))
	for outScript, crime := range crimes {
		convictions = append(convictions, domain.NewScriptConviction(
			outScript, crime, &s.banDuration,
		))
	}

	return convictions
}

func extractVtxoScriptFromSignedForfeitTx(tx string) (string, error) {
	ptx, err := psbt.NewFromRawBytes(strings.NewReader(tx), true)
	if err != nil {
		return "", fmt.Errorf("failed to parse psbt: %s", err)
	}

	for _, input := range ptx.Inputs {
		// at this point, the connector is not signed so the vtxo input is the one with Tapscript sigs
		if len(input.TaprootScriptSpendSig) == 0 {
			continue
		}

		if len(input.TaprootLeafScript) == 0 {
			return "", fmt.Errorf("missing taproot leaf script for vtxo input, invalid forfeit tx")
		}

		return outputScriptFromTaprootLeafScript(*input.TaprootLeafScript[0])
	}

	return "", fmt.Errorf("no vtxo script found in forfeit tx")
}

func outputScriptFromTaprootLeafScript(tapLeaf psbt.TaprootTapLeafScript) (string, error) {
	controlBlock, err := txscript.ParseControlBlock(tapLeaf.ControlBlock)
	if err != nil {
		return "", err
	}

	rootHash := controlBlock.RootHash(tapLeaf.Script)
	tapKeyFromControlBlock := txscript.ComputeTaprootOutputKey(
		script.UnspendableKey(), rootHash[:],
	)

	pkscript, err := script.P2TRScript(tapKeyFromControlBlock)
	if err != nil {
		return "", err
	}

	return hex.EncodeToString(pkscript), nil
}

// propagateTransactionEvent propagates the transaction event to the indexer and the transaction events channels
func (s *service) propagateTransactionEvent(event TransactionEvent) {
	go func() {
		s.indexerTxEventsCh <- event
	}()
	go func() {
		s.transactionEventsCh <- event
	}()
}<|MERGE_RESOLUTION|>--- conflicted
+++ resolved
@@ -97,10 +97,7 @@
 	marketHourStartTime, marketHourEndTime time.Time,
 	marketHourPeriod, marketHourRoundInterval time.Duration,
 	reportSvc RoundReportService,
-<<<<<<< HEAD
-=======
 	banThreshold int,
->>>>>>> f7680f32
 ) (Service, error) {
 	ctx := context.Background()
 
@@ -447,7 +444,8 @@
 	// check if any of the spent vtxos are banned
 	for _, vtxo := range spentVtxos {
 		if err := s.checkIfBanned(ctx, vtxo); err != nil {
-			return nil, "", "", err
+			return nil, "", "", VTXO_BANNED.Wrap(err).
+				WithMetadata(VtxoMetadata{VtxoOutpoint: vtxo.Outpoint.String()})
 		}
 	}
 
@@ -473,11 +471,7 @@
 	// rebuilding the txs.
 	for inputIndex, in := range arkPtx.UnsignedTx.TxIn {
 		checkpointPsbt := checkpointPsbts[in.PreviousOutPoint.Hash.String()]
-<<<<<<< HEAD
 		checkpointTxid := checkpointPsbt.UnsignedTx.TxID()
-=======
-		checkpointTxid := checkpointPsbt.UnsignedTx.TxHash().String()
->>>>>>> f7680f32
 		input := checkpointPsbt.Inputs[0]
 
 		if input.WitnessUtxo == nil {
@@ -515,9 +509,8 @@
 				})
 		}
 
-<<<<<<< HEAD
-		tapscripts, err := txutils.GetTaprootTree(input)
-		if err != nil {
+		tapscriptsFields, err := txutils.GetArkPsbtFields(checkpointPsbt, 0, txutils.VtxoTaprootTreeField)
+		if err != nil || len(tapscriptsFields) == 0 {
 			return nil, "", "", INVALID_PSBT_INPUT.New("missing taptree on input %d", inputIndex).
 				WithMetadata(InputMetadata{
 					Txid:       checkpointTxid,
@@ -525,6 +518,8 @@
 				})
 		}
 
+		tapscripts := tapscriptsFields[0]
+
 		vtxoScript, err := script.ParseVtxoScript(tapscripts)
 		if err != nil {
 			return nil, "", "", INVALID_PSBT_INPUT.New("failed to parse taptree on input %d", inputIndex).
@@ -532,12 +527,6 @@
 					Txid:       checkpointTxid,
 					InputIndex: inputIndex,
 				})
-=======
-		spendingTapscript := input.TaprootLeafScript[0]
-
-		if spendingTapscript == nil {
-			return nil, "", "", fmt.Errorf("no matching taptree found")
->>>>>>> f7680f32
 		}
 
 		outpoint := domain.Outpoint{
@@ -576,50 +565,46 @@
 		}
 
 		if vtxo.IsNote() {
-<<<<<<< HEAD
 			return nil, "", "", OFFCHAIN_TX_SPENDING_NOTE.New("%s is a note", vtxo.Outpoint).
 				WithMetadata(VtxoMetadata{VtxoOutpoint: vtxoOutpoint})
-=======
-			return nil, "", "", fmt.Errorf(
-				"vtxo '%s' is a note, can't be spent in ark transaction", vtxo.Outpoint.String(),
-			)
 		}
 
 		taptreeFields, err := txutils.GetArkPsbtFields(
 			checkpointPsbt, 0, txutils.VtxoTaprootTreeField,
 		)
 		if err != nil {
-			return nil, "", "", fmt.Errorf(
-				"failed to extract taptree field from tx %s: %s", checkpointTxid, err,
-			)
+			return nil, "", "", INVALID_PSBT_INPUT.New("failed to extract taptree field from tx %s: %w", checkpointTxid, err).
+				WithMetadata(InputMetadata{
+					Txid:       checkpointTxid,
+					InputIndex: inputIndex,
+				})
 		}
 
 		if len(taptreeFields) == 0 {
-			return nil, "", "", fmt.Errorf("taptree field not found in tx %s", checkpointTxid)
+			return nil, "", "", INVALID_PSBT_INPUT.New("taptree field not found in tx %s", checkpointTxid).
+				WithMetadata(InputMetadata{
+					Txid:       checkpointTxid,
+					InputIndex: inputIndex,
+				})
 		}
 
 		taptree := taptreeFields[0]
 
-		vtxoScript, err := script.ParseVtxoScript(taptree)
-		if err != nil {
-			return nil, "", "", fmt.Errorf(
-				"failed to parse taptree field in tx %s: %s", checkpointTxid, err,
-			)
->>>>>>> f7680f32
+		vtxoScript, err = script.ParseVtxoScript(taptree)
+		if err != nil {
+			return nil, "", "", INVALID_PSBT_INPUT.New("failed to parse taptree field in tx %s: %s", checkpointTxid, err).
+				WithMetadata(InputMetadata{
+					Txid:       checkpointTxid,
+					InputIndex: inputIndex,
+				})
 		}
 
 		// validate the vtxo script
 		if err := vtxoScript.Validate(
 			s.signerPubkey, s.unilateralExitDelay, s.allowCSVBlockType,
 		); err != nil {
-<<<<<<< HEAD
 			return nil, "", "", INVALID_VTXO_SCRIPT.Wrap(err).
 				WithMetadata(InvalidVtxoScriptMetadata{Tapscripts: tapscripts})
-=======
-			return nil, "", "", fmt.Errorf(
-				"invalid vtxo script in tx %s: %s", checkpointTxid, err,
-			)
->>>>>>> f7680f32
 		}
 
 		witnessUtxoScript := input.WitnessUtxo.PkScript
@@ -1061,7 +1046,8 @@
 				WithMetadata(InputMetadata{Txid: checkpointTxid, InputIndex: inIndex})
 		}
 		if len(taprootTreeField) <= 0 {
-			return fmt.Errorf("missing taproot tree")
+			return INVALID_PSBT_INPUT.New("missing taproot tree").
+				WithMetadata(InputMetadata{Txid: checkpointTxid, InputIndex: inIndex})
 		}
 		taprootTree := taprootTreeField[0]
 
@@ -1166,12 +1152,8 @@
 			// vtxo not found in db, check if it exists on-chain
 			if _, ok := boardingTxs[vtxoOutpoint.Txid]; !ok {
 				if len(tapscripts) == 0 {
-<<<<<<< HEAD
 					return "", INVALID_PSBT_INPUT.New("missing taptree for input %s", outpoint).
 						WithMetadata(InputMetadata{Txid: proofTxid, InputIndex: int(outpoint.Index)})
-=======
-					return "", fmt.Errorf("missing taptree in boarding input %s", outpoint)
->>>>>>> f7680f32
 				}
 
 				tx, err := s.validateBoardingInput(
@@ -1204,7 +1186,8 @@
 			}
 
 			if err := s.checkIfBanned(ctx, input); err != nil {
-				return "", err
+				return "", VTXO_BANNED.Wrap(err).
+					WithMetadata(VtxoMetadata{VtxoOutpoint: vtxoOutpoint.String()})
 			}
 
 			boardingInput, err := newBoardingInput(
@@ -1220,7 +1203,8 @@
 
 		vtxo := vtxosResult[0]
 		if err := s.checkIfBanned(ctx, vtxo); err != nil {
-			return "", err
+			return "", VTXO_BANNED.Wrap(err).
+				WithMetadata(VtxoMetadata{VtxoOutpoint: vtxo.Outpoint.String()})
 		}
 
 		if vtxo.Spent {
@@ -2181,16 +2165,9 @@
 			s.cache.CurrentRound().Fail(SIGNING_SESSION_TIMED_OUT.New(
 				"musig2 signing session timed out (nonce collection), collected %d/%d nonces",
 				len(signingSession.Nonces), len(uniqueSignerPubkeys),
-<<<<<<< HEAD
 			))
-=======
-			)
-			s.cache.CurrentRound().Fail(err)
-			log.Warn(err)
-
 			// ban all the scripts that didn't submitted their nonces
 			go s.banNoncesCollectionTimeout(ctx, roundId, signingSession, registeredIntents)
->>>>>>> f7680f32
 			return
 		case <-s.cache.TreeSigingSessions().NoncesCollected(roundId):
 			signingSession, _ := s.cache.TreeSigingSessions().Get(roundId)
@@ -2257,16 +2234,10 @@
 				"musig2 signing session timed out (signatures collection), "+
 					"collected %d/%d signatures",
 				len(signingSession.Signatures), len(uniqueSignerPubkeys),
-<<<<<<< HEAD
 			))
-=======
-			)
-			s.cache.CurrentRound().Fail(err)
-			log.Warn(err)
 
 			// ban all the scripts that didn't submitted their signatures
 			go s.banSignaturesCollectionTimeout(ctx, roundId, signingSession, registeredIntents)
->>>>>>> f7680f32
 			return
 		case <-s.cache.TreeSigingSessions().SignaturesCollected(roundId):
 			signingSession, _ := s.cache.TreeSigingSessions().Get(roundId)
@@ -2278,9 +2249,7 @@
 				shouldBan, err := coordinator.AddSignatures(pk, sig)
 				if err != nil && !shouldBan {
 					// an unexpected error has occurred during the signature validation, round should fail
-					s.cache.CurrentRound().
-						Fail(fmt.Errorf("failed to validate signatures: %s", err))
-					log.WithError(err).Warn("failed to validate signatures")
+					s.cache.CurrentRound().Fail(INTERNAL_ERROR.New("failed to validate signatures: %s", err))
 					return
 				}
 
@@ -2395,14 +2364,9 @@
 		strings.NewReader(s.cache.CurrentRound().Get().CommitmentTx), true,
 	)
 	if err != nil {
-<<<<<<< HEAD
 		log.Debugf("failed to parse commitment tx: %s", s.cache.CurrentRound().Get().CommitmentTx)
 		changes = s.cache.CurrentRound().
 			Fail(INTERNAL_ERROR.New("failed to parse commitment tx: %s", err))
-=======
-		changes = s.cache.CurrentRound().Fail(fmt.Errorf("failed to parse commitment tx: %s", err))
-		log.WithError(err).Warn("failed to parse commitment tx")
->>>>>>> f7680f32
 		return
 	}
 
@@ -2424,7 +2388,6 @@
 
 		s.roundReportSvc.OpEnded(WaitForForfeitTxsOp)
 
-<<<<<<< HEAD
 		txToSign = s.cache.CurrentRound().Get().CommitmentTx
 		commitmentTx, err = psbt.NewFromRawBytes(strings.NewReader(txToSign), true)
 		if err != nil {
@@ -2435,8 +2398,6 @@
 			return
 		}
 
-=======
->>>>>>> f7680f32
 		forfeitTxList, err := s.cache.ForfeitTxs().Pop()
 		if err != nil {
 			changes = s.cache.CurrentRound().
@@ -2448,11 +2409,6 @@
 		if !s.cache.ForfeitTxs().AllSigned() {
 			go s.banForfeitCollectionTimeout(ctx, roundId)
 
-<<<<<<< HEAD
-		if err := s.verifyForfeitTxsSigs(forfeitTxList); err != nil {
-			changes = s.cache.CurrentRound().
-				Fail(INTERNAL_ERROR.New("invalid forfeit txs: %s", err))
-=======
 			err = fmt.Errorf("missing forfeit transactions")
 			changes = s.cache.CurrentRound().Fail(err)
 			log.Warn(err)
@@ -2473,14 +2429,9 @@
 
 		s.roundReportSvc.OpStarted(VerifyForfeitsSignaturesOp)
 
-		commitmentTx, err = psbt.NewFromRawBytes(
-			strings.NewReader(s.cache.CurrentRound().Get().CommitmentTx), true,
-		)
-		if err != nil {
+		if err := s.verifyForfeitTxsSigs(roundId, forfeitTxList); err != nil {
 			changes = s.cache.CurrentRound().
-				Fail(fmt.Errorf("failed to parse commitment tx: %s", err))
-			log.WithError(err).Warn("failed to parse commitment tx")
->>>>>>> f7680f32
+				Fail(INTERNAL_ERROR.New("invalid forfeit txs: %s", err))
 			return
 		}
 
@@ -2491,12 +2442,6 @@
 		for i, in := range commitmentTx.Inputs {
 			if len(in.TaprootLeafScript) > 0 {
 				if len(in.TaprootScriptSpendSig) == 0 {
-<<<<<<< HEAD
-					changes = s.cache.CurrentRound().Fail(
-						INTERNAL_ERROR.New("missing tapscript spend sig for input %d", i),
-					)
-					return
-=======
 					outputScript, err := outputScriptFromTaprootLeafScript(*in.TaprootLeafScript[0])
 					if err != nil {
 						log.WithError(err).Warnf("failed to compute output script for input %d", i)
@@ -2512,7 +2457,6 @@
 						}, &s.banDuration),
 					)
 					continue
->>>>>>> f7680f32
 				}
 
 				boardingInputsIndexes = append(boardingInputsIndexes, i)
@@ -2520,8 +2464,7 @@
 		}
 
 		if len(convictions) > 0 {
-			err = fmt.Errorf("missing boarding inputs signatures")
-			changes = s.cache.CurrentRound().Fail(err)
+			changes = s.cache.CurrentRound().Fail(INTERNAL_ERROR.New("missing boarding inputs signatures"))
 			go func() {
 				if err := s.repoManager.Convictions().Add(ctx, convictions...); err != nil {
 					log.WithError(err).Warn("failed to ban boarding inputs")
