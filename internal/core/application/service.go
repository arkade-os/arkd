--- conflicted
+++ resolved
@@ -33,15 +33,6 @@
 
 type service struct {
 	// services
-<<<<<<< HEAD
-	wallet         ports.WalletService
-	repoManager    ports.RepoManager
-	builder        ports.TxBuilder
-	scanner        ports.BlockchainScanner
-	cache          ports.LiveStore
-	sweeper        *sweeper
-	roundReportSvc RoundReportService
-=======
 	wallet      ports.WalletService
 	signer      ports.SignerService
 	repoManager ports.RepoManager
@@ -49,7 +40,7 @@
 	scanner     ports.BlockchainScanner
 	cache       ports.LiveStore
 	sweeper     *sweeper
->>>>>>> 80bcdabf
+	roundReportSvc RoundReportService
 
 	// config
 	network                   arklib.Network
@@ -143,15 +134,14 @@
 		utxoMinAmount = int64(dustAmount)
 	}
 
-<<<<<<< HEAD
+	forfeitPubkey, err := wallet.GetForfeitPubkey(ctx)
+	if err != nil {
+		return nil, fmt.Errorf("failed to fetch forfeit pubkey: %s", err)
+	}
+
 	roundReportSvc := reportSvc
 	if roundReportSvc == nil {
 		roundReportSvc = roundReportSvcOff{}
-=======
-	forfeitPubkey, err := wallet.GetForfeitPubkey(ctx)
-	if err != nil {
-		return nil, fmt.Errorf("failed to fetch forfeit pubkey: %s", err)
->>>>>>> 80bcdabf
 	}
 
 	ctx, cancel := context.WithCancel(ctx)
@@ -1541,11 +1531,8 @@
 	}
 
 	log.Debugf("building tx for round %s", roundId)
-<<<<<<< HEAD
 	s.roundReportSvc.OpStarted(BuildCommitmentTxOp)
-=======
 	// TODO: use forfeitPubkey instead of signerPubkey once sdk is up-to-date.
->>>>>>> 80bcdabf
 	commitmentTx, vtxoTree, connectorAddress, connectors, err := s.builder.BuildCommitmentTx(
 		s.signerPubkey, intents, boardingInputs, connectorAddresses, cosignersPublicKeys,
 	)
