package application

import (
	"bytes"
	"context"
	"encoding/hex"
	"fmt"
	"math"
	"runtime"
	"slices"
	"strings"
	"sync"
	"time"

	"github.com/arkade-os/arkd/internal/core/domain"
	"github.com/arkade-os/arkd/internal/core/ports"
	arklib "github.com/arkade-os/arkd/pkg/ark-lib"
	"github.com/arkade-os/arkd/pkg/ark-lib/intent"
	"github.com/arkade-os/arkd/pkg/ark-lib/offchain"
	"github.com/arkade-os/arkd/pkg/ark-lib/script"
	"github.com/arkade-os/arkd/pkg/ark-lib/tree"
	"github.com/arkade-os/arkd/pkg/ark-lib/txutils"
	"github.com/btcsuite/btcd/btcec/v2"
	"github.com/btcsuite/btcd/btcec/v2/schnorr"
	"github.com/btcsuite/btcd/btcutil"
	"github.com/btcsuite/btcd/btcutil/psbt"
	"github.com/btcsuite/btcd/chaincfg"
	"github.com/btcsuite/btcd/txscript"
	"github.com/btcsuite/btcd/wire"
	"github.com/btcsuite/btcwallet/waddrmgr"
	log "github.com/sirupsen/logrus"
)

type service struct {
	// services
	wallet         ports.WalletService
	signer         ports.SignerService
	repoManager    ports.RepoManager
	builder        ports.TxBuilder
	scanner        ports.BlockchainScanner
	cache          ports.LiveStore
	sweeper        *sweeper
	roundReportSvc RoundReportService

	// config
	network                   arklib.Network
	signerPubkey              *btcec.PublicKey
	forfeitPubkey             *btcec.PublicKey
	forfeitAddress            string
	vtxoTreeExpiry            arklib.RelativeLocktime
	roundInterval             time.Duration
	banDuration               time.Duration
	banThreshold              int
	unilateralExitDelay       arklib.RelativeLocktime
	boardingExitDelay         arklib.RelativeLocktime
	roundMinParticipantsCount int64
	roundMaxParticipantsCount int64
	utxoMaxAmount             int64
	utxoMinAmount             int64
	vtxoMaxAmount             int64
	vtxoMinSettlementAmount   int64
	vtxoMinOffchainTxAmount   int64
	allowCSVBlockType         bool

	// TODO: derive the key pair used for the musig2 signing session from wallet.
	operatorPrvkey *btcec.PrivateKey
	operatorPubkey *btcec.PublicKey

	// channels
	eventsCh                 chan []domain.Event
	transactionEventsCh      chan TransactionEvent
	forfeitsBoardingSigsChan chan struct{}
	indexerTxEventsCh        chan TransactionEvent

	// stop and round-execution go routine handlers
	stop func()
	ctx  context.Context
	wg   *sync.WaitGroup
}

func NewService(
	wallet ports.WalletService,
	signer ports.SignerService,
	repoManager ports.RepoManager,
	builder ports.TxBuilder,
	scanner ports.BlockchainScanner,
	scheduler ports.SchedulerService,
	cache ports.LiveStore,
	vtxoTreeExpiry, unilateralExitDelay, boardingExitDelay arklib.RelativeLocktime,
	roundInterval, banDuration, roundMinParticipantsCount, roundMaxParticipantsCount,
	utxoMaxAmount, utxoMinAmount, vtxoMaxAmount, vtxoMinAmount int64,
	network arklib.Network, allowCSVBlockType bool, noteUriPrefix string,
	marketHourStartTime, marketHourEndTime time.Time,
	marketHourPeriod, marketHourRoundInterval time.Duration, reportSvc RoundReportService,
	banThreshold int,
) (Service, error) {
	ctx := context.Background()

	signerPubkey, err := signer.GetPubkey(ctx)
	if err != nil {
		return nil, fmt.Errorf("failed to fetch signer pubkey: %s", err)
	}

	// Try to load market hours from DB first
	marketHour, err := repoManager.MarketHourRepo().Get(ctx)
	if err != nil {
		return nil, fmt.Errorf("failed to get market hours from db: %w", err)
	}

	if marketHour == nil && !marketHourStartTime.IsZero() && !marketHourEndTime.IsZero() &&
		int(marketHourPeriod) > 0 && marketHourRoundInterval > 0 {
		marketHour = domain.NewMarketHour(
			marketHourStartTime, marketHourEndTime, marketHourPeriod, marketHourRoundInterval,
		)
		if err := repoManager.MarketHourRepo().Upsert(ctx, *marketHour); err != nil {
			return nil, fmt.Errorf("failed to upsert initial market hours to db: %w", err)
		}
	}

	operatorSigningKey, err := btcec.NewPrivateKey()
	if err != nil {
		return nil, fmt.Errorf("failed to generate ephemeral key: %s", err)
	}

	dustAmount, err := wallet.GetDustAmount(ctx)
	if err != nil {
		return nil, fmt.Errorf("failed to get dust amount: %s", err)
	}
	var vtxoMinSettlementAmount, vtxoMinOffchainTxAmount = vtxoMinAmount, vtxoMinAmount
	if vtxoMinSettlementAmount < int64(dustAmount) {
		vtxoMinSettlementAmount = int64(dustAmount)
	}
	if vtxoMinOffchainTxAmount == -1 {
		vtxoMinOffchainTxAmount = int64(dustAmount)
	}
	if utxoMinAmount < int64(dustAmount) {
		utxoMinAmount = int64(dustAmount)
	}

	forfeitPubkey, err := wallet.GetForfeitPubkey(ctx)
	if err != nil {
		return nil, fmt.Errorf("failed to fetch forfeit pubkey: %s", err)
	}

	roundReportSvc := reportSvc
	if roundReportSvc == nil {
		roundReportSvc = roundReportUnimplemented{}
	}

	ctx, cancel := context.WithCancel(ctx)
	roundIntervalDuration := time.Duration(roundInterval) * time.Second
	banDurationDuration := time.Duration(banDuration) * time.Second

	svc := &service{
		network:             network,
		signerPubkey:        signerPubkey,
		forfeitPubkey:       forfeitPubkey,
		vtxoTreeExpiry:      vtxoTreeExpiry,
		roundInterval:       roundIntervalDuration,
		banDuration:         banDurationDuration,
		banThreshold:        banThreshold,
		unilateralExitDelay: unilateralExitDelay,
		allowCSVBlockType:   allowCSVBlockType,
		wallet:              wallet,
		signer:              signer,
		repoManager:         repoManager,
		builder:             builder,
		cache:               cache,
		scanner:             scanner,
		sweeper: newSweeper(
			wallet, repoManager, builder, scheduler, noteUriPrefix,
		),
		eventsCh:                  make(chan []domain.Event),
		transactionEventsCh:       make(chan TransactionEvent),
		boardingExitDelay:         boardingExitDelay,
		operatorPrvkey:            operatorSigningKey,
		operatorPubkey:            operatorSigningKey.PubKey(),
		forfeitsBoardingSigsChan:  make(chan struct{}, 1),
		roundMinParticipantsCount: roundMinParticipantsCount,
		roundMaxParticipantsCount: roundMaxParticipantsCount,
		utxoMaxAmount:             utxoMaxAmount,
		utxoMinAmount:             utxoMinAmount,
		vtxoMaxAmount:             vtxoMaxAmount,
		vtxoMinSettlementAmount:   vtxoMinSettlementAmount,
		vtxoMinOffchainTxAmount:   vtxoMinOffchainTxAmount,
		indexerTxEventsCh:         make(chan TransactionEvent),
		stop:                      cancel,
		ctx:                       ctx,
		wg:                        &sync.WaitGroup{},
		roundReportSvc:            roundReportSvc,
	}
	pubkeyHash := btcutil.Hash160(forfeitPubkey.SerializeCompressed())
	forfeitAddr, err := btcutil.NewAddressWitnessPubKeyHash(pubkeyHash, svc.chainParams())
	if err != nil {
		return nil, err
	}

	svc.forfeitAddress = forfeitAddr.String()

	repoManager.Events().RegisterEventsHandler(
		domain.RoundTopic, func(events []domain.Event) {
			round := domain.NewRoundFromEvents(events)

			go svc.propagateEvents(round)

			if !round.IsEnded() {
				return
			}

			spentVtxos := svc.getSpentVtxos(round.Intents)
			newVtxos := getNewVtxosFromRound(round)

			go func() {
				svc.transactionEventsCh <- TransactionEvent{
					TxData:         TxData{Tx: round.CommitmentTx, Txid: round.CommitmentTxid},
					Type:           CommitmentTxType,
					SpentVtxos:     spentVtxos,
					SpendableVtxos: newVtxos,
				}
			}()
			go func() {
				svc.indexerTxEventsCh <- TransactionEvent{
					TxData:         TxData{Tx: round.CommitmentTx, Txid: round.CommitmentTxid},
					Type:           CommitmentTxType,
					SpentVtxos:     spentVtxos,
					SpendableVtxos: newVtxos,
				}
			}()

			go func() {
				if err := svc.startWatchingVtxos(newVtxos); err != nil {
					log.WithError(err).Warn("failed to start watching vtxos")
				}
			}()

			go svc.scheduleSweepBatchOutput(round)
		},
	)

	repoManager.Events().RegisterEventsHandler(
		domain.OffchainTxTopic, func(events []domain.Event) {
			offchainTx := domain.NewOffchainTxFromEvents(events)

			if !offchainTx.IsFinalized() {
				return
			}

			txid, spentVtxoKeys, newVtxos, err := decodeTx(*offchainTx)
			if err != nil {
				log.WithError(err).Warn("failed to decode offchain tx")
				return
			}

			spentVtxos, err := svc.repoManager.Vtxos().GetVtxos(context.Background(), spentVtxoKeys)
			if err != nil {
				log.WithError(err).Warn("failed to get spent vtxos")
				return
			}

			checkpointTxsByOutpoint := make(map[string]TxData)
			for txid, tx := range offchainTx.CheckpointTxs {
				// nolint
				ptx, _ := psbt.NewFromRawBytes(strings.NewReader(tx), true)
				checkpointTxsByOutpoint[ptx.UnsignedTx.TxIn[0].PreviousOutPoint.String()] = TxData{
					Tx: tx, Txid: txid,
				}
			}

			go func() {
				svc.transactionEventsCh <- TransactionEvent{
					TxData:         TxData{Txid: txid, Tx: offchainTx.ArkTx},
					Type:           ArkTxType,
					SpentVtxos:     spentVtxos,
					SpendableVtxos: newVtxos,
					CheckpointTxs:  checkpointTxsByOutpoint,
				}
			}()
			go func() {
				svc.indexerTxEventsCh <- TransactionEvent{
					TxData:         TxData{Txid: txid, Tx: offchainTx.ArkTx},
					Type:           ArkTxType,
					SpentVtxos:     spentVtxos,
					SpendableVtxos: newVtxos,
					CheckpointTxs:  checkpointTxsByOutpoint,
				}
			}()

			go func() {
				if err := svc.startWatchingVtxos(newVtxos); err != nil {
					log.WithError(err).Warn("failed to start watching vtxos")
				}
			}()
		},
	)

	if err := svc.restoreWatchingVtxos(); err != nil {
		return nil, fmt.Errorf("failed to restore watching vtxos: %s", err)
	}
	go svc.listenToScannerNotifications()
	return svc, nil
}

func (s *service) Start() error {
	log.Debug("starting sweeper service...")
	if err := s.sweeper.start(); err != nil {
		return err
	}

	log.Debug("starting app service...")
	s.wg.Add(1)
	go s.start()
	return nil
}

func (s *service) Stop() {
	ctx := context.Background()

	s.stop()
	s.wg.Wait()
	s.sweeper.stop()
	// nolint
	vtxos, _ := s.repoManager.Vtxos().GetAllSweepableVtxos(ctx)
	if len(vtxos) > 0 {
		s.stopWatchingVtxos(vtxos)
	}

	// nolint
	s.wallet.Lock(ctx)
	log.Debug("locked wallet")
	s.wallet.Close()
	log.Debug("closed connection to wallet")
	s.repoManager.Close()
	log.Debug("closed connection to db")
	close(s.eventsCh)
}

func (s *service) SubmitOffchainTx(
	ctx context.Context, unsignedCheckpointTxs []string, signedArkTx string,
) (signedCheckpointTxs []string, finalArkTx string, arkTxid string, err error) {
	ptx, err := psbt.NewFromRawBytes(strings.NewReader(signedArkTx), true)
	if err != nil {
		return nil, "", "", fmt.Errorf("failed to parse ark tx: %s", err)
	}
	txid := ptx.UnsignedTx.TxID()

	offchainTx := domain.NewOffchainTx()
	var changes []domain.Event

	defer func() {
		if err != nil {
			change := offchainTx.Fail(err)
			changes = append(changes, change)
		}

		if err := s.repoManager.Events().Save(
			ctx, domain.OffchainTxTopic, txid, changes,
		); err != nil {
			log.WithError(err).Fatal("failed to save offchain tx events")
		}
	}()

	vtxoRepo := s.repoManager.Vtxos()

	ins := make([]offchain.VtxoInput, 0)
	checkpointTxs := make(map[string]string)
	checkpointPsbts := make(map[string]*psbt.Packet) // txid -> psbt
	spentVtxoKeys := make([]domain.Outpoint, 0)
	checkpointTxsByVtxoKey := make(map[domain.Outpoint]string)
	for _, tx := range unsignedCheckpointTxs {
		checkpointPtx, err := psbt.NewFromRawBytes(strings.NewReader(tx), true)
		if err != nil {
			return nil, "", "", fmt.Errorf("failed to parse checkpoint tx: %s", err)
		}

		if len(checkpointPtx.UnsignedTx.TxIn) < 1 {
			return nil, "", "", fmt.Errorf(
				"invalid checkpoint tx %s", checkpointPtx.UnsignedTx.TxID(),
			)
		}

		vtxoKey := domain.Outpoint{
			Txid: checkpointPtx.UnsignedTx.TxIn[0].PreviousOutPoint.Hash.String(),
			VOut: checkpointPtx.UnsignedTx.TxIn[0].PreviousOutPoint.Index,
		}
		txid := checkpointPtx.UnsignedTx.TxID()
		checkpointTxs[txid] = tx
		checkpointPsbts[txid] = checkpointPtx
		checkpointTxsByVtxoKey[vtxoKey] = txid
		spentVtxoKeys = append(spentVtxoKeys, vtxoKey)
	}

	event, err := offchainTx.Request(txid, signedArkTx, checkpointTxs)
	if err != nil {
		return nil, "", "", err
	}
	changes = []domain.Event{event}

	// get all the vtxos inputs
	spentVtxos, err := vtxoRepo.GetVtxos(ctx, spentVtxoKeys)
	if err != nil {
		return nil, "", "", fmt.Errorf("failed to get vtxos: %s", err)
	}

	if len(spentVtxos) != len(spentVtxoKeys) {
		return nil, "", "", fmt.Errorf("some vtxos not found")
	}

	// check if any of the spent vtxos are banned
	for _, vtxo := range spentVtxos {
		if err := s.checkIfBanned(vtxo); err != nil {
			return nil, "", "", err
		}
	}

	if exists, vtxo := s.cache.Intents().IncludesAny(spentVtxoKeys); exists {
		return nil, "", "", fmt.Errorf("vtxo %s is already registered for next round", vtxo)
	}

	indexedSpentVtxos := make(map[domain.Outpoint]domain.Vtxo)
	commitmentTxsByCheckpointTxid := make(map[string]string)
	expiration := int64(math.MaxInt64)
	rootCommitmentTxid := ""
	for _, vtxo := range spentVtxos {
		indexedSpentVtxos[vtxo.Outpoint] = vtxo
		commitmentTxsByCheckpointTxid[checkpointTxsByVtxoKey[vtxo.Outpoint]] = vtxo.RootCommitmentTxid
		if vtxo.ExpiresAt < expiration {
			rootCommitmentTxid = vtxo.RootCommitmentTxid
			expiration = vtxo.ExpiresAt
		}
	}

	// Loop over the inputs of the given ark tx to ensure the order of inputs is preserved when
	// rebuilding the txs.
	for inputIndex, in := range ptx.UnsignedTx.TxIn {
		checkpointPsbt := checkpointPsbts[in.PreviousOutPoint.Hash.String()]
		input := checkpointPsbt.Inputs[0]

		if input.WitnessUtxo == nil {
			return nil, "", "", fmt.Errorf("missing witness utxo")
		}

		if len(input.TaprootLeafScript) == 0 {
			return nil, "", "", fmt.Errorf("missing tapscript leaf")
		}
		if len(input.TaprootLeafScript) != 1 {
			return nil, "", "", fmt.Errorf("expected exactly one taproot leaf script")
		}

		tapscripts, err := txutils.GetTaprootTree(input)
		if err != nil {
			return nil, "", "", fmt.Errorf("missing tapscripts: %s", err)
		}

		spendingTapscript := input.TaprootLeafScript[0]

		if spendingTapscript == nil {
			return nil, "", "", fmt.Errorf("no matching tapscript found")
		}

		outpoint := domain.Outpoint{
			Txid: checkpointPsbt.UnsignedTx.TxIn[0].PreviousOutPoint.Hash.String(),
			VOut: checkpointPsbt.UnsignedTx.TxIn[0].PreviousOutPoint.Index,
		}

		vtxo, exists := indexedSpentVtxos[outpoint]
		if !exists {
			return nil, "", "", fmt.Errorf("vtxo not found")
		}

		// make sure we don't use the same vtxo twice
		delete(indexedSpentVtxos, outpoint)

		if vtxo.Spent {
			return nil, "", "", fmt.Errorf("vtxo already spent")
		}

		if vtxo.Unrolled {
			return nil, "", "", fmt.Errorf("vtxo already unrolled")
		}

		if vtxo.Swept {
			return nil, "", "", fmt.Errorf("vtxo already swept")
		}

		if vtxo.IsNote() {
			return nil, "", "", fmt.Errorf(
				"vtxo '%s' is a note, can't be spent in ark transaction", vtxo.Outpoint.String(),
			)
		}

		vtxoScript, err := script.ParseVtxoScript(tapscripts)
		if err != nil {
			return nil, "", "", fmt.Errorf("failed to parse vtxo script: %s", err)
		}

		// validate the vtxo script
		if err := vtxoScript.Validate(
			s.signerPubkey, s.unilateralExitDelay, s.allowCSVBlockType,
		); err != nil {
			return nil, "", "", fmt.Errorf("invalid vtxo script: %s", err)
		}

		witnessUtxoScript := input.WitnessUtxo.PkScript

		tapKeyFromTapscripts, _, err := vtxoScript.TapTree()
		if err != nil {
			return nil, "", "", fmt.Errorf("failed to get taproot key from vtxo script: %s", err)
		}

		if vtxo.PubKey != hex.EncodeToString(schnorr.SerializePubKey(tapKeyFromTapscripts)) {
			return nil, "", "", fmt.Errorf("vtxo pubkey mismatch")
		}

		pkScriptFromTapscripts, err := script.P2TRScript(tapKeyFromTapscripts)
		if err != nil {
			return nil, "", "", fmt.Errorf("failed to get pkscript from taproot key: %s", err)
		}

		if !bytes.Equal(witnessUtxoScript, pkScriptFromTapscripts) {
			return nil, "", "", fmt.Errorf("witness utxo script mismatch")
		}

		vtxoPubkeyBuf, err := hex.DecodeString(vtxo.PubKey)
		if err != nil {
			return nil, "", "", fmt.Errorf("failed to decode vtxo pubkey: %s", err)
		}

		vtxoPubkey, err := schnorr.ParsePubKey(vtxoPubkeyBuf)
		if err != nil {
			return nil, "", "", fmt.Errorf("failed to parse vtxo pubkey: %s", err)
		}

		// verify witness utxo
		pkscript, err := script.P2TRScript(vtxoPubkey)
		if err != nil {
			return nil, "", "", fmt.Errorf("failed to get pkscript: %s", err)
		}

		if !bytes.Equal(input.WitnessUtxo.PkScript, pkscript) {
			return nil, "", "", fmt.Errorf("witness utxo script mismatch")
		}

		if input.WitnessUtxo.Value != int64(vtxo.Amount) {
			return nil, "", "", fmt.Errorf("witness utxo value mismatch")
		}

		// verify forfeit closure script
		closure, err := script.DecodeClosure(spendingTapscript.Script)
		if err != nil {
			return nil, "", "", fmt.Errorf("failed to decode forfeit closure: %s", err)
		}

		var locktime *arklib.AbsoluteLocktime
		switch c := closure.(type) {
		case *script.CLTVMultisigClosure:
			locktime = &c.Locktime
		case *script.MultisigClosure, *script.ConditionMultisigClosure:
		default:
			return nil, "", "", fmt.Errorf(
				"invalid input forfeit closure script %x", spendingTapscript.Script,
			)
		}

		if locktime != nil {
			blocktimestamp, err := s.wallet.GetCurrentBlockTime(ctx)
			if err != nil {
				return nil, "", "", fmt.Errorf("failed to get current block time: %s", err)
			}
			if !locktime.IsSeconds() {
				if *locktime > arklib.AbsoluteLocktime(blocktimestamp.Height) {
					return nil, "", "", fmt.Errorf(
						"forfeit closure script is locked, %d > %d (block time)",
						*locktime, blocktimestamp.Time,
					)
				}
			} else {
				if *locktime > arklib.AbsoluteLocktime(blocktimestamp.Time) {
					return nil, "", "", fmt.Errorf(
						"forfeit closure script is locked, %d > %d (seconds)",
						*locktime, blocktimestamp.Time,
					)
				}
			}
		}

		ctrlBlock, err := txscript.ParseControlBlock(spendingTapscript.ControlBlock)
		if err != nil {
			return nil, "", "", fmt.Errorf("failed to parse control block: %s", err)
		}

		tapscript := &waddrmgr.Tapscript{
			ControlBlock:   ctrlBlock,
			RevealedScript: spendingTapscript.Script,
		}

		if len(ptx.Inputs[inputIndex].TaprootLeafScript) == 0 {
			return nil, "", "", fmt.Errorf(
				"missing tapscript leaf in ark tx input #%d", inputIndex,
			)
		}

		tapleafScript := ptx.Inputs[inputIndex].TaprootLeafScript[0]
		checkpointTapscript := &waddrmgr.Tapscript{
			RevealedScript: tapleafScript.Script,
		}

		ins = append(ins, offchain.VtxoInput{
			Outpoint:            &checkpointPsbt.UnsignedTx.TxIn[0].PreviousOutPoint,
			Tapscript:           tapscript,
			CheckpointTapscript: checkpointTapscript,
			RevealedTapscripts:  tapscripts,
			Amount:              int64(vtxo.Amount),
		})
	}

	// iterate over the ark tx inputs and verify that the user signed a collaborative path
	signerXOnlyPubkey := schnorr.SerializePubKey(s.signerPubkey)
	for _, input := range ptx.Inputs {
		if len(input.TaprootScriptSpendSig) == 0 {
			return nil, "", "", fmt.Errorf("missing tapscript spend sig")
		}

		hasSig := false

		for _, sig := range input.TaprootScriptSpendSig {
			if !bytes.Equal(sig.XOnlyPubKey, signerXOnlyPubkey) {
				if _, err := schnorr.ParsePubKey(sig.XOnlyPubKey); err != nil {
					return nil, "", "", fmt.Errorf("failed to parse signer pubkey: %s", err)
				}
				hasSig = true
				break
			}
		}

		if !hasSig {
			return nil, "", "", fmt.Errorf("ark tx is not signed")
		}
	}

	dust, err := s.wallet.GetDustAmount(ctx)
	if err != nil {
		return nil, "", "", fmt.Errorf("failed to get dust amount: %s", err)
	}

	outputs := make([]*wire.TxOut, 0) // outputs excluding the anchor
	foundAnchor := false
	foundOpReturn := false

	for outIndex, out := range ptx.UnsignedTx.TxOut {
		if bytes.Equal(out.PkScript, txutils.ANCHOR_PKSCRIPT) {
			if foundAnchor {
				return nil, "", "", fmt.Errorf("invalid ark tx: multiple anchor outputs")
			}
			foundAnchor = true
			continue
		}

		// verify we don't have multiple OP_RETURN outputs
		if bytes.HasPrefix(out.PkScript, []byte{txscript.OP_RETURN}) {
			if foundOpReturn {
				return nil, "", "", fmt.Errorf("invalid tx, multiple op return outputs")
			}
			foundOpReturn = true
		}

		if s.vtxoMaxAmount >= 0 {
			if out.Value > s.vtxoMaxAmount {
				return nil, "", "", fmt.Errorf(
					"output #%d amount is higher than max vtxo amount: %d",
					outIndex, s.vtxoMaxAmount,
				)
			}
		}
		if out.Value < s.vtxoMinOffchainTxAmount {
			return nil, "", "", fmt.Errorf(
				"output #%d amount is lower than min vtxo amount: %d",
				outIndex, s.vtxoMinOffchainTxAmount,
			)
		}

		if out.Value < int64(dust) {
			// if the output is below dust limit, it must be using OP_RETURN-style vtxo pkscript
			if !script.IsSubDustScript(out.PkScript) {
				return nil, "", "", fmt.Errorf(
					"output #%d amount is below dust but is not using OP_RETURN output script",
					outIndex,
				)
			}
		}

		outputs = append(outputs, out)
	}

	if !foundAnchor {
		return nil, "", "", fmt.Errorf("invalid ark tx: missing anchor output")
	}

	// recompute all txs (checkpoint txs + ark tx)
	rebuiltArkTx, rebuiltCheckpointTxs, err := offchain.BuildTxs(
		ins, outputs,
		&script.CSVMultisigClosure{
			Locktime: s.unilateralExitDelay,
			MultisigClosure: script.MultisigClosure{
				PubKeys: []*btcec.PublicKey{s.signerPubkey},
			},
		},
	)
	if err != nil {
		return nil, "", "", fmt.Errorf("failed to rebuild ark and/or checkpoint tx: %s", err)
	}

	// verify the checkpoints txs integrity
	if len(rebuiltCheckpointTxs) != len(checkpointPsbts) {
		return nil, "", "", fmt.Errorf(
			"invalid number of checkpoint txs, expected %d got %d",
			len(rebuiltCheckpointTxs), len(checkpointPsbts),
		)
	}

	for _, rebuiltCheckpointTx := range rebuiltCheckpointTxs {
		rebuiltTxid := rebuiltCheckpointTx.UnsignedTx.TxID()
		if _, ok := checkpointPsbts[rebuiltTxid]; !ok {
			return nil, "", "", fmt.Errorf("invalid checkpoint txs: %s not found", rebuiltTxid)
		}
	}

	// verify the ark tx integrity
	rebuiltTxid := rebuiltArkTx.UnsignedTx.TxID()
	if rebuiltTxid != txid {
		return nil, "", "", fmt.Errorf(
			"invalid ark tx: expected txid %s got %s", rebuiltTxid, txid,
		)
	}

	// verify the tapscript signatures
	if valid, _, err := s.builder.VerifyTapscriptPartialSigs(signedArkTx, false); err != nil ||
		!valid {
		return nil, "", "", fmt.Errorf("invalid ark tx signature(s): %s", err)
	}

	// sign the ark tx
	fullySignedArkTx, err := s.signer.SignTransactionTapscript(ctx, signedArkTx, nil)
	if err != nil {
		return nil, "", "", fmt.Errorf("failed to sign ark tx: %s", err)
	}

	signedCheckpointTxsMap := make(map[string]string)
	// sign the checkpoint txs
	for _, rebuiltCheckpointTx := range rebuiltCheckpointTxs {
		unsignedCheckpointTx, err := rebuiltCheckpointTx.B64Encode()
		if err != nil {
			return nil, "", "", fmt.Errorf("failed to encode checkpoint tx: %s", err)
		}
		signedCheckpointTx, err := s.signer.SignTransactionTapscript(ctx, unsignedCheckpointTx, nil)
		if err != nil {
			return nil, "", "", fmt.Errorf("failed to sign checkpoint tx: %s", err)
		}
		signedCheckpointTxsMap[rebuiltCheckpointTx.UnsignedTx.TxID()] = signedCheckpointTx
	}

	change, err := offchainTx.Accept(
		fullySignedArkTx, signedCheckpointTxsMap,
		commitmentTxsByCheckpointTxid, rootCommitmentTxid, expiration,
	)
	if err != nil {
		return nil, "", "", fmt.Errorf("failed to accept offchain tx: %s", err)
	}
	changes = append(changes, change)
	s.cache.OffchainTxs().Add(*offchainTx)

	finalArkTx = fullySignedArkTx
	signedCheckpointTxs = make([]string, 0, len(signedCheckpointTxsMap))
	for _, tx := range signedCheckpointTxsMap {
		signedCheckpointTxs = append(signedCheckpointTxs, tx)
	}
	arkTxid = txid

	return
}

func (s *service) FinalizeOffchainTx(
	ctx context.Context, txid string, finalCheckpointTxs []string,
) error {
	var (
		changes []domain.Event
		err     error
	)

	offchainTx, exists := s.cache.OffchainTxs().Get(txid)
	if !exists {
		err = fmt.Errorf("offchain tx: %v not found", txid)
		return err
	}

	defer func() {
		if err != nil {
			change := offchainTx.Fail(err)
			changes = append(changes, change)
		}

		if err = s.repoManager.Events().Save(
			ctx, domain.OffchainTxTopic, txid, changes,
		); err != nil {
			log.WithError(err).Fatal("failed to save offchain tx events")
		}
	}()

	finalCheckpointTxsMap := make(map[string]string)
	for _, checkpoint := range finalCheckpointTxs {
		// verify the tapscript signatures
		valid, checkpointTxid, err := s.builder.VerifyTapscriptPartialSigs(checkpoint, true)
		if err != nil || !valid {
			return fmt.Errorf("invalid tx signature: %s", err)
		}

		finalCheckpointTxsMap[checkpointTxid] = checkpoint
	}

	event, err := offchainTx.Finalize(finalCheckpointTxsMap)
	if err != nil {
		return err
	}
	changes = []domain.Event{event}
	s.cache.OffchainTxs().Remove(txid)

	return nil
}

func (s *service) RegisterIntent(
	ctx context.Context, proof intent.Proof, message intent.RegisterMessage,
) (string, error) {
	// the vtxo to swap for new ones, require forfeit transactions
	vtxoInputs := make([]domain.Vtxo, 0)
	// the boarding utxos to add in the commitment tx
	boardingInputs := make([]ports.BoardingInput, 0)
	boardingTxs := make(map[string]wire.MsgTx, 0) // txid -> txhex

	outpoints := proof.GetOutpoints()

	if message.ValidAt > 0 {
		validAt := time.Unix(message.ValidAt, 0)
		if time.Now().Before(validAt) {
			return "", fmt.Errorf("proof of ownership is not valid yet")
		}
	}

	if message.ExpireAt > 0 {
		expireAt := time.Unix(message.ExpireAt, 0)
		if time.Now().After(expireAt) {
			return "", fmt.Errorf("proof of ownership expired")
		}
	}

	for i, outpoint := range outpoints {
		psbtInput := proof.Inputs[i+1]
		if psbtInput.WitnessUtxo == nil {
			return "", fmt.Errorf("missing witness utxo for input %s", outpoint.String())
		}

		vtxoOutpoint := domain.Outpoint{
			Txid: outpoint.Hash.String(),
			VOut: outpoint.Index,
		}

		if s.cache.OffchainTxs().Includes(vtxoOutpoint) {
			return "", fmt.Errorf("vtxo %s is currently being spent", vtxoOutpoint.String())
		}

		// we ignore error cause sometimes the taproot tree is not required
		tapscripts, _ := txutils.GetTaprootTree(psbtInput)

		now := time.Now()
		locktime, disabled := arklib.BIP68DecodeSequence(proof.UnsignedTx.TxIn[i+1].Sequence)

		vtxosResult, err := s.repoManager.Vtxos().GetVtxos(ctx, []domain.Outpoint{vtxoOutpoint})
		if err != nil || len(vtxosResult) == 0 {
			// vtxo not found in db, check if it exists on-chain
			if _, ok := boardingTxs[vtxoOutpoint.Txid]; !ok {
				if len(tapscripts) == 0 {
					return "", fmt.Errorf("missing taptree for input %s", outpoint)
				}

				tx, err := s.validateBoardingInput(
					ctx, vtxoOutpoint, tapscripts, now, locktime, disabled,
				)
				if err != nil {
					return "", err
				}

				boardingTxs[vtxoOutpoint.Txid] = *tx
			}

			tx := boardingTxs[vtxoOutpoint.Txid]
			prevout := tx.TxOut[vtxoOutpoint.VOut]

			if !bytes.Equal(prevout.PkScript, psbtInput.WitnessUtxo.PkScript) {
				return "", fmt.Errorf(
					"invalid witness utxo script: got %x expected %x",
					prevout.PkScript,
					psbtInput.WitnessUtxo.PkScript,
				)
			}

			if prevout.Value != int64(psbtInput.WitnessUtxo.Value) {
				return "", fmt.Errorf(
					"invalid witness utxo value: got %d expected %d",
					prevout.Value,
					psbtInput.WitnessUtxo.Value,
				)
			}

			input := ports.Input{
				Outpoint:   vtxoOutpoint,
				Tapscripts: tapscripts,
			}

			if err := s.checkIfBanned(input); err != nil {
				return "", err
			}

			boardingInput, err := newBoardingInput(
				tx, input, s.signerPubkey, s.boardingExitDelay, s.allowCSVBlockType,
			)
			if err != nil {
				return "", err
			}

			boardingInputs = append(boardingInputs, *boardingInput)
			continue
		}

		vtxo := vtxosResult[0]
		if err := s.checkIfBanned(vtxo); err != nil {
			return "", err
		}

		if vtxo.Spent {
			return "", fmt.Errorf("input %s already spent", vtxo.Outpoint.String())
		}

		if vtxo.Unrolled {
			return "", fmt.Errorf("input %s already unrolled", vtxo.Outpoint.String())
		}

		if psbtInput.WitnessUtxo.Value != int64(vtxo.Amount) {
			return "", fmt.Errorf(
				"invalid witness utxo value: got %d expected %d",
				psbtInput.WitnessUtxo.Value,
				vtxo.Amount,
			)
		}

		pubkeyBytes, err := hex.DecodeString(vtxo.PubKey)
		if err != nil {
			return "", fmt.Errorf("failed to decode script pubkey: %s", err)
		}

		pubkey, err := schnorr.ParsePubKey(pubkeyBytes)
		if err != nil {
			return "", fmt.Errorf("failed to parse pubkey: %s", err)
		}

		pkScript, err := script.P2TRScript(pubkey)
		if err != nil {
			return "", fmt.Errorf("failed to create p2tr script: %s", err)
		}

		if !bytes.Equal(pkScript, psbtInput.WitnessUtxo.PkScript) {
			return "", fmt.Errorf(
				"invalid witness utxo script: got %x expected %x",
				psbtInput.WitnessUtxo.PkScript,
				pkScript,
			)
		}

		// Only in case the vtxo is a note we skip the validation of its script and the csv delay.
		if !vtxo.IsNote() {
			vtxoTapKey, err := vtxo.TapKey()
			if err != nil {
				return "", fmt.Errorf("failed to get taproot key: %s", err)
			}
			if len(tapscripts) == 0 {
				return "", fmt.Errorf("missing taptree for input %s", outpoint)
			}
			if err := s.validateVtxoInput(
				tapscripts, vtxoTapKey, vtxo.CreatedAt, now, locktime, disabled,
			); err != nil {
				return "", err
			}
		}

		vtxoInputs = append(vtxoInputs, vtxo)
	}

	encodedMessage, err := message.Encode()
	if err != nil {
		return "", fmt.Errorf("failed to encode message: %s", err)
	}

	encodedProof, err := proof.B64Encode()
	if err != nil {
		return "", fmt.Errorf("failed to encode proof: %s", err)
	}

	signedProof, err := s.wallet.SignTransactionTapscript(ctx, encodedProof, nil)
	if err != nil {
		return "", fmt.Errorf("failed to sign proof: %s", err)
	}

	if err := intent.Verify(signedProof, encodedMessage); err != nil {
		log.
			WithField("unsignedProof", encodedProof).
			WithField("signedProof", signedProof).
			WithField("encodedMessage", encodedMessage).
			Tracef("failed to verify intent proof: %s", err)
		return "", fmt.Errorf("invalid intent proof: %s", err)
	}

	intent, err := domain.NewIntent(signedProof, encodedMessage, vtxoInputs)
	if err != nil {
		return "", err
	}

	if proof.ContainsOutputs() {
		hasOffChainReceiver := false
		receivers := make([]domain.Receiver, 0)

		for outputIndex, output := range proof.UnsignedTx.TxOut {
			amount := uint64(output.Value)
			rcv := domain.Receiver{
				Amount: amount,
			}

			intentHasOnchainOuts := slices.Contains(message.OnchainOutputIndexes, outputIndex)
			if intentHasOnchainOuts {
				if s.utxoMaxAmount >= 0 {
					if amount > uint64(s.utxoMaxAmount) {
						return "", fmt.Errorf(
							"receiver amount is higher than max utxo amount: %d", s.utxoMaxAmount,
						)
					}
				}
				if amount < uint64(s.utxoMinAmount) {
					return "", fmt.Errorf(
						"receiver amount is lower than min utxo amount: %d", s.utxoMinAmount,
					)
				}

				chainParams := s.chainParams()
				if chainParams == nil {
					return "", fmt.Errorf("unsupported network: %s", s.network.Name)
				}
				_, addrs, _, err := txscript.ExtractPkScriptAddrs(output.PkScript, chainParams)
				if err != nil {
					return "", fmt.Errorf("failed to extract pkscript addrs: %s", err)
				}

				if len(addrs) == 0 {
					return "", fmt.Errorf("no onchain address found")
				}

				rcv.OnchainAddress = addrs[0].EncodeAddress()
			} else {
				if s.vtxoMaxAmount >= 0 {
					if amount > uint64(s.vtxoMaxAmount) {
						return "", fmt.Errorf(
							"receiver amount is higher than max vtxo amount: %d", s.vtxoMaxAmount,
						)
					}
				}
				if amount < uint64(s.vtxoMinSettlementAmount) {
					return "", fmt.Errorf(
						"receiver amount is lower than min vtxo amount: %d", s.vtxoMinSettlementAmount,
					)
				}

				hasOffChainReceiver = true
				rcv.PubKey = hex.EncodeToString(output.PkScript[2:])
			}

			receivers = append(receivers, rcv)
		}

		if hasOffChainReceiver {
			if len(message.CosignersPublicKeys) == 0 {
				return "", fmt.Errorf("musig2 data is required for offchain receivers")
			}

			// check if the operator pubkey has been set as cosigner
			operatorPubkeyHex := hex.EncodeToString(s.operatorPubkey.SerializeCompressed())
			for _, pubkey := range message.CosignersPublicKeys {
				if pubkey == operatorPubkeyHex {
					return "", fmt.Errorf("invalid cosigner pubkeys: %x is used by us", pubkey)
				}
			}
		}

		if err := intent.AddReceivers(receivers); err != nil {
			return "", err
		}
	}

	if err := s.cache.Intents().Push(
		*intent, boardingInputs, message.CosignersPublicKeys,
	); err != nil {
		return "", err
	}

	return intent.Id, nil
}

func (s *service) ConfirmRegistration(ctx context.Context, intentId string) error {
	if !s.cache.ConfirmationSessions().Initialized() {
		return fmt.Errorf("confirmation session not started")
	}

	return s.cache.ConfirmationSessions().Confirm(intentId)
}

func (s *service) SubmitForfeitTxs(ctx context.Context, forfeitTxs []string) error {
	if len(forfeitTxs) <= 0 {
		return nil
	}

	if err := s.cache.ForfeitTxs().Sign(forfeitTxs); err != nil {
		return err
	}

	go s.checkForfeitsAndBoardingSigsSent()

	return nil
}

func (s *service) SignCommitmentTx(ctx context.Context, signedCommitmentTx string) error {
	numSignedInputs, err := s.builder.CountSignedTaprootInputs(signedCommitmentTx)
	if err != nil {
		return fmt.Errorf("failed to count number of signed boarding inputs: %s", err)
	}
	if numSignedInputs == 0 {
		return nil
	}

	var combineErr error
	if err := s.cache.CurrentRound().Upsert(func(r *domain.Round) *domain.Round {
		combined, err := s.builder.VerifyAndCombinePartialTx(r.CommitmentTx, signedCommitmentTx)
		if err != nil {
			combineErr = err
			return r
		}

		ur := *r
		ur.CommitmentTx = combined
		return &ur
	}); err != nil {
		return err
	}

	if combineErr != nil {
		return fmt.Errorf("failed to verify and combine partial tx: %w", combineErr)
	}

	go s.checkForfeitsAndBoardingSigsSent()

	return nil
}

func (s *service) GetEventsChannel(ctx context.Context) <-chan []domain.Event {
	return s.eventsCh
}

func (s *service) GetTxEventsChannel(ctx context.Context) <-chan TransactionEvent {
	return s.transactionEventsCh
}

// TODO remove this in v7
func (s *service) GetIndexerTxChannel(ctx context.Context) <-chan TransactionEvent {
	return s.indexerTxEventsCh
}

func (s *service) GetInfo(ctx context.Context) (*ServiceInfo, error) {
	signerPubkey := hex.EncodeToString(s.signerPubkey.SerializeCompressed())

	dust, err := s.wallet.GetDustAmount(ctx)
	if err != nil {
		return nil, fmt.Errorf("failed to get dust amount: %s", err)
	}

	marketHourConfig, err := s.repoManager.MarketHourRepo().Get(ctx)
	if err != nil {
		return nil, err
	}

	var nextMarketHour *NextMarketHour
	if marketHourConfig != nil {
		marketHourNextStart, marketHourNextEnd := calcNextMarketHour(
			time.Now(), marketHourConfig.StartTime, marketHourConfig.EndTime,
			marketHourConfig.Period,
		)
		nextMarketHour = &NextMarketHour{
			StartTime:     marketHourNextStart,
			EndTime:       marketHourNextEnd,
			Period:        marketHourConfig.Period,
			RoundInterval: marketHourConfig.RoundInterval,
		}
	}

	return &ServiceInfo{
		SignerPubKey:        signerPubkey,
		VtxoTreeExpiry:      int64(s.vtxoTreeExpiry.Value),
		UnilateralExitDelay: int64(s.unilateralExitDelay.Value),
		BoardingExitDelay:   int64(s.boardingExitDelay.Value),
		RoundInterval:       int64(s.roundInterval.Seconds()),
		Network:             s.network.Name,
		Dust:                dust,
		ForfeitAddress:      s.forfeitAddress,
		NextMarketHour:      nextMarketHour,
		UtxoMinAmount:       s.utxoMinAmount,
		UtxoMaxAmount:       s.utxoMaxAmount,
		VtxoMinAmount:       s.vtxoMinSettlementAmount,
		VtxoMaxAmount:       s.vtxoMaxAmount,
	}, nil
}

// DeleteIntentsByProof deletes transaction intents matching the proof of ownership.
func (s *service) DeleteIntentsByProof(
	ctx context.Context, proof intent.Proof, message intent.DeleteMessage,
) error {
	if message.ExpireAt > 0 {
		expireAt := time.Unix(message.ExpireAt, 0)
		if time.Now().After(expireAt) {
			return fmt.Errorf("proof of ownership expired")
		}
	}

	outpoints := proof.GetOutpoints()

	boardingTxs := make(map[string]wire.MsgTx)
	for i, outpoint := range outpoints {
		psbtInput := proof.Inputs[i+1]
		vtxoOutpoint := domain.Outpoint{
			Txid: outpoint.Hash.String(),
			VOut: outpoint.Index,
		}

		vtxosResult, err := s.repoManager.Vtxos().GetVtxos(ctx, []domain.Outpoint{vtxoOutpoint})
		if err != nil || len(vtxosResult) == 0 {
			if _, ok := boardingTxs[vtxoOutpoint.Txid]; !ok {
				txhex, err := s.wallet.GetTransaction(ctx, outpoint.Hash.String())
				if err != nil {
					return fmt.Errorf("failed to get boarding tx %s: %s", vtxoOutpoint.Txid, err)
				}

				var tx wire.MsgTx
				if err := tx.Deserialize(hex.NewDecoder(strings.NewReader(txhex))); err != nil {
					return fmt.Errorf(
						"failed to deserialize boarding tx %s: %s", vtxoOutpoint.Txid, err,
					)
				}

				boardingTxs[vtxoOutpoint.Txid] = tx
			}

			tx := boardingTxs[vtxoOutpoint.Txid]
			prevout := tx.TxOut[vtxoOutpoint.VOut]

			if !bytes.Equal(prevout.PkScript, psbtInput.WitnessUtxo.PkScript) {
				return fmt.Errorf(
					"invalid witness utxo script: got %x expected %x",
					prevout.PkScript,
					psbtInput.WitnessUtxo.PkScript,
				)
			}

			if prevout.Value != int64(psbtInput.WitnessUtxo.Value) {
				return fmt.Errorf(
					"invalid witness utxo value: got %d expected %d",
					prevout.Value,
					psbtInput.WitnessUtxo.Value,
				)
			}

			continue
		}

		vtxo := vtxosResult[0]

		if psbtInput.WitnessUtxo.Value != int64(vtxo.Amount) {
			return fmt.Errorf(
				"invalid witness utxo value: got %d expected %d",
				psbtInput.WitnessUtxo.Value,
				vtxo.Amount,
			)
		}

		pubkeyBytes, err := hex.DecodeString(vtxo.PubKey)
		if err != nil {
			return fmt.Errorf("failed to decode script pubkey: %s", err)
		}

		pubkey, err := schnorr.ParsePubKey(pubkeyBytes)
		if err != nil {
			return fmt.Errorf("failed to parse pubkey: %s", err)
		}

		pkScript, err := script.P2TRScript(pubkey)
		if err != nil {
			return fmt.Errorf("failed to create p2tr script: %s", err)
		}

		if !bytes.Equal(pkScript, psbtInput.WitnessUtxo.PkScript) {
			return fmt.Errorf(
				"invalid witness utxo script: got %x expected %x",
				psbtInput.WitnessUtxo.PkScript,
				pkScript,
			)
		}
	}

	encodedMessage, err := message.Encode()
	if err != nil {
		return fmt.Errorf("failed to encode message: %s", err)
	}

	encodedProof, err := proof.B64Encode()
	if err != nil {
		return fmt.Errorf("failed to encode proof: %s", err)
	}

	signedProof, err := s.wallet.SignTransactionTapscript(ctx, encodedProof, nil)
	if err != nil {
		return fmt.Errorf("failed to sign proof: %s", err)
	}

	if err := intent.Verify(signedProof, encodedMessage); err != nil {
		log.
			WithField("unsignedProof", encodedProof).
			WithField("signedProof", signedProof).
			WithField("encodedMessage", encodedMessage).
			Tracef("failed to verify intent proof: %s", err)
		return fmt.Errorf("invalid intent proof: %s", err)
	}

	allIntents, err := s.cache.Intents().ViewAll(nil)
	if err != nil {
		return err
	}

	idsToDeleteMap := make(map[string]struct{})
	for _, intent := range allIntents {
		for _, in := range intent.Inputs {
			for _, op := range outpoints {
				if in.Txid == op.Hash.String() && in.VOut == op.Index {
					if _, ok := idsToDeleteMap[intent.Id]; !ok {
						idsToDeleteMap[intent.Id] = struct{}{}
					}
				}
			}
		}
	}

	if len(idsToDeleteMap) == 0 {
		return fmt.Errorf("no matching intents found for intent proof")
	}

	idsToDelete := make([]string, 0, len(idsToDeleteMap))
	for id := range idsToDeleteMap {
		idsToDelete = append(idsToDelete, id)
	}

	return s.cache.Intents().Delete(idsToDelete)
}

func (s *service) RegisterCosignerNonces(
	ctx context.Context, roundId string, pubkey string, nonces tree.TreeNonces,
) error {
	return s.cache.TreeSigingSessions().AddNonces(ctx, roundId, pubkey, nonces)
}

func (s *service) RegisterCosignerSignatures(
	ctx context.Context, roundId string, pubkey string, sigs tree.TreePartialSigs,
) error {
	return s.cache.TreeSigingSessions().AddSignatures(ctx, roundId, pubkey, sigs)
}

func (s *service) start() {
	s.startRound()
}

func (s *service) startRound() {
	defer s.wg.Done()

	select {
	case <-s.ctx.Done():
		return
	default:
	}

	// reset the forfeit txs map to avoid polluting the next batch of forfeits transactions
	s.cache.ForfeitTxs().Reset()

	round := domain.NewRound()

	// nolint
	round.StartRegistration()
	if err := s.cache.CurrentRound().Upsert(func(_ *domain.Round) *domain.Round {
		return round
	}); err != nil {
		log.Errorf("failed to upsert round: %s", err)
		return
	}

	close(s.forfeitsBoardingSigsChan)
	s.forfeitsBoardingSigsChan = make(chan struct{}, 1)

	s.roundReportSvc.RoundStarted(round.Id)

	log.Debugf("started registration stage for new round: %s", round.Id)

	s.roundReportSvc.StageStarted(SelectIntentsStage)

	roundTiming := newRoundTiming(s.roundInterval)
	<-time.After(roundTiming.registrationDuration())
	s.wg.Add(1)
	go s.startConfirmation(roundTiming)
}

func (s *service) startConfirmation(roundTiming roundTiming) {
	defer s.wg.Done()

	select {
	case <-s.ctx.Done():
		return
	default:
	}

	ctx := context.Background()
	roundId := s.cache.CurrentRound().Get().Id
	var registeredIntents []ports.TimedIntent
	roundAborted := false

	log.Debugf("started confirmation stage for round: %s", roundId)

	defer func() {
		s.wg.Add(1)

		if roundAborted {
			go s.startRound()
			return
		}

		s.cache.ConfirmationSessions().Reset()

		if err := s.saveEvents(ctx, roundId, s.cache.CurrentRound().Get().Events()); err != nil {
			log.WithError(err).Warn("failed to store new round events")
		}

		if s.cache.CurrentRound().Get().IsFailed() {
			s.cache.Intents().DeleteVtxos()
			go s.startRound()
			return
		}

		go s.startFinalization(roundTiming, registeredIntents)
	}()

	num := s.cache.Intents().Len()
	if num < s.roundMinParticipantsCount {
		roundAborted = true
		err := fmt.Errorf("not enough intents registered %d/%d", num, s.roundMinParticipantsCount)
		log.WithError(err).Debugf("round %s aborted", roundId)
		return
	}
	if num > s.roundMaxParticipantsCount {
		num = s.roundMaxParticipantsCount
	}

	availableBalance, _, err := s.wallet.MainAccountBalance(ctx)
	if err != nil {
		s.cache.CurrentRound().Fail(fmt.Errorf("failed to get main account balance: %s", err))
		log.WithError(err).Warn("failed to get main account balance")
		return
	}

	// TODO take into account available liquidity
	intents := s.cache.Intents().Pop(num)

	s.roundReportSvc.SetIntentsNum(len(intents))

	totAmount := uint64(0)
	for _, intent := range intents {
		totAmount += intent.TotalOutputAmount()
	}

	if availableBalance <= totAmount {
		err := fmt.Errorf("not enough liquidity, current balance: %d", availableBalance)
		s.cache.CurrentRound().Fail(err)
		log.WithError(err).Debugf("round %s aborted, balance: %d", roundId, availableBalance)
		return
	}

	s.roundReportSvc.StageEnded(SelectIntentsStage)
	s.roundReportSvc.StageStarted(ConfirmationStage)

	s.roundReportSvc.OpStarted(SendConfirmationEventOp)

	s.propagateBatchStartedEvent(intents)

	s.roundReportSvc.OpEnded(SendConfirmationEventOp)

	confirmedIntents := make([]ports.TimedIntent, 0)
	notConfirmedIntents := make([]ports.TimedIntent, 0)

	s.roundReportSvc.OpStarted(WaitForConfirmationOp)

	select {
	case <-time.After(roundTiming.confirmationDuration()):
		session := s.cache.ConfirmationSessions().Get()
		for _, intent := range intents {
			if session.IntentsHashes[intent.HashID()] {
				confirmedIntents = append(confirmedIntents, intent)
				continue
			}
			notConfirmedIntents = append(notConfirmedIntents, intent)
		}
	case <-s.cache.ConfirmationSessions().SessionCompleted():
		confirmedIntents = intents
	}

	s.roundReportSvc.OpEnded(WaitForConfirmationOp)

	repushToQueue := notConfirmedIntents
	if int64(len(confirmedIntents)) < s.roundMinParticipantsCount {
		repushToQueue = append(repushToQueue, confirmedIntents...)
		confirmedIntents = make([]ports.TimedIntent, 0)
	}

	// register confirmed intents if we have enough participants
	if len(confirmedIntents) > 0 {
		intents := make([]domain.Intent, 0, len(confirmedIntents))
		numOfBoardingInputs := 0
		for _, intent := range confirmedIntents {
			intents = append(intents, intent.Intent)
			numOfBoardingInputs += len(intent.BoardingInputs)
		}

		s.cache.BoardingInputs().Set(numOfBoardingInputs)

		round := s.cache.CurrentRound().Get()
		if _, err := round.RegisterIntents(intents); err != nil {
			s.cache.CurrentRound().Fail(fmt.Errorf("failed to register intents: %s", err))
			log.WithError(err).Warn("failed to register intents")
			return
		}
		if err := s.cache.CurrentRound().Upsert(func(_ *domain.Round) *domain.Round {
			return round
		}); err != nil {
			s.cache.CurrentRound().Fail(fmt.Errorf("failed to upsert round: %s", err))
			log.WithError(err).Warn("failed to upsert round")
			return
		}

		registeredIntents = confirmedIntents
	}

	if len(repushToQueue) > 0 {
		for _, intent := range repushToQueue {
			if err := s.cache.Intents().Push(
				intent.Intent, intent.BoardingInputs, intent.CosignersPublicKeys,
			); err != nil {
				log.WithError(err).Warn("failed to re-push intents to the queue")
				continue
			}
		}

		// make the round fail if we didn't receive enoush confirmations
		if len(confirmedIntents) == 0 {
			s.cache.CurrentRound().Fail(fmt.Errorf("not enough confirmation received"))
			log.Warn("not enough confirmation received")
			return
		}
	}

	s.roundReportSvc.StageEnded(ConfirmationStage)
}

func (s *service) startFinalization(
	roundTiming roundTiming, registeredIntents []ports.TimedIntent,
) {
	defer s.wg.Done()

	select {
	case <-s.ctx.Done():
		return
	default:
	}

	ctx := context.Background()
	roundId := s.cache.CurrentRound().Get().Id
	thirdOfRemainingDuration := roundTiming.finalizationDuration()

	log.Debugf("started finalization stage for round: %s", roundId)

	defer func() {
		s.wg.Add(1)

		s.cache.TreeSigingSessions().Delete(roundId)

		if err := s.saveEvents(ctx, roundId, s.cache.CurrentRound().Get().Events()); err != nil {
			log.WithError(err).Warn("failed to store new round events")
		}

		if s.cache.CurrentRound().Get().IsFailed() {
			s.cache.Intents().DeleteVtxos()
			go s.startRound()
			return
		}

		go s.finalizeRound(roundTiming)
	}()

	if s.cache.CurrentRound().Get().IsFailed() {
		return
	}

	s.roundReportSvc.StageStarted(BuildCommitmentTxStage)

	connectorAddresses, err := s.repoManager.Rounds().GetSweptRoundsConnectorAddress(ctx)
	if err != nil {
		s.cache.CurrentRound().Fail(fmt.Errorf("failed to retrieve swept rounds: %s", err))
		log.WithError(err).Warn("failed to retrieve swept rounds")
		return
	}

	operatorPubkeyHex := hex.EncodeToString(s.operatorPubkey.SerializeCompressed())

	intents := make([]domain.Intent, 0, len(registeredIntents))
	boardingInputs := make([]ports.BoardingInput, 0)
	cosignersPublicKeys := make([][]string, 0)
	uniqueSignerPubkeys := make(map[string]struct{})

	for _, intent := range registeredIntents {
		intents = append(intents, intent.Intent)
		boardingInputs = append(boardingInputs, intent.BoardingInputs...)
		for _, pubkey := range intent.CosignersPublicKeys {
			uniqueSignerPubkeys[pubkey] = struct{}{}
		}

		cosignersPublicKeys = append(
			cosignersPublicKeys, append(intent.CosignersPublicKeys, operatorPubkeyHex),
		)
	}

	log.Debugf("building tx for round %s", roundId)

	s.roundReportSvc.OpStarted(BuildCommitmentTxOp)

	// TODO: use forfeitPubkey instead of signerPubkey once sdk is up-to-date.
	commitmentTx, vtxoTree, connectorAddress, connectors, err := s.builder.BuildCommitmentTx(
		s.signerPubkey, intents, boardingInputs, connectorAddresses, cosignersPublicKeys,
	)
	if err != nil {
		s.cache.CurrentRound().Fail(fmt.Errorf("failed to create commitment tx: %s", err))
		log.WithError(err).Warn("failed to create commitment tx")
		return
	}

	s.roundReportSvc.OpEnded(BuildCommitmentTxOp)

	log.Debugf("commitment tx created for round %s", roundId)

	flatConnectors, err := connectors.Serialize()
	if err != nil {
		s.cache.CurrentRound().Fail(fmt.Errorf("failed to serialize connectors: %s", err))
		log.WithError(err).Warn("failed to serialize connectors")
		return
	}

	if err := s.cache.ForfeitTxs().Init(flatConnectors, intents); err != nil {
		s.cache.CurrentRound().Fail(fmt.Errorf("failed to initialize forfeit txs: %s", err))
		log.WithError(err).Warn("failed to initialize forfeit txs")
		return
	}

	commitmentPtx, err := psbt.NewFromRawBytes(strings.NewReader(commitmentTx), true)
	if err != nil {
		s.cache.CurrentRound().Fail(fmt.Errorf("failed to parse commitment tx: %s", err))
		log.WithError(err).Warn("failed to parse commitment tx")
		return
	}

	if err := s.cache.CurrentRound().Upsert(func(r *domain.Round) *domain.Round {
		ur := *r
		ur.CommitmentTxid = commitmentPtx.UnsignedTx.TxID()
		ur.CommitmentTx = commitmentTx
		return &ur
	}); err != nil {
		s.cache.CurrentRound().Fail(fmt.Errorf("failed to update round: %s", err))
		log.WithError(err).Warn("failed to update round")
		return
	}

	s.roundReportSvc.StageEnded(BuildCommitmentTxStage)

	flatVtxoTree := make(tree.FlatTxTree, 0)
	if vtxoTree != nil {
		s.roundReportSvc.StageStarted(TreeSigningStage)

		// TODO: use forfeitPubkey instead of signerPubkey once sdk is up-to-date.
		sweepClosure := script.CSVMultisigClosure{
			MultisigClosure: script.MultisigClosure{PubKeys: []*btcec.PublicKey{s.signerPubkey}},
			Locktime:        s.vtxoTreeExpiry,
		}

		sweepScript, err := sweepClosure.Script()
		if err != nil {
			return
		}

		batchOutputAmount := commitmentPtx.UnsignedTx.TxOut[0].Value

		sweepLeaf := txscript.NewBaseTapLeaf(sweepScript)
		sweepTapTree := txscript.AssembleTaprootScriptTree(sweepLeaf)
		root := sweepTapTree.RootNode.TapHash()

		coordinator, err := tree.NewTreeCoordinatorSession(
			root.CloneBytes(), batchOutputAmount, vtxoTree,
		)
		if err != nil {
			s.cache.CurrentRound().Fail(fmt.Errorf(
				"failed to create coordinator session: %s", err,
			))
			log.WithError(err).Warn("failed to create coordinator session")
			return
		}

		operatorSignerSession := tree.NewTreeSignerSession(s.operatorPrvkey)
		if err := operatorSignerSession.Init(
			root.CloneBytes(), batchOutputAmount, vtxoTree,
		); err != nil {
			s.cache.CurrentRound().Fail(fmt.Errorf("failed to create signer session: %s", err))
			log.WithError(err).Warn("failed to create signer session")
			return
		}

		s.roundReportSvc.OpStarted(CreateTreeNoncesOp)

		nonces, err := operatorSignerSession.GetNonces()
		if err != nil {
			s.cache.CurrentRound().Fail(fmt.Errorf("failed to get nonces: %s", err))
			log.WithError(err).Warn("failed to get nonces")
			return
		}

		coordinator.AddNonce(s.operatorPubkey, nonces)

		s.roundReportSvc.OpEnded(CreateTreeNoncesOp)

		s.cache.TreeSigingSessions().New(roundId, uniqueSignerPubkeys)

		log.Debugf(
			"musig2 signing session created for round %s with %d signers",
			roundId, len(uniqueSignerPubkeys),
		)

		// send back the unsigned tree & all cosigners pubkeys
		listOfCosignersPubkeys := make([]string, 0, len(uniqueSignerPubkeys))
		for pubkey := range uniqueSignerPubkeys {
			listOfCosignersPubkeys = append(listOfCosignersPubkeys, pubkey)
		}

		s.roundReportSvc.OpStarted(SendUnsignedTreeEventOp)

		s.propagateRoundSigningStartedEvent(vtxoTree, listOfCosignersPubkeys)

		s.roundReportSvc.OpEnded(SendUnsignedTreeEventOp)

		log.Debugf("waiting for cosigners to submit their nonces...")

		s.roundReportSvc.OpStarted(WaitForTreeNoncesOp)

		select {
		case <-time.After(thirdOfRemainingDuration):
			signingSession, _ := s.cache.TreeSigingSessions().Get(roundId)
			err := fmt.Errorf(
				"musig2 signing session timed out (nonce collection), collected %d/%d nonces",
				len(signingSession.Nonces), len(uniqueSignerPubkeys),
			)
			s.cache.CurrentRound().Fail(err)
			log.Warn(err)

			// ban all the scripts that didn't submitted their nonces
			s.banNoncesCollectionTimeout(roundId, signingSession, registeredIntents)
			return
		case <-s.cache.TreeSigingSessions().NoncesCollected(roundId):
			signingSession, _ := s.cache.TreeSigingSessions().Get(roundId)
			for pubkey, nonce := range signingSession.Nonces {
				buf, _ := hex.DecodeString(pubkey)
				pk, _ := btcec.ParsePubKey(buf)
				coordinator.AddNonce(pk, nonce)
			}
		}

		s.roundReportSvc.OpEnded(WaitForTreeNoncesOp)

		log.Debugf("all nonces collected for round %s", roundId)

		s.roundReportSvc.OpStarted(AggregateNoncesOp)

		aggregatedNonces, err := coordinator.AggregateNonces()
		if err != nil {
			s.cache.CurrentRound().Fail(fmt.Errorf("failed to aggregate nonces: %s", err))
			log.WithError(err).Warn("failed to aggregate nonces")
			return
		}
		operatorSignerSession.SetAggregatedNonces(aggregatedNonces)

		s.roundReportSvc.OpEnded(AggregateNoncesOp)

		log.Debugf("nonces aggregated for round %s", roundId)

		s.roundReportSvc.OpStarted(SendAggregatedTreeNoncesEventOp)

		s.propagateRoundSigningNoncesGeneratedEvent(aggregatedNonces)

		s.roundReportSvc.OpEnded(SendAggregatedTreeNoncesEventOp)

		s.roundReportSvc.OpStarted(SignTreeOp)

		operatorSignatures, err := operatorSignerSession.Sign()
		if err != nil {
			s.cache.CurrentRound().Fail(fmt.Errorf("failed to sign tree: %s", err))
			log.WithError(err).Warn("failed to sign tree")
			return
		}
		_, err = coordinator.AddSignatures(s.operatorPubkey, operatorSignatures)
		if err != nil {
			s.cache.CurrentRound().Fail(fmt.Errorf("invalid operator tree signature: %s", err))
			log.WithError(err).Warn("invalid operator tree signature")
			return
		}

		s.roundReportSvc.OpEnded(SignTreeOp)

		log.Debugf("tree signed by us for round %s", roundId)

		log.Debugf("waiting for cosigners to submit their signatures...")

		s.roundReportSvc.OpStarted(WaitForTreeSignaturesOp)

		select {
		case <-time.After(thirdOfRemainingDuration):
			signingSession, _ := s.cache.TreeSigingSessions().Get(roundId)
			err := fmt.Errorf(
				"musig2 signing session timed out (signatures collection), "+
					"collected %d/%d signatures",
				len(signingSession.Signatures), len(uniqueSignerPubkeys),
			)
			s.cache.CurrentRound().Fail(err)
			log.Warn(err)

			// ban all the scripts that didn't submitted their signatures
			s.banSignaturesCollectionTimeout(roundId, signingSession, registeredIntents)
			return
		case <-s.cache.TreeSigingSessions().SignaturesCollected(roundId):
			signingSession, _ := s.cache.TreeSigingSessions().Get(roundId)
			cosignersToBan := make(map[string]domain.Crime)

			for pubkey, sig := range signingSession.Signatures {
				buf, _ := hex.DecodeString(pubkey)
				pk, _ := btcec.ParsePubKey(buf)
				shouldBan, err := coordinator.AddSignatures(pk, sig)
				if err != nil && !shouldBan {
					// an unexpected error has occurred during the signature validation, round should fail
					s.cache.CurrentRound().
						Fail(fmt.Errorf("failed to validate signatures: %s", err))
					log.WithError(err).Warn("failed to validate signatures")
					return
				}

				if shouldBan {
					reason := fmt.Sprintf("invalid signature for cosigner pubkey %s", pubkey)
					if err != nil {
						reason = err.Error()
					}

					cosignersToBan[pubkey] = domain.Crime{
						Type:    domain.CrimeTypeMusig2InvalidSignature,
						RoundID: roundId,
						Reason:  reason,
					}
				}
			}

			// if some cosigners have to be banned, it means invalid signatures occured
			// the round fails and those cosigners are banned
			if len(cosignersToBan) > 0 {
				err = fmt.Errorf("some musig2 signatures are invalid")
				s.cache.CurrentRound().Fail(err)
				log.Warn(err)
				s.banCosignerInputs(cosignersToBan, registeredIntents)
				return
			}
		}

		s.roundReportSvc.OpEnded(WaitForTreeSignaturesOp)

		log.Debugf("all signatures collected for round %s", roundId)

		s.roundReportSvc.OpStarted(AggregateTreeSignaturesOp)

		signedTree, err := coordinator.SignTree()
		if err != nil {
			s.cache.CurrentRound().Fail(fmt.Errorf("failed to aggregate tree signatures: %s", err))
			log.WithError(err).Warn("failed to aggregate tree signatures")
			return
		}

		s.roundReportSvc.OpEnded(AggregateTreeSignaturesOp)

		log.Debugf("vtxo tree signed for round %s", roundId)

		vtxoTree = signedTree
		flatVtxoTree, err = vtxoTree.Serialize()
		if err != nil {
			s.cache.CurrentRound().Fail(fmt.Errorf("failed to serialize vtxo tree: %s", err))
			log.WithError(err).Warn("failed to serialize vtxo tree")
			return
		}

		s.roundReportSvc.StageEnded(TreeSigningStage)
	}

	round := s.cache.CurrentRound().Get()
	_, err = round.StartFinalization(
		connectorAddress, flatConnectors, flatVtxoTree,
		round.CommitmentTxid, round.CommitmentTx, s.vtxoTreeExpiry.Seconds(),
	)
	if err != nil {
		s.cache.CurrentRound().Fail(fmt.Errorf("failed to start finalization: %s", err))
		log.WithError(err).Warn("failed to start finalization")
		return
	}
	if err := s.cache.CurrentRound().Upsert(func(_ *domain.Round) *domain.Round {
		return round
	}); err != nil {
		log.Errorf("failed to upsert round: %s", err)
		return
	}
}

func (s *service) finalizeRound(roundTiming roundTiming) {
	defer s.wg.Done()

	var stopped bool
	ctx := context.Background()
	roundId := s.cache.CurrentRound().Get().Id

	defer func() {
		if !stopped {
			s.wg.Add(1)
			go s.startRound()
		}
	}()

	defer s.cache.Intents().DeleteVtxos()

	select {
	case <-s.ctx.Done():
		stopped = true
		return
	default:
	}

	if s.cache.CurrentRound().Get().IsFailed() {
		return
	}

	var changes []domain.Event
	defer func() {
		if err := s.saveEvents(ctx, roundId, changes); err != nil {
			log.WithError(err).Warn("failed to store new round events")
			return
		}
	}()

	s.roundReportSvc.StageStarted(ForfeitTxsCollectionStage)

	commitmentTx, err := psbt.NewFromRawBytes(
		strings.NewReader(s.cache.CurrentRound().Get().CommitmentTx), true,
	)
	if err != nil {
		changes = s.cache.CurrentRound().Fail(fmt.Errorf("failed to parse commitment tx: %s", err))
		log.WithError(err).Warn("failed to parse commitment tx")
		return
	}

	commitmentTxid := commitmentTx.UnsignedTx.TxID()
	includesBoardingInputs := s.cache.BoardingInputs().Get() > 0
	forfeitTxs := make([]domain.ForfeitTx, 0)

	txToSign := s.cache.CurrentRound().Get().CommitmentTx

	if s.cache.ForfeitTxs().Len() > 0 || includesBoardingInputs {
		s.roundReportSvc.OpStarted(WaitForForfeitTxsOp)

		remainingTime := roundTiming.remainingDuration()
		select {
		case <-s.forfeitsBoardingSigsChan:
			log.Debug("all forfeit txs and boarding inputs signatures have been sent")
		case <-time.After(remainingTime):
			log.Debug("timeout waiting for forfeit txs and boarding inputs signatures")
		}

		s.roundReportSvc.OpEnded(WaitForForfeitTxsOp)

		forfeitTxList, err := s.cache.ForfeitTxs().Pop()
		if err != nil {
			changes = s.cache.CurrentRound().Fail(fmt.Errorf("failed to finalize round: %s", err))
			log.WithError(err).Warn("failed to finalize round")
			return
		}

		// some forfeits are not signed, we must ban the associated scripts
		if !s.cache.ForfeitTxs().AllSigned() {
			unsignedVtxoKeys := s.cache.ForfeitTxs().UnsignedVtxoKeys()
			vtxos, err := s.repoManager.Vtxos().GetVtxos(ctx, unsignedVtxoKeys)
			if err != nil {
				log.WithError(err).Warn("failed to get vtxos")
				return
			}

			uniqueScripts := make(map[string]struct{})
			for _, vtxo := range vtxos {
				outputScript, err := vtxo.OutputScript()
				if err != nil {
					log.WithError(err).
						Warnf("failed to compute output script for vtxo %s", vtxo.Outpoint)
					continue
				}
				uniqueScripts[hex.EncodeToString(outputScript)] = struct{}{}
			}

			convictions := make([]domain.Conviction, 0)
			for script := range uniqueScripts {
				convictions = append(convictions, domain.NewScriptConviction(script, domain.Crime{
					Type:    domain.CrimeTypeForfeitSubmission,
					RoundID: roundId,
					Reason:  "missing forfeit signature",
				}, &s.banDuration))
			}

			if err := s.repoManager.Convictions().Add(convictions...); err != nil {
				log.WithError(err).Warn("failed to ban vtxos")
			}

			err = fmt.Errorf("missing forfeit transactions")
			changes = s.cache.CurrentRound().Fail(err)
			log.Warn(err)
			return
		}

		// verify is forfeit tx signatures are valid, if not we ban the associated scripts
		if convictions := s.verifyForfeitTxsSigs(roundId, forfeitTxList); len(convictions) > 0 {
			err = fmt.Errorf("invalid forfeit txs signature")
			changes = s.cache.CurrentRound().Fail(err)
			log.Warn(err)
			if err := s.repoManager.Convictions().Add(convictions...); err != nil {
				log.WithError(err).Warn("failed to ban vtxos")
			}
			return
		}

		commitmentTx, err = psbt.NewFromRawBytes(
			strings.NewReader(s.cache.CurrentRound().Get().CommitmentTx), true,
		)
		if err != nil {
			changes = s.cache.CurrentRound().
				Fail(fmt.Errorf("failed to parse commitment tx: %s", err))
			log.WithError(err).Warn("failed to parse commitment tx")
			return
		}

		s.roundReportSvc.OpEnded(VerifyForfeitsSignaturesOp)

		boardingInputsIndexes := make([]int, 0)
		convictions := make([]domain.Conviction, 0)
		for i, in := range commitmentTx.Inputs {
			if len(in.TaprootLeafScript) > 0 {
				if len(in.TaprootScriptSpendSig) == 0 {
					outputScript, err := outputScriptFromTaprootLeafScript(*in.TaprootLeafScript[0])
					if err != nil {
						log.WithError(err).Warnf("failed to compute output script for input %d", i)
						continue
					}

					convictions = append(
						convictions,
						domain.NewScriptConviction(outputScript, domain.Crime{
							Type:    domain.CrimeTypeBoardingInputSubmission,
							RoundID: roundId,
							Reason:  fmt.Sprintf("missing tapscript spend sig for input %d", i),
						}, &s.banDuration),
					)
					continue
				}

				boardingInputsIndexes = append(boardingInputsIndexes, i)
			}
		}

		if len(convictions) > 0 {
			err = fmt.Errorf("missing boarding inputs signatures")
			changes = s.cache.CurrentRound().Fail(err)
			log.Warn(err)
			if err := s.repoManager.Convictions().Add(convictions...); err != nil {
				log.WithError(err).Warn("failed to ban boarding inputs")
			}
			return
		}

		if len(boardingInputsIndexes) > 0 {
			s.roundReportSvc.OpStarted(VerifyBoardingInputsSignaturesOp)

			txToSign, err = s.signer.SignTransactionTapscript(
				ctx,
				s.cache.CurrentRound().Get().CommitmentTx,
				boardingInputsIndexes,
			)
			if err != nil {
				changes = s.cache.CurrentRound().Fail(
					fmt.Errorf("failed to sign commitment tx: %s", err),
				)
				log.WithError(err).Warn("failed to sign commitment tx")
				return
			}

			s.roundReportSvc.OpEnded(VerifyBoardingInputsSignaturesOp)
		}

		for _, tx := range forfeitTxList {
			// nolint
			ptx, _ := psbt.NewFromRawBytes(strings.NewReader(tx), true)
			forfeitTxid := ptx.UnsignedTx.TxID()
			forfeitTxs = append(forfeitTxs, domain.ForfeitTx{
				Txid: forfeitTxid,
				Tx:   tx,
			})
		}
	}

	s.roundReportSvc.StageEnded(ForfeitTxsCollectionStage)

	log.Debugf("signing commitment transaction for round %s\n", roundId)

	s.roundReportSvc.StageStarted(SignAndPublishCommitmentTxStage)

	s.roundReportSvc.OpStarted(SignCommitmentTxOp)

	signedCommitmentTx, err := s.wallet.SignTransaction(ctx, txToSign, true)
	if err != nil {
		changes = s.cache.CurrentRound().Fail(fmt.Errorf("failed to sign commitment tx: %s", err))
		log.WithError(err).Warn("failed to sign commitment tx")
		return
	}

	s.roundReportSvc.OpEnded(SignCommitmentTxOp)
	s.roundReportSvc.OpStarted(PublishCommitmentTxOp)

	if _, err := s.wallet.BroadcastTransaction(ctx, signedCommitmentTx); err != nil {
		changes = s.cache.CurrentRound().Fail(
			fmt.Errorf("failed to broadcast commitment tx: %s", err),
		)
		log.WithError(err).Warn("failed to broadcast commitment tx")
		return
	}

	s.roundReportSvc.OpEnded(PublishCommitmentTxOp)

	round := s.cache.CurrentRound().Get()
	changes, err = round.EndFinalization(forfeitTxs, signedCommitmentTx)
	if err != nil {
		changes = s.cache.CurrentRound().Fail(fmt.Errorf("failed to finalize round: %s", err))
		log.WithError(err).Warn("failed to finalize round")
		return
	}
	if err := s.cache.CurrentRound().Upsert(func(m *domain.Round) *domain.Round {
		return round
	}); err != nil {
		changes = s.cache.CurrentRound().Fail(fmt.Errorf("failed to finalize round: %s", err))
		log.WithError(err).Warn("failed to finalize round")
		return
	}

	totalInputsVtxos := s.cache.ForfeitTxs().Len()
	totalOutputVtxos := len(s.cache.CurrentRound().Get().VtxoTree.Leaves())
	numOfTreeNodes := len(s.cache.CurrentRound().Get().VtxoTree)

	s.roundReportSvc.StageEnded(SignAndPublishCommitmentTxStage)

	s.roundReportSvc.RoundEnded(commitmentTxid, totalInputsVtxos, totalOutputVtxos, numOfTreeNodes)

	log.Debugf("finalized round %s with commitment tx %s", roundId, commitmentTxid)
}

func (s *service) listenToScannerNotifications() {
	ctx := context.Background()
	chVtxos := s.scanner.GetNotificationChannel(ctx)

	mutx := &sync.Mutex{}
	for vtxoKeys := range chVtxos {
		go func(vtxoKeys map[string][]ports.VtxoWithValue) {
			for _, keys := range vtxoKeys {
				for _, v := range keys {
					vtxos, err := s.repoManager.Vtxos().GetVtxos(ctx, []domain.Outpoint{v.Outpoint})
					if err != nil {
						log.WithError(err).Warn("failed to retrieve vtxos, skipping...")
						return
					}
					if len(vtxos) <= 0 {
						log.Warnf("vtxo %s not found, skipping...", v.String())
						return
					}

					vtxo := vtxos[0]

					if !vtxo.Unrolled {
						go func() {
							if err := s.repoManager.Vtxos().UnrollVtxos(
								ctx, []domain.Outpoint{vtxo.Outpoint},
							); err != nil {
								log.WithError(err).Warnf(
									"failed to mark vtxo %s as unrolled", vtxo.Outpoint.String(),
								)
							}

							log.Debugf("vtxo %s unrolled", vtxo.Outpoint.String())
						}()
					}

					if vtxo.Spent {
						log.Infof("fraud detected on vtxo %s", vtxo.Outpoint.String())
						go func() {
							if err := s.reactToFraud(ctx, vtxo, mutx); err != nil {
								log.WithError(err).Warnf(
									"failed to react to fraud for vtxo %s", vtxo.Outpoint.String(),
								)
							}
						}()
					}
				}
			}
		}(vtxoKeys)
	}
}

func (s *service) propagateEvents(round *domain.Round) {
	lastEvent := round.Events()[len(round.Events())-1]
	events := make([]domain.Event, 0)
	switch ev := lastEvent.(type) {
	// RoundFinalizationStarted event must be handled differently
	// because it contains the vtxoTree and connectorsTree
	// and we need to propagate them in specific BatchTree events
	case domain.RoundFinalizationStarted:
		s.roundReportSvc.OpStarted(SendSignedTreeEventOp)

		if len(ev.VtxoTree) > 0 {
			vtxoTree, err := tree.NewTxTree(ev.VtxoTree)
			if err != nil {
				log.WithError(err).Warn("failed to create vtxo tree")
				return
			}

			events = append(events, treeSignatureEvents(vtxoTree, 0, round.Id)...)
		}

		if len(ev.Connectors) > 0 {
			connectorTree, err := tree.NewTxTree(ev.Connectors)
			if err != nil {
				log.WithError(err).Warn("failed to create connector tree")
				return
			}

			connectorsIndex := s.cache.ForfeitTxs().GetConnectorsIndexes()

			events = append(events, treeTxEvents(
				connectorTree, 1, round.Id, getConnectorTreeTopic(connectorsIndex),
			)...)
		}
		s.roundReportSvc.OpEnded(SendSignedTreeEventOp)
	case domain.RoundFinalized:
		lastEvent = RoundFinalized{lastEvent.(domain.RoundFinalized), round.CommitmentTxid}
	}

	events = append(events, lastEvent)
	s.eventsCh <- events
}

func (s *service) propagateBatchStartedEvent(intents []ports.TimedIntent) {
	hashedIntentIds := make([][32]byte, 0, len(intents))
	for _, intent := range intents {
		hashedIntentIds = append(hashedIntentIds, intent.HashID())
		log.Info(fmt.Sprintf("intent id: %x", intent.HashID()))
	}

	s.cache.ConfirmationSessions().Init(hashedIntentIds)

	ev := BatchStarted{
		RoundEvent: domain.RoundEvent{
			Id:   s.cache.CurrentRound().Get().Id,
			Type: domain.EventTypeUndefined,
		},
		IntentIdsHashes: hashedIntentIds,
		BatchExpiry:     s.vtxoTreeExpiry.Value,
	}
	s.eventsCh <- []domain.Event{ev}
}

func (s *service) propagateRoundSigningStartedEvent(
	vtxoTree *tree.TxTree, cosignersPubkeys []string,
) {
	round := s.cache.CurrentRound().Get()

	events := append(
		treeTxEvents(vtxoTree, 0, round.Id, getVtxoTreeTopic),
		RoundSigningStarted{
			RoundEvent: domain.RoundEvent{
				Id:   round.Id,
				Type: domain.EventTypeUndefined,
			},
			UnsignedCommitmentTx: round.CommitmentTx,
			CosignersPubkeys:     cosignersPubkeys,
		},
	)

	s.eventsCh <- events
}

func (s *service) propagateRoundSigningNoncesGeneratedEvent(
	combinedNonces tree.TreeNonces,
) {
	ev := TreeNoncesAggregated{
		RoundEvent: domain.RoundEvent{
			Id:   s.cache.CurrentRound().Get().Id,
			Type: domain.EventTypeUndefined,
		},
		Nonces: combinedNonces,
	}

	s.eventsCh <- []domain.Event{ev}
}

func (s *service) scheduleSweepBatchOutput(round *domain.Round) {
	// Schedule the sweeping procedure only for completed round.
	if !round.IsEnded() {
		return
	}

	// if the round doesn't have a batch vtxo output, we do not need to sweep it
	if len(round.VtxoTree) <= 0 {
		return
	}

	expirationTimestamp := s.sweeper.scheduler.AddNow(int64(s.vtxoTreeExpiry.Value))

	log.Debugf(
		"batch %s:0 sweeping scheduled at %s", round.CommitmentTxid,
		fancyTime(expirationTimestamp, s.sweeper.scheduler.Unit()),
	)

	vtxoTree, err := tree.NewTxTree(round.VtxoTree)
	if err != nil {
		log.WithError(err).Warn("failed to create vtxo tree")
		return
	}

	if err := s.sweeper.schedule(expirationTimestamp, round.CommitmentTxid, vtxoTree); err != nil {
		log.WithError(err).Warn("failed to schedule sweep tx")
	}
}

func (s *service) checkForfeitsAndBoardingSigsSent() {
	tx := s.cache.CurrentRound().Get().CommitmentTx
	numOfInputsSigned := numOfSignedBoardingInputs(tx)

	// Condition: all forfeit txs are signed and
	// the number of signed boarding inputs matches
	// numOfBoardingInputs we expect
	numOfBoardingInputs := s.cache.BoardingInputs().Get()
	if s.cache.ForfeitTxs().AllSigned() && numOfBoardingInputs == numOfInputsSigned {
		select {
		case s.forfeitsBoardingSigsChan <- struct{}{}:
		default:
		}
	}
}

func (s *service) getSpentVtxos(intents map[string]domain.Intent) []domain.Vtxo {
	outpoints := getSpentVtxos(intents)
	vtxos, _ := s.repoManager.Vtxos().GetVtxos(context.Background(), outpoints)
	return vtxos
}

func (s *service) startWatchingVtxos(vtxos []domain.Vtxo) error {
	scripts, err := s.extractVtxosScripts(vtxos)
	if err != nil {
		return err
	}

	return s.scanner.WatchScripts(context.Background(), scripts)
}

func (s *service) stopWatchingVtxos(vtxos []domain.Vtxo) {
	scripts, err := s.extractVtxosScripts(vtxos)
	if err != nil {
		log.WithError(err).Warn("failed to extract scripts from vtxos")
		return
	}

	for {
		if err := s.scanner.UnwatchScripts(context.Background(), scripts); err != nil {
			log.WithError(err).Warn("failed to stop watching vtxos, retrying in a moment...")
			time.Sleep(100 * time.Millisecond)
			continue
		}
		log.Debugf("stopped watching %d vtxos", len(vtxos))
		break
	}
}

func (s *service) restoreWatchingVtxos() error {
	ctx := context.Background()

	sweepableBatches, err := s.repoManager.Rounds().GetSweepableRounds(ctx)
	if err != nil {
		return err
	}

	vtxos := make([]domain.Vtxo, 0)
	for _, txid := range sweepableBatches {
		fromRound, err := s.repoManager.Vtxos().GetVtxosForRound(ctx, txid)
		if err != nil {
			log.WithError(err).Warnf("failed to retrieve vtxos for round %s", txid)
			continue
		}
		for _, v := range fromRound {
			if !v.Swept && !v.Unrolled {
				vtxos = append(vtxos, v)
			}
		}
	}

	if len(vtxos) <= 0 {
		return nil
	}

	if err := s.startWatchingVtxos(vtxos); err != nil {
		return err
	}

	log.Debugf("restored watching %d vtxos", len(vtxos))
	return nil
}

func (s *service) extractVtxosScripts(vtxos []domain.Vtxo) ([]string, error) {
	dustLimit, err := s.wallet.GetDustAmount(context.Background())
	if err != nil {
		return nil, err
	}

	indexedScripts := make(map[string]struct{})

	for _, vtxo := range vtxos {
		vtxoTapKeyBytes, err := hex.DecodeString(vtxo.PubKey)
		if err != nil {
			return nil, err
		}

		vtxoTapKey, err := schnorr.ParsePubKey(vtxoTapKeyBytes)
		if err != nil {
			return nil, err
		}

		var outScript []byte

		if vtxo.Amount < dustLimit {
			outScript, err = script.SubDustScript(vtxoTapKey)
		} else {
			outScript, err = script.P2TRScript(vtxoTapKey)
		}

		if err != nil {
			return nil, err
		}

		indexedScripts[hex.EncodeToString(outScript)] = struct{}{}
	}
	scripts := make([]string, 0, len(indexedScripts))
	for script := range indexedScripts {
		scripts = append(scripts, script)
	}
	return scripts, nil
}

func (s *service) saveEvents(
	ctx context.Context, id string, events []domain.Event,
) error {
	if len(events) <= 0 {
		return nil
	}
	return s.repoManager.Events().Save(ctx, domain.RoundTopic, id, events)
}

func (s *service) chainParams() *chaincfg.Params {
	switch s.network.Name {
	case arklib.Bitcoin.Name:
		return &chaincfg.MainNetParams
	case arklib.BitcoinTestNet.Name:
		return &chaincfg.TestNet3Params
	//case arklib.BitcoinTestNet4.Name: //TODO uncomment once supported
	//	return &chaincfg.TestNet4Params
	case arklib.BitcoinSigNet.Name:
		return &chaincfg.SigNetParams
	case arklib.BitcoinMutinyNet.Name:
		return &arklib.MutinyNetSigNetParams
	case arklib.BitcoinRegTest.Name:
		return &chaincfg.RegressionNetParams
	default:
		return &chaincfg.MainNetParams
	}
}

func (s *service) validateBoardingInput(
	ctx context.Context, vtxoKey domain.Outpoint, tapscripts txutils.TapTree,
	now time.Time, locktime *arklib.RelativeLocktime, disabled bool,
) (*wire.MsgTx, error) {
	// check if the tx exists and is confirmed
	txhex, err := s.wallet.GetTransaction(ctx, vtxoKey.Txid)
	if err != nil {
		return nil, fmt.Errorf("failed to get tx %s: %s", vtxoKey.Txid, err)
	}

	var tx wire.MsgTx
	if err := tx.Deserialize(hex.NewDecoder(strings.NewReader(txhex))); err != nil {
		return nil, fmt.Errorf("failed to deserialize tx %s: %s", vtxoKey.Txid, err)
	}

	confirmed, _, blocktime, err := s.wallet.IsTransactionConfirmed(ctx, vtxoKey.Txid)
	if err != nil {
		return nil, fmt.Errorf("failed to check tx %s: %s", vtxoKey.Txid, err)
	}

	if !confirmed {
		return nil, fmt.Errorf("tx %s not confirmed", vtxoKey.Txid)
	}

	vtxoScript, err := script.ParseVtxoScript(tapscripts)
	if err != nil {
		return nil, fmt.Errorf("failed to parse vtxo taproot tree: %s", err)
	}

	// validate the vtxo script
	if err := vtxoScript.Validate(s.signerPubkey, arklib.RelativeLocktime{
		Type:  s.boardingExitDelay.Type,
		Value: s.boardingExitDelay.Value,
	}, s.allowCSVBlockType); err != nil {
		return nil, fmt.Errorf("invalid vtxo script: %s", err)
	}

	exitDelay, err := vtxoScript.SmallestExitDelay()
	if err != nil {
		return nil, fmt.Errorf("failed to get exit delay: %s", err)
	}

	// if the exit path is available, forbid registering the boarding utxo
	if time.Unix(blocktime, 0).Add(time.Duration(exitDelay.Seconds()) * time.Second).Before(now) {
		return nil, fmt.Errorf("tx %s expired", vtxoKey.Txid)
	}

	// If the intent is registered using a exit path that contains CSV delay, we want to verify it
	// by shifitng the current "now" in the future of the duration of the smallest exit delay.
	// This way, any exit order guaranteed by the exit path is maintained at intent registration
	if !disabled {
		delta := now.Add(time.Duration(exitDelay.Seconds())*time.Second).Unix() - blocktime
		if diff := locktime.Seconds() - delta; diff > 0 {
			return nil, fmt.Errorf(
				"vtxo script can be used for intent registration in %d seconds", diff,
			)
		}
	}

	if s.utxoMaxAmount >= 0 {
		if tx.TxOut[vtxoKey.VOut].Value > s.utxoMaxAmount {
			return nil, fmt.Errorf(
				"boarding input amount is higher than max utxo amount:%d", s.utxoMaxAmount,
			)
		}
	}
	if tx.TxOut[vtxoKey.VOut].Value < s.utxoMinAmount {
		return nil, fmt.Errorf(
			"boarding input amount is lower than min utxo amount:%d", s.utxoMinAmount,
		)
	}

	return &tx, nil
}

func (s *service) validateVtxoInput(
	tapscripts txutils.TapTree, expectedTapKey *btcec.PublicKey,
	vtxoCreatedAt int64, now time.Time, locktime *arklib.RelativeLocktime, disabled bool,
) error {
	vtxoScript, err := script.ParseVtxoScript(tapscripts)
	if err != nil {
		return fmt.Errorf("failed to parse vtxo taproot tree: %s", err)
	}

	// validate the vtxo script
	if err := vtxoScript.Validate(
		s.signerPubkey, s.unilateralExitDelay, s.allowCSVBlockType,
	); err != nil {
		return fmt.Errorf("invalid vtxo script: %s", err)
	}

	exitDelay, err := vtxoScript.SmallestExitDelay()
	if err != nil {
		return fmt.Errorf("failed to get exit delay: %s", err)
	}

	// If the intent is registered using a exit path that contains CSV delay, we want to verify it
	// by shifitng the current "now" in the future of the duration of the smallest exit delay.
	// This way, any exit order guaranteed by the exit path is maintained at intent registration
	if !disabled {
		delta := now.Add(time.Duration(exitDelay.Seconds())*time.Second).Unix() - vtxoCreatedAt
		if diff := locktime.Seconds() - delta; diff > 0 {
			return fmt.Errorf(
				"vtxo script can be used for intent registration in %d seconds", diff,
			)
		}
	}

	tapKey, _, err := vtxoScript.TapTree()
	if err != nil {
		return fmt.Errorf("failed to get taproot key: %s", err)
	}

	if !bytes.Equal(schnorr.SerializePubKey(tapKey), schnorr.SerializePubKey(expectedTapKey)) {
		return fmt.Errorf(
			"invalid vtxo taproot key: got %x expected %x",
			schnorr.SerializePubKey(tapKey), schnorr.SerializePubKey(expectedTapKey),
		)
	}
	return nil
}

func (s *service) verifyForfeitTxsSigs(roundId string, txs []string) []domain.Conviction {
	nbWorkers := runtime.NumCPU()
	jobs := make(chan string, len(txs))

	mutx := &sync.Mutex{}
	crimes := make(map[string]domain.Crime) // vtxo script -> crime

	wg := sync.WaitGroup{}
	wg.Add(nbWorkers)

	for i := 0; i < nbWorkers; i++ {
		go func() {
			defer wg.Done()

			for tx := range jobs {
<<<<<<< HEAD
				valid, txid, err := s.builder.VerifyTapscriptPartialSigs(tx)
				if err == nil && !valid {
					err = fmt.Errorf("invalid signature for forfeit tx %s", txid)
=======
				valid, txid, err := s.builder.VerifyTapscriptPartialSigs(tx, false)
				if err != nil {
					errChan <- fmt.Errorf("failed to validate forfeit tx %s: %s", txid, err)
					return
>>>>>>> 7f278b58
				}
				if err != nil {
					verificationErr := err
					vtxoOutputScript, extractErr := extractVtxoScriptFromSignedForfeitTx(tx)
					if extractErr != nil {
						log.WithError(extractErr).
							Errorf("failed to extract vtxo script from forfeit tx %s, cannot ban", txid)
						continue
					}

					crime := domain.Crime{
						Type:    domain.CrimeTypeForfeitInvalidSignature,
						RoundID: roundId,
						Reason:  verificationErr.Error(),
					}

					mutx.Lock()
					if _, ok := crimes[vtxoOutputScript]; ok {
						crime.Reason += fmt.Sprintf(", %s", crimes[vtxoOutputScript].Reason)
					}
					crimes[vtxoOutputScript] = crime
					mutx.Unlock()
				}
			}
		}()
	}

	for _, tx := range txs {
		jobs <- tx
	}
	close(jobs)
	wg.Wait()

	convictions := make([]domain.Conviction, 0, len(crimes))
	for outScript, crime := range crimes {
		convictions = append(convictions, domain.NewScriptConviction(
			outScript, crime, &s.banDuration,
		))
	}

	return convictions
}

func extractVtxoScriptFromSignedForfeitTx(tx string) (string, error) {
	ptx, err := psbt.NewFromRawBytes(strings.NewReader(tx), true)
	if err != nil {
		return "", fmt.Errorf("failed to parse psbt: %s", err)
	}

	for _, input := range ptx.Inputs {
		// at this point, the connector is not signed so the vtxo input is the one with Tapscript sigs
		if len(input.TaprootScriptSpendSig) == 0 {
			continue
		}

		if len(input.TaprootLeafScript) == 0 {
			return "", fmt.Errorf("missing taproot leaf script for vtxo input, invalid forfeit tx")
		}

		return outputScriptFromTaprootLeafScript(*input.TaprootLeafScript[0])
	}

	return "", fmt.Errorf("no vtxo script found in forfeit tx")
}

func outputScriptFromTaprootLeafScript(tapLeaf psbt.TaprootTapLeafScript) (string, error) {
	controlBlock, err := txscript.ParseControlBlock(tapLeaf.ControlBlock)
	if err != nil {
		return "", err
	}

	rootHash := controlBlock.RootHash(tapLeaf.Script)
	tapKeyFromControlBlock := txscript.ComputeTaprootOutputKey(
		script.UnspendableKey(), rootHash[:],
	)

	pkscript, err := script.P2TRScript(tapKeyFromControlBlock)
	if err != nil {
		return "", err
	}

	return hex.EncodeToString(pkscript), nil
}

func numOfSignedBoardingInputs(b64 string) int {
	commitmentTx, _ := psbt.NewFromRawBytes(strings.NewReader(b64), true)
	numOfInputsSigned := 0
	for _, v := range commitmentTx.Inputs {
		if len(v.TaprootScriptSpendSig) > 0 {
			if len(v.TaprootScriptSpendSig[0].Signature) > 0 {
				numOfInputsSigned++
			}
		}
	}
	return numOfInputsSigned
}<|MERGE_RESOLUTION|>--- conflicted
+++ resolved
@@ -2661,21 +2661,14 @@
 	wg := sync.WaitGroup{}
 	wg.Add(nbWorkers)
 
-	for i := 0; i < nbWorkers; i++ {
+	for range nbWorkers {
 		go func() {
 			defer wg.Done()
 
 			for tx := range jobs {
-<<<<<<< HEAD
-				valid, txid, err := s.builder.VerifyTapscriptPartialSigs(tx)
+				valid, txid, err := s.builder.VerifyTapscriptPartialSigs(tx, false)
 				if err == nil && !valid {
 					err = fmt.Errorf("invalid signature for forfeit tx %s", txid)
-=======
-				valid, txid, err := s.builder.VerifyTapscriptPartialSigs(tx, false)
-				if err != nil {
-					errChan <- fmt.Errorf("failed to validate forfeit tx %s: %s", txid, err)
-					return
->>>>>>> 7f278b58
 				}
 				if err != nil {
 					verificationErr := err
