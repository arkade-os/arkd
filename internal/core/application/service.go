--- conflicted
+++ resolved
@@ -86,17 +86,10 @@
 	indexerTxEventsCh        chan TransactionEvent
 
 	// stop and round-execution go routine handlers
-<<<<<<< HEAD
-	stop func()
-	ctx  context.Context
-	wg   *sync.WaitGroup
-=======
-	stop              func()
-	ctx               context.Context
-	wg                *sync.WaitGroup
-	signBoardingInsMu *sync.Mutex
-	offchainTxMu      *sync.Mutex
->>>>>>> e5b67df5
+	stop         func()
+	ctx          context.Context
+	wg           *sync.WaitGroup
+	offchainTxMu *sync.Mutex
 }
 
 func NewService(
@@ -237,11 +230,7 @@
 		stop:                          cancel,
 		ctx:                           ctx,
 		wg:                            &sync.WaitGroup{},
-<<<<<<< HEAD
-=======
-		signBoardingInsMu:             &sync.Mutex{},
 		offchainTxMu:                  &sync.Mutex{},
->>>>>>> e5b67df5
 		checkpointTapscript:           checkpointTapscript,
 		roundReportSvc:                roundReportSvc,
 		settlementMinExpiryGap:        time.Duration(settlementMinExpiryGap) * time.Second,
@@ -487,10 +476,6 @@
 		return nil, "", "", errors.INTERNAL_ERROR.Wrap(err)
 	}
 	changes = []domain.Event{event}
-
-	// lock any concurrent offchain tx submissions until the tx is marked as Accepted
-	s.offchainTxMu.Lock()
-	defer s.offchainTxMu.Unlock()
 
 	// get all the vtxos inputs
 	spentVtxos, err := vtxoRepo.GetVtxos(ctx, spentVtxoKeys)
@@ -1066,13 +1051,29 @@
 				"expiration":            expiration,
 			})
 	}
-	changes = append(changes, change)
-	s.cache.OffchainTxs().Add(*offchainTx)
 
 	signedCheckpointTxs := make([]string, 0, len(signedCheckpointTxsMap))
 	for _, tx := range signedCheckpointTxsMap {
 		signedCheckpointTxs = append(signedCheckpointTxs, tx)
 	}
+
+	s.offchainTxMu.Lock()
+	defer s.offchainTxMu.Unlock()
+
+	// before pushing to the cache, check if any of the spent vtxos are already spent by another offchain tx
+	// we redo this check after locking the mutex to avoid race conditions between concurrent offchain tx submissions
+	for _, spentVtxo := range spentVtxos {
+		if s.cache.OffchainTxs().Includes(spentVtxo.Outpoint) {
+			errr := errors.VTXO_ALREADY_SPENT.New("%s already spent", spentVtxo.Outpoint.String()).
+				WithMetadata(errors.VtxoMetadata{VtxoOutpoint: spentVtxo.Outpoint.String()})
+			err = errr
+			return nil, "", "", errr
+		}
+	}
+	s.cache.OffchainTxs().Add(*offchainTx)
+
+	// apply Accepted event only after verifying the spent vtxos
+	changes = append(changes, change)
 
 	return signedCheckpointTxs, finalArkTx, txid, nil
 }
