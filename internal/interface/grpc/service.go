package grpcservice

import (
	"context"
	"crypto/tls"
	"fmt"
	"net/http"
	"path/filepath"
	"strings"
	"time"

	arkv1 "github.com/arkade-os/arkd/api-spec/protobuf/gen/ark/v1"
	"github.com/arkade-os/arkd/internal/config"
	interfaces "github.com/arkade-os/arkd/internal/interface"
	"github.com/arkade-os/arkd/internal/interface/grpc/handlers"
	"github.com/arkade-os/arkd/internal/interface/grpc/interceptors"
	"github.com/arkade-os/arkd/internal/telemetry"
	"github.com/arkade-os/arkd/pkg/kvdb"
	"github.com/arkade-os/arkd/pkg/macaroons"
	"github.com/meshapi/grpc-api-gateway/gateway"
	log "github.com/sirupsen/logrus"
	"go.opentelemetry.io/contrib/instrumentation/google.golang.org/grpc/otelgrpc"
	"go.opentelemetry.io/otel"
	"golang.org/x/net/http2"
	"golang.org/x/net/http2/h2c"
	"google.golang.org/grpc"
	"google.golang.org/grpc/credentials"
	"google.golang.org/grpc/credentials/insecure"
	grpchealth "google.golang.org/grpc/health/grpc_health_v1"
)

const (
	macaroonsLocation = "ark"
	macaroonsDbFile   = "macaroons.db"
	macaroonsFolder   = "macaroons"

	tlsKeyFile  = "key.pem"
	tlsCertFile = "cert.pem"
	tlsFolder   = "tls"
)

type service struct {
	version       string
	config        Config
	appConfig     *config.Config
	server        *http.Server
	adminServer   *http.Server
	grpcServer    *grpc.Server
	adminGrpcSrvr *grpc.Server
	macaroonSvc   *macaroons.Service
	otelShutdown  func(context.Context) error
}

func NewService(
	version string, svcConfig Config, appConfig *config.Config,
) (interfaces.Service, error) {
	if err := svcConfig.Validate(); err != nil {
		return nil, fmt.Errorf("invalid service config: %s", err)
	}
	if err := appConfig.Validate(); err != nil {
		return nil, fmt.Errorf("invalid app config: %s", err)
	}

	var macaroonSvc *macaroons.Service
	if !svcConfig.NoMacaroons {
		macaroonDB, err := kvdb.Create(
			kvdb.BoltBackendName,
			filepath.Join(svcConfig.Datadir, macaroonsDbFile),
			true,
			kvdb.DefaultDBTimeout,
		)
		if err != nil {
			return nil, err
		}

		keyStore, err := macaroons.NewRootKeyStorage(macaroonDB)
		if err != nil {
			return nil, err
		}
		svc, err := macaroons.NewService(
			keyStore, macaroonsLocation, false, macaroons.IPLockChecker,
		)
		if err != nil {
			return nil, err
		}
		macaroonSvc = svc
	}

	if !svcConfig.insecure() {
		if err := generateOperatorTLSKeyCert(
			svcConfig.tlsDatadir(), svcConfig.TLSExtraIPs, svcConfig.TLSExtraDomains,
		); err != nil {
			return nil, err
		}
		log.Debugf("generated TLS key pair at path: %s", svcConfig.tlsDatadir())
	}

	return &service{
		version:       version,
		config:        svcConfig,
		appConfig:     appConfig,
		server:        nil,
		adminServer:   nil,
		grpcServer:    nil,
		adminGrpcSrvr: nil,
		macaroonSvc:   macaroonSvc,
		otelShutdown:  nil,
	}, nil
}

func (s *service) Start() error {
	withoutAppSvc := false
	if err := s.start(withoutAppSvc); err != nil {
		return err
	}
	log.Infof("started listening at %s", s.config.address())
	if s.config.hasAdminPort() {
		log.Infof("started admin listening at %s", s.config.adminAddress())
	}

	if s.appConfig.UnlockerService() != nil {
		return s.autoUnlock()
	}
	return nil
}

func (s *service) Stop() {
	withAppSvc := true
	s.stop(withAppSvc)
	if s.otelShutdown != nil {
		if err := s.otelShutdown(context.Background()); err != nil {
			log.Errorf("failed to shutdown otel: %s", err)
		}
	}
	log.Info("shutdown service")
}

func (s *service) start(withAppSvc bool) error {
	tlsConfig, err := s.config.tlsConfig()
	if err != nil {
		return err
	}

	if err := s.newServer(tlsConfig, withAppSvc); err != nil {
		return err
	}

	if withAppSvc {
		appSvc, _ := s.appConfig.AppService()
		if err := appSvc.Start(); err != nil {
			return fmt.Errorf("failed to start app service: %s", err)
		}
		log.Info("started app service")
	}

	// Start main server
	if s.config.insecure() {
		// nolint:all
		go s.server.ListenAndServe()
	} else {
		// nolint:all
		go s.server.ListenAndServeTLS("", "")
	}

	// Start admin server if configured on different port
	if s.adminServer != nil {
		if s.config.insecure() {
			// nolint:all
			go s.adminServer.ListenAndServe()
		} else {
			// nolint:all
			go s.adminServer.ListenAndServeTLS("", "")
		}
	}

	return nil
}

func (s *service) stop(withAppSvc bool) {
	if withAppSvc {
		appSvc, _ := s.appConfig.AppService()
		if appSvc != nil {
			appSvc.Stop()
			log.Info("stopped app service")
		}
		s.grpcServer.Stop()
		if s.adminGrpcSrvr != nil {
			s.adminGrpcSrvr.Stop()
		}
	}
	// nolint
	s.server.Shutdown(context.Background())
	if s.adminServer != nil {
		// nolint
		s.adminServer.Shutdown(context.Background())
	}
}

func (s *service) newServer(tlsConfig *tls.Config, withAppSvc bool) error {
	ctx := context.Background()
	if s.appConfig.OtelCollectorEndpoint != "" {
		pushInteval := time.Duration(s.appConfig.OtelPushInterval) * time.Second
		rrsc, err := s.appConfig.RoundReportService()
		if err != nil {
			return err
		}

		otelShutdown, err := telemetry.InitOtelSDK(
			ctx,
			s.appConfig.OtelCollectorEndpoint,
			pushInteval,
			rrsc,
		)
		if err != nil {
			return err
		}

		s.otelShutdown = otelShutdown
	}

	otelHandler := otelgrpc.NewServerHandler(
		otelgrpc.WithTracerProvider(otel.GetTracerProvider()),
	)

	grpcConfig := []grpc.ServerOption{
		interceptors.UnaryInterceptor(s.macaroonSvc),
		interceptors.StreamInterceptor(s.macaroonSvc),
		grpc.StatsHandler(otelHandler),
	}
	creds := insecure.NewCredentials()
	if !s.config.insecure() {
		creds = credentials.NewTLS(tlsConfig)
	}
	grpcConfig = append(grpcConfig, grpc.Creds(creds))

	// Server grpc.
	grpcServer := grpc.NewServer(grpcConfig...)

	onInit := s.onInit
	onUnlock := s.onUnlock
	onReady := s.onReady
	onLoadSigner := s.onLoadSigner
	if withAppSvc {
		appSvc, err := s.appConfig.AppService()
		if err != nil {
			return err
		}
<<<<<<< HEAD
		appHandler := handlers.NewHandler(s.version, appSvc, s.config.HeartbeatInterval)
=======
		appHandler := handlers.NewAppServiceHandler(s.version, appSvc)
>>>>>>> ed5aebb7
		eventsCh := appSvc.GetIndexerTxChannel(ctx)
		subscriptionTimeoutDuration := time.Minute // TODO let to be set via config
		indexerHandler := handlers.NewIndexerService(
			s.appConfig.IndexerService(), eventsCh,
			subscriptionTimeoutDuration, s.config.HeartbeatInterval,
		)
		arkv1.RegisterArkServiceServer(grpcServer, appHandler)
		arkv1.RegisterIndexerServiceServer(grpcServer, indexerHandler)
		onInit = nil
		onUnlock = nil
		onReady = nil
		onLoadSigner = nil
	}

	walletSvc := s.appConfig.WalletService()
	adminHandler := handlers.NewAdminHandler(s.appConfig.AdminService(), s.appConfig.NoteUriPrefix)
	walletHandler := handlers.NewWalletHandler(walletSvc)
	walletInitHandler := handlers.NewWalletInitializerHandler(walletSvc, onInit, onUnlock, onReady)
	signerManagerHandler := handlers.NewSignerManagerHandler(walletSvc, onLoadSigner)
	healthHandler := handlers.NewHealthHandler()

	var adminGrpcServer *grpc.Server
	if s.config.hasAdminPort() {
		adminGrpcServer = grpc.NewServer(grpcConfig...)
		arkv1.RegisterAdminServiceServer(adminGrpcServer, adminHandler)
		arkv1.RegisterWalletServiceServer(adminGrpcServer, walletHandler)
		arkv1.RegisterWalletInitializerServiceServer(adminGrpcServer, walletInitHandler)
		arkv1.RegisterSignerManagerServiceServer(adminGrpcServer, signerManagerHandler)
		grpchealth.RegisterHealthServer(adminGrpcServer, healthHandler)
	} else {
		arkv1.RegisterAdminServiceServer(grpcServer, adminHandler)
		arkv1.RegisterWalletServiceServer(grpcServer, walletHandler)
		arkv1.RegisterWalletInitializerServiceServer(grpcServer, walletInitHandler)
		arkv1.RegisterSignerManagerServiceServer(grpcServer, signerManagerHandler)
	}
	grpchealth.RegisterHealthServer(grpcServer, healthHandler)

	// Creds for grpc gateway reverse proxy.
	gatewayCreds := insecure.NewCredentials()
	if !s.config.insecure() {
		gatewayCreds = credentials.NewTLS(&tls.Config{
			InsecureSkipVerify: true, // #nosec
		})
	}
	gatewayOpts := grpc.WithTransportCredentials(gatewayCreds)
	conn, err := grpc.NewClient(
		s.config.gatewayAddress(), gatewayOpts,
	)
	if err != nil {
		return err
	}

	customMatcher := func(key string) (string, bool) {
		switch key {
		case "X-Macaroon":
			return "macaroon", true
		default:
			return key, false
		}
	}
	// Reverse proxy grpc-gateway.
	gwmux := gateway.NewServeMux(
		gateway.WithIncomingHeaderMatcher(customMatcher),
		gateway.WithHealthzEndpoint(grpchealth.NewHealthClient(conn)),
		// runtime.WithMarshalerOption("application/json+pretty", &runtime.JSONPb{
		// 	MarshalOptions: protojson.MarshalOptions{
		// 		Indent:    "  ",
		// 		Multiline: true,
		// 	},
		// 	UnmarshalOptions: protojson.UnmarshalOptions{
		// 		DiscardUnknown: true,
		// 	},
		// }),
	)

<<<<<<< HEAD
	arkv1.RegisterAdminServiceHandler(ctx, gwmux, conn)
	arkv1.RegisterWalletServiceHandler(ctx, gwmux, conn)
	arkv1.RegisterWalletInitializerServiceHandler(ctx, gwmux, conn)
=======
	if !s.config.hasAdminPort() {
		if err := arkv1.RegisterAdminServiceHandler(ctx, gwmux, conn); err != nil {
			return err
		}
		if err := arkv1.RegisterWalletServiceHandler(ctx, gwmux, conn); err != nil {
			return err
		}
		if err := arkv1.RegisterWalletInitializerServiceHandler(ctx, gwmux, conn); err != nil {
			return err
		}
		if err := arkv1.RegisterSignerManagerServiceHandler(ctx, gwmux, conn); err != nil {
			return err
		}
	}

	// Register public services on main gateway
>>>>>>> ed5aebb7
	if withAppSvc {
		arkv1.RegisterArkServiceHandler(ctx, gwmux, conn)
		arkv1.RegisterIndexerServiceHandler(ctx, gwmux, conn)
	} else {
		arkv1.RegisterSignerManagerServiceHandler(ctx, gwmux, conn)
	}
	grpcGateway := http.Handler(gwmux)

	handler := router(grpcServer, grpcGateway)
	mux := http.NewServeMux()
	mux.Handle("/", handler)

	httpServerHandler := http.Handler(mux)
	if s.config.insecure() {
		httpServerHandler = h2c.NewHandler(httpServerHandler, &http2.Server{})
	}

	s.grpcServer = grpcServer
	s.server = &http.Server{
		Addr:      s.config.address(),
		Handler:   httpServerHandler,
		TLSConfig: tlsConfig,
	}

	// Create separate admin server if admin port is configured
	if s.config.hasAdminPort() {
		adminConn, err := grpc.NewClient(
			s.config.adminGatewayAddress(), gatewayOpts,
		)
		if err != nil {
			return err
		}

		// Create admin gateway mux
		adminGwmux := runtime.NewServeMux(
			runtime.WithIncomingHeaderMatcher(customMatcher),
			runtime.WithHealthzEndpoint(grpchealth.NewHealthClient(adminConn)),
			runtime.WithMarshalerOption("application/json+pretty", &runtime.JSONPb{
				MarshalOptions: protojson.MarshalOptions{
					Indent:    "  ",
					Multiline: true,
				},
				UnmarshalOptions: protojson.UnmarshalOptions{
					DiscardUnknown: true,
				},
			}),
		)

		if err := arkv1.RegisterAdminServiceHandler(ctx, adminGwmux, adminConn); err != nil {
			return err
		}
		if err := arkv1.RegisterWalletServiceHandler(ctx, adminGwmux, adminConn); err != nil {
			return err
		}
		if err := arkv1.RegisterWalletInitializerServiceHandler(ctx, adminGwmux, adminConn); err != nil {
			return err
		}
		if err := arkv1.RegisterSignerManagerServiceHandler(ctx, adminGwmux, adminConn); err != nil {
			return err
		}

		adminGrpcGateway := http.Handler(adminGwmux)
		adminHandler := router(adminGrpcServer, adminGrpcGateway)
		adminMux := http.NewServeMux()
		adminMux.Handle("/", adminHandler)

		adminHttpServerHandler := http.Handler(adminMux)
		if s.config.insecure() {
			adminHttpServerHandler = h2c.NewHandler(adminHttpServerHandler, &http2.Server{})
		}

		s.adminGrpcSrvr = adminGrpcServer
		s.adminServer = &http.Server{
			Addr:      s.config.adminAddress(),
			Handler:   adminHttpServerHandler,
			TLSConfig: tlsConfig,
		}
	}

	return nil
}

func (s *service) onUnlock(password string) {
	if s.config.NoMacaroons {
		return
	}

	pwd := []byte(password)
	datadir := s.config.macaroonsDatadir()
	if err := s.macaroonSvc.CreateUnlock(&pwd); err != nil {
		if err != macaroons.ErrAlreadyUnlocked {
			log.WithError(err).Warn("failed to unlock macaroon store")
		}
	}

	done, err := genMacaroons(
		context.Background(), s.macaroonSvc, datadir,
	)
	if err != nil {
		log.WithError(err).Warn("failed to create macaroons")
	}
	if done {
		log.Debugf("created and stored macaroons at path %s", datadir)
	}
}

func (s *service) onInit(password string) {
	if s.config.NoMacaroons {
		return
	}

	pwd := []byte(password)
	datadir := s.config.macaroonsDatadir()
	if err := s.macaroonSvc.CreateUnlock(&pwd); err != nil {
		log.WithError(err).Warn("failed to initialize macaroon store")
	}
	if _, err := genMacaroons(
		context.Background(), s.macaroonSvc, datadir,
	); err != nil {
		log.WithError(err).Warn("failed to create macaroons")
	}
	log.Debugf("generated macaroons at path %s", datadir)
}

func (s *service) onReady() {
	withoutAppSvc := false
	s.stop(withoutAppSvc)

	withAppSvc := true
	if err := s.start(withAppSvc); err != nil {
		log.WithError(err).Fatal("failed to start service")
		withAppSvc := true
		withoutAppSvc := !withAppSvc
		s.stop(withoutAppSvc)
	}
}

func (s *service) onLoadSigner(addr string) error {
	s.appConfig.SignerAddr = addr
	_, err := s.appConfig.SignerService()
	return err
}

func (s *service) autoUnlock() error {
	ctx := context.Background()
	wallet := s.appConfig.WalletService()

	status, err := wallet.Status(ctx)
	if err != nil {
		return fmt.Errorf("failed to get wallet status: %s", err)
	}
	if !status.IsInitialized() {
		log.Debug("wallet not initiialized, skipping auto unlock")
		return nil
	}

	password, err := s.appConfig.UnlockerService().GetPassword(ctx)
	if err != nil {
		return fmt.Errorf("failed to get password: %s", err)
	}
	if err := wallet.Unlock(ctx, password); err != nil {
		return fmt.Errorf("failed to auto unlock: %s", err)
	}

	go s.onUnlock(password)

	log.Debug("service auto unlocked")
	return nil
}

func router(
	grpcServer *grpc.Server, grpcGateway http.Handler,
) http.Handler {
	return http.HandlerFunc(func(w http.ResponseWriter, r *http.Request) {
		if isOptionRequest(r) {
			w.Header().Set("Access-Control-Allow-Origin", "*")
			w.Header().Set("Access-Control-Allow-Headers", "*")
			w.Header().Add("Access-Control-Allow-Methods", "POST, GET, OPTIONS")
			return
		}

		if isHttpRequest(r) {
			w.Header().Set("Access-Control-Allow-Origin", "*")
			w.Header().Set("Access-Control-Allow-Headers", "*")
			w.Header().Add("Access-Control-Allow-Methods", "POST, GET, OPTIONS")

			grpcGateway.ServeHTTP(w, r)
			return
		}
		grpcServer.ServeHTTP(w, r)
	})
}

func isOptionRequest(req *http.Request) bool {
	return req.Method == http.MethodOptions
}

func isHttpRequest(req *http.Request) bool {
	return req.Method == http.MethodGet ||
		strings.Contains(req.Header.Get("Content-Type"), "application/json")
}<|MERGE_RESOLUTION|>--- conflicted
+++ resolved
@@ -245,11 +245,7 @@
 		if err != nil {
 			return err
 		}
-<<<<<<< HEAD
-		appHandler := handlers.NewHandler(s.version, appSvc, s.config.HeartbeatInterval)
-=======
-		appHandler := handlers.NewAppServiceHandler(s.version, appSvc)
->>>>>>> ed5aebb7
+		appHandler := handlers.NewAppServiceHandler(s.version, appSvc, s.config.HeartbeatInterval)
 		eventsCh := appSvc.GetIndexerTxChannel(ctx)
 		subscriptionTimeoutDuration := time.Minute // TODO let to be set via config
 		indexerHandler := handlers.NewIndexerService(
@@ -325,28 +321,16 @@
 		// }),
 	)
 
-<<<<<<< HEAD
-	arkv1.RegisterAdminServiceHandler(ctx, gwmux, conn)
-	arkv1.RegisterWalletServiceHandler(ctx, gwmux, conn)
-	arkv1.RegisterWalletInitializerServiceHandler(ctx, gwmux, conn)
-=======
 	if !s.config.hasAdminPort() {
-		if err := arkv1.RegisterAdminServiceHandler(ctx, gwmux, conn); err != nil {
-			return err
-		}
-		if err := arkv1.RegisterWalletServiceHandler(ctx, gwmux, conn); err != nil {
-			return err
-		}
-		if err := arkv1.RegisterWalletInitializerServiceHandler(ctx, gwmux, conn); err != nil {
-			return err
-		}
-		if err := arkv1.RegisterSignerManagerServiceHandler(ctx, gwmux, conn); err != nil {
-			return err
+		arkv1.RegisterAdminServiceHandler(ctx, gwmux, conn)
+		arkv1.RegisterWalletServiceHandler(ctx, gwmux, conn)
+		arkv1.RegisterWalletInitializerServiceHandler(ctx, gwmux, conn)
+		if !withAppSvc {
+			arkv1.RegisterSignerManagerServiceHandler(ctx, gwmux, conn)
 		}
 	}
 
 	// Register public services on main gateway
->>>>>>> ed5aebb7
 	if withAppSvc {
 		arkv1.RegisterArkServiceHandler(ctx, gwmux, conn)
 		arkv1.RegisterIndexerServiceHandler(ctx, gwmux, conn)
@@ -381,31 +365,25 @@
 		}
 
 		// Create admin gateway mux
-		adminGwmux := runtime.NewServeMux(
-			runtime.WithIncomingHeaderMatcher(customMatcher),
-			runtime.WithHealthzEndpoint(grpchealth.NewHealthClient(adminConn)),
-			runtime.WithMarshalerOption("application/json+pretty", &runtime.JSONPb{
-				MarshalOptions: protojson.MarshalOptions{
-					Indent:    "  ",
-					Multiline: true,
-				},
-				UnmarshalOptions: protojson.UnmarshalOptions{
-					DiscardUnknown: true,
-				},
-			}),
+		adminGwmux := gateway.NewServeMux(
+			gateway.WithIncomingHeaderMatcher(customMatcher),
+			gateway.WithHealthzEndpoint(grpchealth.NewHealthClient(adminConn)),
+			// runtime.WithMarshalerOption("application/json+pretty", &runtime.JSONPb{
+			// 	MarshalOptions: protojson.MarshalOptions{
+			// 		Indent:    "  ",
+			// 		Multiline: true,
+			// 	},
+			// 	UnmarshalOptions: protojson.UnmarshalOptions{
+			// 		DiscardUnknown: true,
+			// 	},
+			// }),
 		)
 
-		if err := arkv1.RegisterAdminServiceHandler(ctx, adminGwmux, adminConn); err != nil {
-			return err
-		}
-		if err := arkv1.RegisterWalletServiceHandler(ctx, adminGwmux, adminConn); err != nil {
-			return err
-		}
-		if err := arkv1.RegisterWalletInitializerServiceHandler(ctx, adminGwmux, adminConn); err != nil {
-			return err
-		}
-		if err := arkv1.RegisterSignerManagerServiceHandler(ctx, adminGwmux, adminConn); err != nil {
-			return err
+		arkv1.RegisterAdminServiceHandler(ctx, adminGwmux, adminConn)
+		arkv1.RegisterWalletServiceHandler(ctx, adminGwmux, adminConn)
+		arkv1.RegisterWalletInitializerServiceHandler(ctx, adminGwmux, adminConn)
+		if !withAppSvc {
+			arkv1.RegisterSignerManagerServiceHandler(ctx, adminGwmux, adminConn)
 		}
 
 		adminGrpcGateway := http.Handler(adminGwmux)
