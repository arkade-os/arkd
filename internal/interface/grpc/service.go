package grpcservice

import (
	"context"
	"crypto/tls"
	"fmt"
	"net/http"
	"path/filepath"
	"strings"
	"time"

	arkv1 "github.com/arkade-os/arkd/api-spec/protobuf/gen/ark/v1"
	"github.com/arkade-os/arkd/internal/config"
	interfaces "github.com/arkade-os/arkd/internal/interface"
	"github.com/arkade-os/arkd/internal/interface/grpc/handlers"
	"github.com/arkade-os/arkd/internal/interface/grpc/interceptors"
	"github.com/arkade-os/arkd/pkg/kvdb"
	"github.com/arkade-os/arkd/pkg/macaroons"
	"github.com/meshapi/grpc-api-gateway/gateway"
	log "github.com/sirupsen/logrus"
	"go.opentelemetry.io/contrib/instrumentation/google.golang.org/grpc/otelgrpc"
	"go.opentelemetry.io/otel"
	"golang.org/x/net/http2"
	"golang.org/x/net/http2/h2c"
	"google.golang.org/grpc"
	"google.golang.org/grpc/credentials"
	"google.golang.org/grpc/credentials/insecure"
	grpchealth "google.golang.org/grpc/health/grpc_health_v1"
)

const (
	macaroonsLocation = "ark"
	macaroonsDbFile   = "macaroons.db"
	macaroonsFolder   = "macaroons"

	tlsKeyFile  = "key.pem"
	tlsCertFile = "cert.pem"
	tlsFolder   = "tls"
)

type service struct {
	version      string
	config       Config
	appConfig    *config.Config
	server       *http.Server
	grpcServer   *grpc.Server
	macaroonSvc  *macaroons.Service
	otelShutdown func(context.Context) error
}

func NewService(
	version string, svcConfig Config, appConfig *config.Config,
) (interfaces.Service, error) {
	if err := svcConfig.Validate(); err != nil {
		return nil, fmt.Errorf("invalid service config: %s", err)
	}
	if err := appConfig.Validate(); err != nil {
		return nil, fmt.Errorf("invalid app config: %s", err)
	}

	var macaroonSvc *macaroons.Service
	if !svcConfig.NoMacaroons {
		macaroonDB, err := kvdb.Create(
			kvdb.BoltBackendName,
			filepath.Join(svcConfig.Datadir, macaroonsDbFile),
			true,
			kvdb.DefaultDBTimeout,
		)
		if err != nil {
			return nil, err
		}

		keyStore, err := macaroons.NewRootKeyStorage(macaroonDB)
		if err != nil {
			return nil, err
		}
		svc, err := macaroons.NewService(
			keyStore, macaroonsLocation, false, macaroons.IPLockChecker,
		)
		if err != nil {
			return nil, err
		}
		macaroonSvc = svc
	}

	if !svcConfig.insecure() {
		if err := generateOperatorTLSKeyCert(
			svcConfig.tlsDatadir(), svcConfig.TLSExtraIPs, svcConfig.TLSExtraDomains,
		); err != nil {
			return nil, err
		}
		log.Debugf("generated TLS key pair at path: %s", svcConfig.tlsDatadir())
	}

	return &service{version, svcConfig, appConfig, nil, nil, macaroonSvc, nil}, nil
}

func (s *service) Start() error {
	withoutAppSvc := false
	if err := s.start(withoutAppSvc); err != nil {
		return err
	}
	log.Infof("started listening at %s", s.config.address())

	if s.appConfig.UnlockerService() != nil {
		return s.autoUnlock()
	}
	return nil
}

func (s *service) Stop() {
	withAppSvc := true
	s.stop(withAppSvc)
	if s.otelShutdown != nil {
		if err := s.otelShutdown(context.Background()); err != nil {
			log.Errorf("failed to shutdown otel: %s", err)
		}
	}
	log.Info("shutdown service")
}

func (s *service) start(withAppSvc bool) error {
	tlsConfig, err := s.config.tlsConfig()
	if err != nil {
		return err
	}

	if err := s.newServer(tlsConfig, withAppSvc); err != nil {
		return err
	}

	if withAppSvc {
		appSvc, _ := s.appConfig.AppService()
		if err := appSvc.Start(); err != nil {
			return fmt.Errorf("failed to start app service: %s", err)
		}
		log.Info("started app service")
	}

	if s.config.insecure() {
		// nolint:all
		go s.server.ListenAndServe()
	} else {
		// nolint:all
		go s.server.ListenAndServeTLS("", "")
	}

	return nil
}

func (s *service) stop(withAppSvc bool) {
	if withAppSvc {
		appSvc, _ := s.appConfig.AppService()
		if appSvc != nil {
			appSvc.Stop()
			log.Info("stopped app service")
		}
		s.grpcServer.Stop()
	}
	// nolint
	s.server.Shutdown(context.Background())
}

func (s *service) newServer(tlsConfig *tls.Config, withAppSvc bool) error {
	ctx := context.Background()
	if s.appConfig.OtelCollectorEndpoint != "" {
		pushInteval := time.Duration(s.appConfig.OtelPushInterval) * time.Second
		otelShutdown, err := initOtelSDK(ctx, s.appConfig.OtelCollectorEndpoint, pushInteval)
		if err != nil {
			return err
		}

		s.otelShutdown = otelShutdown
	}

	otelHandler := otelgrpc.NewServerHandler(
		otelgrpc.WithTracerProvider(otel.GetTracerProvider()),
	)

	grpcConfig := []grpc.ServerOption{
		interceptors.UnaryInterceptor(s.macaroonSvc),
		interceptors.StreamInterceptor(s.macaroonSvc),
		grpc.StatsHandler(otelHandler),
	}
	creds := insecure.NewCredentials()
	if !s.config.insecure() {
		creds = credentials.NewTLS(tlsConfig)
	}
	grpcConfig = append(grpcConfig, grpc.Creds(creds))

	// Server grpc.
	grpcServer := grpc.NewServer(grpcConfig...)

	onInit := s.onInit
	onUnlock := s.onUnlock
	onReady := s.onReady
	onLoadSigner := s.onLoadSigner
	if withAppSvc {
		appSvc, err := s.appConfig.AppService()
		if err != nil {
			return err
		}
<<<<<<< HEAD
		appSvc = svc
		appHandler := handlers.NewHandler(s.version, appSvc, s.config.HeartbeatInterval)
		indexerSvc, err := s.appConfig.IndexerService()
		if err != nil {
			return err
		}
		eventsCh := appSvc.GetIndexerTxChannel(ctx)
		subscriptionTimeoutDuration := time.Minute // TODO let to be set via config
		indexerHandler := handlers.NewIndexerService(
			indexerSvc, eventsCh, subscriptionTimeoutDuration, s.config.HeartbeatInterval,
=======
		appHandler := handlers.NewHandler(s.version, appSvc)
		eventsCh := appSvc.GetIndexerTxChannel(ctx)
		subscriptionTimeoutDuration := time.Minute // TODO let to be set via config
		indexerHandler := handlers.NewIndexerService(
			s.appConfig.IndexerService(), eventsCh, subscriptionTimeoutDuration,
>>>>>>> 5007fa2b
		)
		arkv1.RegisterArkServiceServer(grpcServer, appHandler)
		arkv1.RegisterIndexerServiceServer(grpcServer, indexerHandler)
		onInit = nil
		onUnlock = nil
		onReady = nil
		onLoadSigner = nil
	}

	walletSvc := s.appConfig.WalletService()
	adminHandler := handlers.NewAdminHandler(s.appConfig.AdminService(), s.appConfig.NoteUriPrefix)
	arkv1.RegisterAdminServiceServer(grpcServer, adminHandler)

	walletHandler := handlers.NewWalletHandler(walletSvc)
	arkv1.RegisterWalletServiceServer(grpcServer, walletHandler)

	walletInitHandler := handlers.NewWalletInitializerHandler(walletSvc, onInit, onUnlock, onReady)
	arkv1.RegisterWalletInitializerServiceServer(grpcServer, walletInitHandler)

	signerManagerHandler := handlers.NewSignerManagerHandler(walletSvc, onLoadSigner)
	arkv1.RegisterSignerManagerServiceServer(grpcServer, signerManagerHandler)

	healthHandler := handlers.NewHealthHandler()
	grpchealth.RegisterHealthServer(grpcServer, healthHandler)

	// Creds for grpc gateway reverse proxy.
	gatewayCreds := insecure.NewCredentials()
	if !s.config.insecure() {
		gatewayCreds = credentials.NewTLS(&tls.Config{
			InsecureSkipVerify: true, // #nosec
		})
	}
	gatewayOpts := grpc.WithTransportCredentials(gatewayCreds)
	conn, err := grpc.NewClient(
		s.config.gatewayAddress(), gatewayOpts,
	)
	if err != nil {
		return err
	}

	customMatcher := func(key string) (string, bool) {
		switch key {
		case "X-Macaroon":
			return "macaroon", true
		default:
			return key, false
		}
	}
	// Reverse proxy grpc-gateway.
	gwmux := gateway.NewServeMux(
		gateway.WithIncomingHeaderMatcher(customMatcher),
		gateway.WithHealthzEndpoint(grpchealth.NewHealthClient(conn)),
		// runtime.WithMarshalerOption("application/json+pretty", &runtime.JSONPb{
		// 	MarshalOptions: protojson.MarshalOptions{
		// 		Indent:    "  ",
		// 		Multiline: true,
		// 	},
		// 	UnmarshalOptions: protojson.UnmarshalOptions{
		// 		DiscardUnknown: true,
		// 	},
		// }),
	)

<<<<<<< HEAD
	arkv1.RegisterAdminServiceHandler(ctx, gwmux, conn)
	arkv1.RegisterWalletServiceHandler(ctx, gwmux, conn)
	arkv1.RegisterWalletInitializerServiceHandler(ctx, gwmux, conn)
=======
	if err := arkv1.RegisterAdminServiceHandler(ctx, gwmux, conn); err != nil {
		return err
	}
	if err := arkv1.RegisterWalletServiceHandler(ctx, gwmux, conn); err != nil {
		return err
	}
	if err := arkv1.RegisterWalletInitializerServiceHandler(ctx, gwmux, conn); err != nil {
		return err
	}
	if err := arkv1.RegisterSignerManagerServiceHandler(ctx, gwmux, conn); err != nil {
		return err
	}
>>>>>>> 5007fa2b
	if withAppSvc {
		arkv1.RegisterArkServiceHandler(ctx, gwmux, conn)
		arkv1.RegisterIndexerServiceHandler(ctx, gwmux, conn)
	}
	grpcGateway := http.Handler(gwmux)

	handler := router(grpcServer, grpcGateway)
	mux := http.NewServeMux()
	mux.Handle("/", handler)

	httpServerHandler := http.Handler(mux)
	if s.config.insecure() {
		httpServerHandler = h2c.NewHandler(httpServerHandler, &http2.Server{})
	}

	s.grpcServer = grpcServer
	s.server = &http.Server{
		Addr:      s.config.address(),
		Handler:   httpServerHandler,
		TLSConfig: tlsConfig,
	}

	return nil
}

func (s *service) onUnlock(password string) {
	if s.config.NoMacaroons {
		return
	}

	pwd := []byte(password)
	datadir := s.config.macaroonsDatadir()
	if err := s.macaroonSvc.CreateUnlock(&pwd); err != nil {
		if err != macaroons.ErrAlreadyUnlocked {
			log.WithError(err).Warn("failed to unlock macaroon store")
		}
	}

	done, err := genMacaroons(
		context.Background(), s.macaroonSvc, datadir,
	)
	if err != nil {
		log.WithError(err).Warn("failed to create macaroons")
	}
	if done {
		log.Debugf("created and stored macaroons at path %s", datadir)
	}
}

func (s *service) onInit(password string) {
	if s.config.NoMacaroons {
		return
	}

	pwd := []byte(password)
	datadir := s.config.macaroonsDatadir()
	if err := s.macaroonSvc.CreateUnlock(&pwd); err != nil {
		log.WithError(err).Warn("failed to initialize macaroon store")
	}
	if _, err := genMacaroons(
		context.Background(), s.macaroonSvc, datadir,
	); err != nil {
		log.WithError(err).Warn("failed to create macaroons")
	}
	log.Debugf("generated macaroons at path %s", datadir)
}

func (s *service) onReady() {
	withoutAppSvc := false
	s.stop(withoutAppSvc)

	withAppSvc := true
	if err := s.start(withAppSvc); err != nil {
		log.WithError(err).Fatal("failed to start service")
		withAppSvc := true
		withoutAppSvc := !withAppSvc
		s.stop(withoutAppSvc)
	}
}

func (s *service) onLoadSigner(addr string) error {
	s.appConfig.SignerAddr = addr
	_, err := s.appConfig.SignerService()
	return err
}

func (s *service) autoUnlock() error {
	ctx := context.Background()
	wallet := s.appConfig.WalletService()

	status, err := wallet.Status(ctx)
	if err != nil {
		return fmt.Errorf("failed to get wallet status: %s", err)
	}
	if !status.IsInitialized() {
		log.Debug("wallet not initiialized, skipping auto unlock")
		return nil
	}

	password, err := s.appConfig.UnlockerService().GetPassword(ctx)
	if err != nil {
		return fmt.Errorf("failed to get password: %s", err)
	}
	if err := wallet.Unlock(ctx, password); err != nil {
		return fmt.Errorf("failed to auto unlock: %s", err)
	}

	go s.onUnlock(password)

	log.Debug("service auto unlocked")
	return nil
}

func router(
	grpcServer *grpc.Server, grpcGateway http.Handler,
) http.Handler {
	return http.HandlerFunc(func(w http.ResponseWriter, r *http.Request) {
		if isOptionRequest(r) {
			w.Header().Set("Access-Control-Allow-Origin", "*")
			w.Header().Set("Access-Control-Allow-Headers", "*")
			w.Header().Add("Access-Control-Allow-Methods", "POST, GET, OPTIONS")
			return
		}

		if isHttpRequest(r) {
			w.Header().Set("Access-Control-Allow-Origin", "*")
			w.Header().Set("Access-Control-Allow-Headers", "*")
			w.Header().Add("Access-Control-Allow-Methods", "POST, GET, OPTIONS")

			grpcGateway.ServeHTTP(w, r)
			return
		}
		grpcServer.ServeHTTP(w, r)
	})
}

func isOptionRequest(req *http.Request) bool {
	return req.Method == http.MethodOptions
}

func isHttpRequest(req *http.Request) bool {
	return req.Method == http.MethodGet ||
		strings.Contains(req.Header.Get("Content-Type"), "application/json")
}<|MERGE_RESOLUTION|>--- conflicted
+++ resolved
@@ -200,24 +200,12 @@
 		if err != nil {
 			return err
 		}
-<<<<<<< HEAD
-		appSvc = svc
 		appHandler := handlers.NewHandler(s.version, appSvc, s.config.HeartbeatInterval)
-		indexerSvc, err := s.appConfig.IndexerService()
-		if err != nil {
-			return err
-		}
 		eventsCh := appSvc.GetIndexerTxChannel(ctx)
 		subscriptionTimeoutDuration := time.Minute // TODO let to be set via config
 		indexerHandler := handlers.NewIndexerService(
-			indexerSvc, eventsCh, subscriptionTimeoutDuration, s.config.HeartbeatInterval,
-=======
-		appHandler := handlers.NewHandler(s.version, appSvc)
-		eventsCh := appSvc.GetIndexerTxChannel(ctx)
-		subscriptionTimeoutDuration := time.Minute // TODO let to be set via config
-		indexerHandler := handlers.NewIndexerService(
-			s.appConfig.IndexerService(), eventsCh, subscriptionTimeoutDuration,
->>>>>>> 5007fa2b
+			s.appConfig.IndexerService(), eventsCh,
+			subscriptionTimeoutDuration, s.config.HeartbeatInterval,
 		)
 		arkv1.RegisterArkServiceServer(grpcServer, appHandler)
 		arkv1.RegisterIndexerServiceServer(grpcServer, indexerHandler)
@@ -281,27 +269,14 @@
 		// }),
 	)
 
-<<<<<<< HEAD
 	arkv1.RegisterAdminServiceHandler(ctx, gwmux, conn)
 	arkv1.RegisterWalletServiceHandler(ctx, gwmux, conn)
 	arkv1.RegisterWalletInitializerServiceHandler(ctx, gwmux, conn)
-=======
-	if err := arkv1.RegisterAdminServiceHandler(ctx, gwmux, conn); err != nil {
-		return err
-	}
-	if err := arkv1.RegisterWalletServiceHandler(ctx, gwmux, conn); err != nil {
-		return err
-	}
-	if err := arkv1.RegisterWalletInitializerServiceHandler(ctx, gwmux, conn); err != nil {
-		return err
-	}
-	if err := arkv1.RegisterSignerManagerServiceHandler(ctx, gwmux, conn); err != nil {
-		return err
-	}
->>>>>>> 5007fa2b
 	if withAppSvc {
 		arkv1.RegisterArkServiceHandler(ctx, gwmux, conn)
 		arkv1.RegisterIndexerServiceHandler(ctx, gwmux, conn)
+	} else {
+		arkv1.RegisterSignerManagerServiceHandler(ctx, gwmux, conn)
 	}
 	grpcGateway := http.Handler(gwmux)
 
