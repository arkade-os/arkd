--- conflicted
+++ resolved
@@ -523,26 +523,17 @@
 				go func(listener *listener[*arkv1.GetSubscriptionResponse]) {
 					select {
 					case listener.ch <- &arkv1.GetSubscriptionResponse{
-<<<<<<< HEAD
 						Data: &arkv1.GetSubscriptionResponse_Event{
 							Event: &arkv1.IndexerSubscriptionEvent{
 								Txid:          event.Txid,
 								Scripts:       involvedScripts,
 								NewVtxos:      spendableVtxos,
 								SpentVtxos:    spentVtxos,
+								SweptVtxos:    sweptVtxos,
 								Tx:            event.Tx,
 								CheckpointTxs: checkpointTxs,
 							},
 						},
-=======
-						Txid:          event.Txid,
-						Scripts:       involvedScripts,
-						NewVtxos:      spendableVtxos,
-						SpentVtxos:    spentVtxos,
-						SweptVtxos:    sweptVtxos,
-						Tx:            event.Tx,
-						CheckpointTxs: checkpointTxs,
->>>>>>> 5007fa2b
 					}:
 					default:
 						// channel is full, skip this message to prevent blocking
