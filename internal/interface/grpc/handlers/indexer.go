--- conflicted
+++ resolved
@@ -511,9 +511,9 @@
 			}
 
 			if len(spendableVtxos) > 0 || len(spentVtxos) > 0 {
-<<<<<<< HEAD
-				go func() {
-					l.ch <- &arkv1.GetSubscriptionResponse{
+				go func(listener *listener[*arkv1.GetSubscriptionResponse]) {
+					select {
+					case listener.ch <- &arkv1.GetSubscriptionResponse{
 						Data: &arkv1.GetSubscriptionResponse_Event{
 							Event: &arkv1.IndexerSubscriptionEvent{
 								Txid:          event.Txid,
@@ -524,20 +524,9 @@
 								CheckpointTxs: checkpointTxs,
 							},
 						},
-=======
-				go func(listener *listener[*arkv1.GetSubscriptionResponse]) {
-					select {
-					case listener.ch <- &arkv1.GetSubscriptionResponse{
-						Txid:          event.Txid,
-						Scripts:       involvedScripts,
-						NewVtxos:      spendableVtxos,
-						SpentVtxos:    spentVtxos,
-						Tx:            event.Tx,
-						CheckpointTxs: checkpointTxs,
 					}:
 					default:
 						// channel is full, skip this message to prevent blocking
->>>>>>> 4cabf95f
 					}
 				}(l)
 			}
