package handlers

import (
	"context"
	"fmt"
	"time"

	arkv1 "github.com/arkade-os/arkd/api-spec/protobuf/gen/ark/v1"
	"github.com/arkade-os/arkd/internal/core/application"
	"github.com/arkade-os/arkd/internal/core/domain"
	"google.golang.org/grpc/codes"
	"google.golang.org/grpc/status"
)

type adminHandler struct {
	adminService application.AdminService

	noteUriPrefix string
}

func NewAdminHandler(
	adminService application.AdminService, noteUriPrefix string,
) arkv1.AdminServiceServer {
	return &adminHandler{adminService, noteUriPrefix}
}

func (a *adminHandler) GetRoundDetails(
	ctx context.Context, req *arkv1.GetRoundDetailsRequest,
) (*arkv1.GetRoundDetailsResponse, error) {
	id := req.GetRoundId()
	if len(id) == 0 {
		return nil, status.Error(codes.InvalidArgument, "missing round id")
	}

	details, err := a.adminService.GetRoundDetails(ctx, id)
	if err != nil {
		return nil, status.Errorf(codes.Internal, "%s", err.Error())
	}

	return &arkv1.GetRoundDetailsResponse{
		RoundId:          details.RoundId,
		CommitmentTxid:   details.TxId,
		ForfeitedAmount:  convertSatsToBTCStr(details.ForfeitedAmount),
		TotalVtxosAmount: convertSatsToBTCStr(details.TotalVtxosAmount),
		TotalExitAmount:  convertSatsToBTCStr(details.TotalExitAmount),
		TotalFeeAmount:   convertSatsToBTCStr(details.FeesAmount),
		InputsVtxos:      details.InputVtxos,
		OutputsVtxos:     details.OutputVtxos,
		ExitAddresses:    details.ExitAddresses,
		StartedAt:        details.StartedAt,
		EndedAt:          details.EndedAt,
	}, nil
}

func (a *adminHandler) GetRounds(
	ctx context.Context, req *arkv1.GetRoundsRequest,
) (*arkv1.GetRoundsResponse, error) {
	startAfter := req.GetAfter()
	startBefore := req.GetBefore()

	if startAfter < 0 {
		return nil, status.Error(codes.InvalidArgument, "invalid after (must be >= 0)")
	}

	if startBefore < 0 {
		return nil, status.Error(codes.InvalidArgument, "invalid before (must be >= 0)")
	}

	if startAfter >= startBefore {
		return nil, status.Error(codes.InvalidArgument, "invalid range")
	}

	rounds, err := a.adminService.GetRounds(ctx, startAfter, startBefore)
	if err != nil {
		return nil, status.Errorf(codes.Internal, "%s", err.Error())
	}

	return &arkv1.GetRoundsResponse{Rounds: rounds}, nil
}

func (a *adminHandler) GetScheduledSweep(
	ctx context.Context, _ *arkv1.GetScheduledSweepRequest,
) (*arkv1.GetScheduledSweepResponse, error) {
	scheduledSweeps, err := a.adminService.GetScheduledSweeps(ctx)
	if err != nil {
		return nil, status.Errorf(codes.Internal, "%s", err.Error())
	}

	sweeps := make([]*arkv1.ScheduledSweep, 0)
	for _, sweep := range scheduledSweeps {
		outputs := make([]*arkv1.SweepableOutput, 0)

		for _, output := range sweep.SweepableOutputs {
			outputs = append(outputs, &arkv1.SweepableOutput{
				Txid:        output.Hash.String(),
				Vout:        output.Index,
				ScheduledAt: output.ScheduledAt,
				Amount:      convertSatsToBTCStr(uint64(output.Amount)),
			})
		}

		sweeps = append(sweeps, &arkv1.ScheduledSweep{
			RoundId: sweep.RoundId,
			Outputs: outputs,
		})
	}

	return &arkv1.GetScheduledSweepResponse{Sweeps: sweeps}, nil
}

func (a *adminHandler) CreateNote(
	ctx context.Context, req *arkv1.CreateNoteRequest,
) (*arkv1.CreateNoteResponse, error) {
	amount := req.GetAmount()
	quantity := req.GetQuantity()
	if quantity == 0 {
		quantity = 1
	}

	if amount == 0 {
		return nil, status.Error(codes.InvalidArgument, "amount must be greater than 0")
	}

	notes, err := a.adminService.CreateNotes(ctx, amount, int(quantity))
	if err != nil {
		return nil, status.Errorf(codes.Internal, "%s", err.Error())
	}

	if len(a.noteUriPrefix) <= 0 {
		return &arkv1.CreateNoteResponse{Notes: notes}, nil
	}

	notesWithURI := make([]string, 0, len(notes))
	for _, note := range notes {
		notesWithURI = append(notesWithURI, fmt.Sprintf("%s://%s", a.noteUriPrefix, note))
	}
	return &arkv1.CreateNoteResponse{Notes: notesWithURI}, nil
}

func (a *adminHandler) GetScheduledSessionConfig(
	ctx context.Context, _ *arkv1.GetScheduledSessionConfigRequest,
) (*arkv1.GetScheduledSessionConfigResponse, error) {
	scheduledSession, err := a.adminService.GetScheduledSessionConfig(ctx)
	if err != nil {
		return nil, status.Error(codes.Internal, err.Error())
	}

<<<<<<< HEAD
	var config *arkv1.ScheduledSessionConfig
	if scheduledSession != nil {
		config = &arkv1.ScheduledSessionConfig{
			StartTime: scheduledSession.StartTime.Unix(),
			EndTime:   scheduledSession.EndTime.Unix(),
			Period:    int64(scheduledSession.Period.Minutes()),
			Duration:  int64(scheduledSession.Duration.Seconds()),
=======
	var config *arkv1.MarketHourConfig
	if marketHour != nil {
		config = &arkv1.MarketHourConfig{
			StartTime:                 marketHour.StartTime.Unix(),
			EndTime:                   marketHour.EndTime.Unix(),
			Period:                    int64(marketHour.Period.Minutes()),
			RoundInterval:             int64(marketHour.RoundInterval.Seconds()),
			RoundMinParticipantsCount: marketHour.RoundMinParticipantsCount,
			RoundMaxParticipantsCount: marketHour.RoundMaxParticipantsCount,
>>>>>>> 1f8cee53
		}
	}

	return &arkv1.GetScheduledSessionConfigResponse{Config: config}, nil
}

<<<<<<< HEAD
func (a *adminHandler) UpdateScheduledSessionConfig(
	ctx context.Context, req *arkv1.UpdateScheduledSessionConfigRequest,
) (*arkv1.UpdateScheduledSessionConfigResponse, error) {
	if req.GetConfig() == nil {
		return nil, status.Error(codes.InvalidArgument, "missing scheduled session config")
=======
func (a *adminHandler) UpdateMarketHourConfig(
	ctx context.Context, req *arkv1.UpdateMarketHourConfigRequest,
) (*arkv1.UpdateMarketHourConfigResponse, error) {
	cfg := req.GetConfig()
	if cfg == nil {
		return nil, status.Error(codes.InvalidArgument, "missing market hour config")
>>>>>>> 1f8cee53
	}
	startTime := parseTime(cfg.GetStartTime())
	endTime := parseTime(cfg.GetEndTime())
	period := time.Duration(cfg.GetPeriod()) * time.Minute
	roundInterval := time.Duration(cfg.GetRoundInterval()) * time.Second
	roundMinParticipantsCount := cfg.GetRoundMinParticipantsCount()
	roundMaxParticipantsCount := cfg.GetRoundMaxParticipantsCount()
	if roundMinParticipantsCount != 0 && roundMaxParticipantsCount != 0 &&
		roundMinParticipantsCount > roundMaxParticipantsCount {
		return nil, status.Error(
			codes.InvalidArgument,
			"round min participants count must be less than or equal to max participants count",
		)
	}

<<<<<<< HEAD
	if err := a.adminService.UpdateScheduledSessionConfig(
		ctx,
		time.Unix(req.GetConfig().GetStartTime(), 0),
		time.Unix(req.GetConfig().GetEndTime(), 0),
		time.Duration(req.GetConfig().GetPeriod())*time.Minute,
		time.Duration(req.GetConfig().GetDuration())*time.Second,
=======
	if err := a.adminService.UpdateMarketHourConfig(
		ctx, startTime, endTime, period, roundInterval,
		roundMinParticipantsCount, roundMaxParticipantsCount,
>>>>>>> 1f8cee53
	); err != nil {
		return nil, status.Error(codes.Internal, err.Error())
	}

	return &arkv1.UpdateScheduledSessionConfigResponse{}, nil
}

func (a *adminHandler) ListIntents(
	ctx context.Context, req *arkv1.ListIntentsRequest,
) (*arkv1.ListIntentsResponse, error) {
	intents, err := a.adminService.ListIntents(ctx, req.GetIntentIds()...)
	if err != nil {
		return nil, status.Error(codes.Internal, err.Error())
	}

	return &arkv1.ListIntentsResponse{Intents: intentsInfo(intents).toProto()}, nil
}

func (a *adminHandler) DeleteIntents(
	ctx context.Context, req *arkv1.DeleteIntentsRequest,
) (*arkv1.DeleteIntentsResponse, error) {
	if err := a.adminService.DeleteIntents(ctx, req.GetIntentIds()...); err != nil {
		return nil, status.Error(codes.Internal, err.Error())
	}

	return &arkv1.DeleteIntentsResponse{}, nil
}

func (a *adminHandler) GetConvictions(
	ctx context.Context, req *arkv1.GetConvictionsRequest,
) (*arkv1.GetConvictionsResponse, error) {
	ids := req.GetIds()
	if len(ids) == 0 {
		return nil, status.Error(codes.InvalidArgument, "missing conviction id")
	}

	convictions, err := a.adminService.GetConvictionsByIds(ctx, ids)
	if err != nil {
		return nil, status.Errorf(codes.Internal, "%s", err.Error())
	}

	protoConvictions := make([]*arkv1.Conviction, 0, len(convictions))
	for _, conviction := range convictions {
		protoConviction, err := convertConvictionToProto(conviction)
		if err != nil {
			return nil, status.Errorf(
				codes.Internal,
				"failed to convert conviction: %s",
				err.Error(),
			)
		}
		protoConvictions = append(protoConvictions, protoConviction)
	}

	return &arkv1.GetConvictionsResponse{Convictions: protoConvictions}, nil
}

func (a *adminHandler) GetConvictionsInRange(
	ctx context.Context, req *arkv1.GetConvictionsInRangeRequest,
) (*arkv1.GetConvictionsInRangeResponse, error) {
	from := time.Unix(req.GetFrom(), 0)
	to := time.Unix(req.GetTo(), 0)

	if req.GetFrom() < 0 {
		return nil, status.Error(codes.InvalidArgument, "invalid from timestamp (must be >= 0)")
	}

	if req.GetTo() < 0 {
		return nil, status.Error(codes.InvalidArgument, "invalid to timestamp (must be >= 0)")
	}

	if req.GetFrom() >= req.GetTo() {
		return nil, status.Error(codes.InvalidArgument, "invalid time range")
	}

	convictions, err := a.adminService.GetConvictions(ctx, from, to)
	if err != nil {
		return nil, status.Errorf(codes.Internal, "%s", err.Error())
	}

	protoConvictions := make([]*arkv1.Conviction, len(convictions))
	for i, conviction := range convictions {
		protoConviction, err := convertConvictionToProto(conviction)
		if err != nil {
			return nil, status.Errorf(
				codes.Internal,
				"failed to convert conviction: %s",
				err.Error(),
			)
		}
		protoConvictions[i] = protoConviction
	}

	return &arkv1.GetConvictionsInRangeResponse{Convictions: protoConvictions}, nil
}

func (a *adminHandler) GetConvictionsByRound(
	ctx context.Context, req *arkv1.GetConvictionsByRoundRequest,
) (*arkv1.GetConvictionsByRoundResponse, error) {
	roundID := req.GetRoundId()
	if len(roundID) == 0 {
		return nil, status.Error(codes.InvalidArgument, "missing round id")
	}

	convictions, err := a.adminService.GetConvictionsByRound(ctx, roundID)
	if err != nil {
		return nil, status.Errorf(codes.Internal, "%s", err.Error())
	}

	protoConvictions := make([]*arkv1.Conviction, len(convictions))
	for i, conviction := range convictions {
		protoConviction, err := convertConvictionToProto(conviction)
		if err != nil {
			return nil, status.Errorf(
				codes.Internal,
				"failed to convert conviction: %s",
				err.Error(),
			)
		}
		protoConvictions[i] = protoConviction
	}

	return &arkv1.GetConvictionsByRoundResponse{Convictions: protoConvictions}, nil
}

func (a *adminHandler) GetActiveScriptConvictions(
	ctx context.Context, req *arkv1.GetActiveScriptConvictionsRequest,
) (*arkv1.GetActiveScriptConvictionsResponse, error) {
	script := req.GetScript()
	if len(script) == 0 {
		return nil, status.Error(codes.InvalidArgument, "missing script")
	}

	conviction, err := a.adminService.GetActiveScriptConvictions(ctx, script)
	if err != nil {
		return nil, status.Errorf(codes.Internal, "%s", err.Error())
	}

	protoConvictions := make([]*arkv1.Conviction, 0, len(conviction))
	for _, conviction := range conviction {
		protoConviction, err := convertConvictionToProto(conviction)
		if err != nil {
			return nil, status.Errorf(
				codes.Internal,
				"failed to convert conviction: %s",
				err.Error(),
			)
		}
		protoConvictions = append(protoConvictions, protoConviction)
	}

	return &arkv1.GetActiveScriptConvictionsResponse{Convictions: protoConvictions}, nil
}

func (a *adminHandler) PardonConviction(
	ctx context.Context, req *arkv1.PardonConvictionRequest,
) (*arkv1.PardonConvictionResponse, error) {
	id := req.GetId()
	if len(id) == 0 {
		return nil, status.Error(codes.InvalidArgument, "missing conviction id")
	}

	if err := a.adminService.PardonConviction(ctx, id); err != nil {
		return nil, status.Errorf(codes.Internal, "%s", err.Error())
	}

	return &arkv1.PardonConvictionResponse{}, nil
}

func (a *adminHandler) BanScript(
	ctx context.Context, req *arkv1.BanScriptRequest,
) (*arkv1.BanScriptResponse, error) {
	script := req.GetScript()
	if len(script) == 0 {
		return nil, status.Error(codes.InvalidArgument, "missing script")
	}

	banDuration := req.GetBanDuration()
	var banTime *time.Duration

	if banDuration > 0 {
		duration := time.Duration(banDuration) * time.Second
		banTime = &duration
	}

	if err := a.adminService.BanScript(ctx, script, req.GetReason(), banTime); err != nil {
		return nil, status.Errorf(codes.Internal, "%s", err.Error())
	}

	return &arkv1.BanScriptResponse{}, nil
}

func convertConvictionToProto(conviction domain.Conviction) (*arkv1.Conviction, error) {
	var expiresAt int64
	if conviction.GetExpiresAt() != nil {
		expiresAt = conviction.GetExpiresAt().Unix()
	}

	convictionType := arkv1.ConvictionType_CONVICTION_TYPE_UNSPECIFIED
	if conviction.GetType() == domain.ConvictionTypeScript {
		convictionType = arkv1.ConvictionType_CONVICTION_TYPE_SCRIPT
	}

	protoConviction := &arkv1.Conviction{
		Id:        conviction.GetID(),
		Type:      convictionType,
		CreatedAt: conviction.GetCreatedAt().Unix(),
		ExpiresAt: expiresAt,
		CrimeType: arkv1.CrimeType(conviction.GetCrime().Type),
		RoundId:   conviction.GetCrime().RoundID,
		Reason:    conviction.GetCrime().Reason,
		Pardoned:  conviction.IsPardoned(),
	}

	if scriptConviction, ok := conviction.(domain.ScriptConviction); ok {
		protoConviction.Script = scriptConviction.Script
	}

	return protoConviction, nil
}

func parseTime(t int64) time.Time {
	if t <= 0 {
		return time.Time{}
	}
	return time.Unix(t, 0)
}<|MERGE_RESOLUTION|>--- conflicted
+++ resolved
@@ -145,50 +145,32 @@
 		return nil, status.Error(codes.Internal, err.Error())
 	}
 
-<<<<<<< HEAD
 	var config *arkv1.ScheduledSessionConfig
 	if scheduledSession != nil {
 		config = &arkv1.ScheduledSessionConfig{
-			StartTime: scheduledSession.StartTime.Unix(),
-			EndTime:   scheduledSession.EndTime.Unix(),
-			Period:    int64(scheduledSession.Period.Minutes()),
-			Duration:  int64(scheduledSession.Duration.Seconds()),
-=======
-	var config *arkv1.MarketHourConfig
-	if marketHour != nil {
-		config = &arkv1.MarketHourConfig{
-			StartTime:                 marketHour.StartTime.Unix(),
-			EndTime:                   marketHour.EndTime.Unix(),
-			Period:                    int64(marketHour.Period.Minutes()),
-			RoundInterval:             int64(marketHour.RoundInterval.Seconds()),
-			RoundMinParticipantsCount: marketHour.RoundMinParticipantsCount,
-			RoundMaxParticipantsCount: marketHour.RoundMaxParticipantsCount,
->>>>>>> 1f8cee53
+			StartTime:                 scheduledSession.StartTime.Unix(),
+			EndTime:                   scheduledSession.EndTime.Unix(),
+			Period:                    int64(scheduledSession.Period.Minutes()),
+			Duration:                  int64(scheduledSession.Duration.Seconds()),
+			RoundMinParticipantsCount: scheduledSession.RoundMinParticipantsCount,
+			RoundMaxParticipantsCount: scheduledSession.RoundMaxParticipantsCount,
 		}
 	}
 
 	return &arkv1.GetScheduledSessionConfigResponse{Config: config}, nil
 }
 
-<<<<<<< HEAD
 func (a *adminHandler) UpdateScheduledSessionConfig(
 	ctx context.Context, req *arkv1.UpdateScheduledSessionConfigRequest,
 ) (*arkv1.UpdateScheduledSessionConfigResponse, error) {
-	if req.GetConfig() == nil {
-		return nil, status.Error(codes.InvalidArgument, "missing scheduled session config")
-=======
-func (a *adminHandler) UpdateMarketHourConfig(
-	ctx context.Context, req *arkv1.UpdateMarketHourConfigRequest,
-) (*arkv1.UpdateMarketHourConfigResponse, error) {
 	cfg := req.GetConfig()
 	if cfg == nil {
-		return nil, status.Error(codes.InvalidArgument, "missing market hour config")
->>>>>>> 1f8cee53
+		return nil, status.Error(codes.InvalidArgument, "missing scheduled session config")
 	}
 	startTime := parseTime(cfg.GetStartTime())
 	endTime := parseTime(cfg.GetEndTime())
 	period := time.Duration(cfg.GetPeriod()) * time.Minute
-	roundInterval := time.Duration(cfg.GetRoundInterval()) * time.Second
+	duration := time.Duration(cfg.GetDuration()) * time.Second
 	roundMinParticipantsCount := cfg.GetRoundMinParticipantsCount()
 	roundMaxParticipantsCount := cfg.GetRoundMaxParticipantsCount()
 	if roundMinParticipantsCount != 0 && roundMaxParticipantsCount != 0 &&
@@ -199,18 +181,9 @@
 		)
 	}
 
-<<<<<<< HEAD
 	if err := a.adminService.UpdateScheduledSessionConfig(
-		ctx,
-		time.Unix(req.GetConfig().GetStartTime(), 0),
-		time.Unix(req.GetConfig().GetEndTime(), 0),
-		time.Duration(req.GetConfig().GetPeriod())*time.Minute,
-		time.Duration(req.GetConfig().GetDuration())*time.Second,
-=======
-	if err := a.adminService.UpdateMarketHourConfig(
-		ctx, startTime, endTime, period, roundInterval,
+		ctx, startTime, endTime, period, duration,
 		roundMinParticipantsCount, roundMaxParticipantsCount,
->>>>>>> 1f8cee53
 	); err != nil {
 		return nil, status.Error(codes.Internal, err.Error())
 	}
