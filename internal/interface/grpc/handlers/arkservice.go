package handlers

import (
	"context"
	"encoding/hex"
	"encoding/json"
	"fmt"
	"time"

	arkv1 "github.com/arkade-os/arkd/api-spec/protobuf/gen/ark/v1"
	"github.com/arkade-os/arkd/internal/core/application"
	"github.com/arkade-os/arkd/internal/core/domain"
	"github.com/google/uuid"
	"github.com/sirupsen/logrus"
	"google.golang.org/grpc/codes"
	"google.golang.org/grpc/status"
)

type service interface {
	arkv1.ArkServiceServer
}

type handler struct {
	version   string
	heartbeat time.Duration

	svc application.Service

	eventsListenerHandler       *broker[*arkv1.GetEventStreamResponse]
	transactionsListenerHandler *broker[*arkv1.GetTransactionsStreamResponse]
}

func NewHandler(version string, service application.Service, heartbeat int64) service {
	h := &handler{
		version:                     version,
		heartbeat:                   time.Duration(heartbeat) * time.Second,
		svc:                         service,
		eventsListenerHandler:       newBroker[*arkv1.GetEventStreamResponse](),
		transactionsListenerHandler: newBroker[*arkv1.GetTransactionsStreamResponse](),
	}

	go h.listenToEvents()
	go h.listenToTxEvents()

	return h
}

func (h *handler) GetInfo(
	ctx context.Context, _ *arkv1.GetInfoRequest,
) (*arkv1.GetInfoResponse, error) {
	info, err := h.svc.GetInfo(ctx)
	if err != nil {
		return nil, status.Error(codes.Internal, err.Error())
	}

	return &arkv1.GetInfoResponse{
		SignerPubkey:        info.SignerPubKey,
		VtxoTreeExpiry:      info.VtxoTreeExpiry,
		UnilateralExitDelay: info.UnilateralExitDelay,
		BoardingExitDelay:   info.BoardingExitDelay,
		RoundInterval:       info.RoundInterval,
		Network:             info.Network,
		Dust:                int64(info.Dust),
		ForfeitAddress:      info.ForfeitAddress,
		MarketHour:          marketHour{info.NextMarketHour}.toProto(),
		Version:             h.version,
		UtxoMinAmount:       info.UtxoMinAmount,
		UtxoMaxAmount:       info.UtxoMaxAmount,
		VtxoMinAmount:       info.VtxoMinAmount,
		VtxoMaxAmount:       info.VtxoMaxAmount,
<<<<<<< HEAD
		// TODO
		Fees: &arkv1.FeeInfo{
			IntentFee: &arkv1.IntentFeeInfo{},
			TxFeeRate: "",
		},
		DeprecatedSignerPubkeys: []string{},
		Digest:                  "",
=======
		CheckpointTapscript: info.CheckpointTapscript,
>>>>>>> 887098f4
	}, nil
}

func (h *handler) RegisterIntent(
	ctx context.Context, req *arkv1.RegisterIntentRequest,
) (*arkv1.RegisterIntentResponse, error) {
	proof, message, err := parseIntent(req.GetIntent())
	if err != nil {
		return nil, status.Error(codes.InvalidArgument, err.Error())
	}

	intentId, err := h.svc.RegisterIntent(ctx, *proof, *message)
	if err != nil {
		return nil, status.Error(codes.Internal, err.Error())
	}

	return &arkv1.RegisterIntentResponse{IntentId: intentId}, nil
}

func (h *handler) DeleteIntent(
	ctx context.Context, req *arkv1.DeleteIntentRequest,
) (*arkv1.DeleteIntentResponse, error) {
	proof, message, err := parseDeleteIntent(req.GetProof())
	if err != nil {
		return nil, status.Error(codes.InvalidArgument, err.Error())
	}

	if err := h.svc.DeleteIntentsByProof(ctx, *proof, *message); err != nil {
		return nil, status.Error(codes.Internal, err.Error())
	}

	return &arkv1.DeleteIntentResponse{}, nil
}

func (h *handler) ConfirmRegistration(
	ctx context.Context, req *arkv1.ConfirmRegistrationRequest,
) (*arkv1.ConfirmRegistrationResponse, error) {
	intentId, err := parseIntentId(req.GetIntentId())
	if err != nil {
		return nil, status.Error(codes.InvalidArgument, err.Error())
	}

	if err := h.svc.ConfirmRegistration(ctx, intentId); err != nil {
		return nil, status.Error(codes.Internal, err.Error())
	}

	return &arkv1.ConfirmRegistrationResponse{}, nil
}

func (h *handler) SubmitTreeNonces(
	ctx context.Context, req *arkv1.SubmitTreeNoncesRequest,
) (*arkv1.SubmitTreeNoncesResponse, error) {
	batchId, err := parseBatchId(req.GetBatchId())
	if err != nil {
		return nil, status.Error(codes.InvalidArgument, err.Error())
	}

	nonces, err := parseNonces(req.GetTreeNonces())
	if err != nil {
		return nil, status.Error(codes.InvalidArgument, err.Error())
	}

	pubkey, err := parseECPubkey(req.GetPubkey())
	if err != nil {
		return nil, status.Error(
			codes.InvalidArgument, fmt.Sprintf("invalid cosigner pubkey %s", err),
		)
	}

	if err := h.svc.RegisterCosignerNonces(ctx, batchId, pubkey, nonces); err != nil {
		return nil, status.Error(codes.Internal, err.Error())
	}

	return &arkv1.SubmitTreeNoncesResponse{}, nil
}

func (h *handler) SubmitTreeSignatures(
	ctx context.Context, req *arkv1.SubmitTreeSignaturesRequest,
) (*arkv1.SubmitTreeSignaturesResponse, error) {
	batchId, err := parseBatchId(req.GetBatchId())
	if err != nil {
		return nil, status.Error(codes.InvalidArgument, err.Error())
	}

	pubkey, err := parseECPubkey(req.GetPubkey())
	if err != nil {
		return nil, status.Error(codes.InvalidArgument, err.Error())
	}

	signatures, err := parseSignatures(req.GetTreeSignatures())
	if err != nil {
		return nil, status.Error(codes.InvalidArgument, err.Error())
	}

	if err := h.svc.RegisterCosignerSignatures(ctx, batchId, pubkey, signatures); err != nil {
		return nil, status.Error(codes.Internal, err.Error())
	}

	return &arkv1.SubmitTreeSignaturesResponse{}, nil
}

func (h *handler) SubmitSignedForfeitTxs(
	ctx context.Context, req *arkv1.SubmitSignedForfeitTxsRequest,
) (*arkv1.SubmitSignedForfeitTxsResponse, error) {
	forfeitTxs := req.GetSignedForfeitTxs()
	commitmentTx := req.GetSignedCommitmentTx()
	if len(forfeitTxs) <= 0 && len(commitmentTx) <= 0 {
		return nil, status.Error(
			codes.InvalidArgument, "either forfeit txs or commitment tx must be set",
		)
	}

	if len(forfeitTxs) > 0 {
		if err := h.svc.SubmitForfeitTxs(ctx, forfeitTxs); err != nil {
			return nil, status.Error(codes.Internal, err.Error())
		}
	}

	if len(commitmentTx) > 0 {
		if err := h.svc.SignCommitmentTx(ctx, commitmentTx); err != nil {
			return nil, status.Error(codes.Internal, err.Error())
		}
	}

	return &arkv1.SubmitSignedForfeitTxsResponse{}, nil
}

func (h *handler) GetEventStream(
	req *arkv1.GetEventStreamRequest, stream arkv1.ArkService_GetEventStreamServer,
) error {
	topics := req.GetTopics()
	listener := newListener[*arkv1.GetEventStreamResponse](uuid.NewString(), topics)

	h.eventsListenerHandler.pushListener(listener)
	defer h.eventsListenerHandler.removeListener(listener.id)
	defer close(listener.ch)

	// create a Timer that will fire after one heartbeat interval
	timer := time.NewTimer(h.heartbeat)
	defer timer.Stop()

	// helper to safely reset the timer
	resetTimer := func() {
		if !timer.Stop() {
			// drain if it already fired
			select {
			case <-timer.C:
			default:
			}
		}
		timer.Reset(h.heartbeat)
	}

	for {
		select {
		case <-stream.Context().Done():
			return nil
		case ev := <-listener.ch:
			if err := stream.Send(ev); err != nil {
				return err
			}
			resetTimer()
		case <-timer.C:
			hb := &arkv1.GetEventStreamResponse{
				Event: &arkv1.GetEventStreamResponse_Heartbeat{
					Heartbeat: &arkv1.Heartbeat{},
				},
			}
			if err := stream.Send(hb); err != nil {
				return err
			}
			resetTimer()
		}
	}
}

func (h *handler) SubmitTx(
	ctx context.Context, req *arkv1.SubmitTxRequest,
) (*arkv1.SubmitTxResponse, error) {
	if len(req.GetSignedArkTx()) <= 0 {
		return nil, status.Error(codes.InvalidArgument, "missing signed ark tx")
	}

	if len(req.GetCheckpointTxs()) <= 0 {
		return nil, status.Error(codes.InvalidArgument, "missing checkpoint txs")
	}

	signedCheckpoints, finalArkTx, arkTxid, err := h.svc.SubmitOffchainTx(
		ctx, req.GetCheckpointTxs(), req.GetSignedArkTx(),
	)
	if err != nil {
		return nil, status.Error(codes.Internal, err.Error())
	}

	return &arkv1.SubmitTxResponse{
		FinalArkTx:          finalArkTx,
		ArkTxid:             arkTxid,
		SignedCheckpointTxs: signedCheckpoints,
	}, nil
}

func (h *handler) FinalizeTx(
	ctx context.Context, req *arkv1.FinalizeTxRequest,
) (*arkv1.FinalizeTxResponse, error) {
	if req.GetArkTxid() == "" {
		return nil, status.Error(codes.InvalidArgument, "missing ark txid")
	}

	if len(req.GetFinalCheckpointTxs()) <= 0 {
		return nil, status.Error(codes.InvalidArgument, "missing final checkpoint txs")
	}

	if err := h.svc.FinalizeOffchainTx(
		ctx, req.GetArkTxid(), req.GetFinalCheckpointTxs(),
	); err != nil {
		return nil, status.Error(codes.Internal, err.Error())
	}

	return &arkv1.FinalizeTxResponse{}, nil
}

func (h *handler) GetPendingTx(
	ctx context.Context, req *arkv1.GetPendingTxRequest,
) (*arkv1.GetPendingTxResponse, error) {
	return nil, status.Error(codes.Unimplemented, "not implemented")
}

func (h *handler) GetTransactionsStream(
	_ *arkv1.GetTransactionsStreamRequest,
	stream arkv1.ArkService_GetTransactionsStreamServer,
) error {
	listener := newListener[*arkv1.GetTransactionsStreamResponse](uuid.NewString(), []string{})

	h.transactionsListenerHandler.pushListener(listener)

	defer func() {
		h.transactionsListenerHandler.removeListener(listener.id)
		close(listener.ch)
	}()

	// create a Timer that will fire after one heartbeat interval
	timer := time.NewTimer(h.heartbeat)
	defer timer.Stop()

	// helper to safely reset the timer
	resetTimer := func() {
		if !timer.Stop() {
			// drain if it already fired
			select {
			case <-timer.C:
			default:
			}
		}
		timer.Reset(h.heartbeat)
	}

	for {
		select {
		case <-stream.Context().Done():
			return nil
		case ev := <-listener.ch:
			if err := stream.Send(ev); err != nil {
				return err
			}
			resetTimer()
		case <-timer.C:
			hb := &arkv1.GetTransactionsStreamResponse{
				Data: &arkv1.GetTransactionsStreamResponse_Heartbeat{
					Heartbeat: &arkv1.Heartbeat{},
				},
			}
			if err := stream.Send(hb); err != nil {
				return err
			}
			resetTimer()
		}
	}
}

// listenToEvents forwards events from the application layer to the set of listeners
func (h *handler) listenToEvents() {
	channel := h.svc.GetEventsChannel(context.Background())
	for events := range channel {
		evs := make([]eventWithTopics, 0, len(events))

		for _, event := range events {
			switch e := event.(type) {
			case domain.RoundFinalizationStarted:

				ev := &arkv1.GetEventStreamResponse{
					Event: &arkv1.GetEventStreamResponse_BatchFinalization{
						BatchFinalization: &arkv1.BatchFinalizationEvent{
							Id:           e.Id,
							CommitmentTx: e.CommitmentTx,
						},
					},
				}

				evs = append(evs, eventWithTopics{event: ev})

			case application.RoundFinalized:
				ev := &arkv1.GetEventStreamResponse{
					Event: &arkv1.GetEventStreamResponse_BatchFinalized{
						BatchFinalized: &arkv1.BatchFinalizedEvent{
							Id:             e.Id,
							CommitmentTxid: e.Txid,
						},
					},
				}

				evs = append(evs, eventWithTopics{event: ev})
			case domain.RoundFailed:
				ev := &arkv1.GetEventStreamResponse{
					Event: &arkv1.GetEventStreamResponse_BatchFailed{
						BatchFailed: &arkv1.BatchFailedEvent{
							Id:     e.Id,
							Reason: e.Reason,
						},
					},
				}

				evs = append(evs, eventWithTopics{event: ev})
			case application.BatchStarted:
				hashes := make([]string, 0, len(e.IntentIdsHashes))
				for _, hash := range e.IntentIdsHashes {
					hashes = append(hashes, hex.EncodeToString(hash[:]))
				}

				ev := &arkv1.GetEventStreamResponse{
					Event: &arkv1.GetEventStreamResponse_BatchStarted{
						BatchStarted: &arkv1.BatchStartedEvent{
							Id:             e.Id,
							IntentIdHashes: hashes,
							BatchExpiry:    int64(e.BatchExpiry),
						},
					},
				}

				evs = append(evs, eventWithTopics{event: ev})
			case application.RoundSigningStarted:
				ev := &arkv1.GetEventStreamResponse{
					Event: &arkv1.GetEventStreamResponse_TreeSigningStarted{
						TreeSigningStarted: &arkv1.TreeSigningStartedEvent{
							Id:                   e.Id,
							UnsignedCommitmentTx: e.UnsignedCommitmentTx,
							CosignersPubkeys:     e.CosignersPubkeys,
						},
					},
				}

				evs = append(evs, eventWithTopics{event: ev})
			case application.TreeNoncesAggregated:
				serialized, err := json.Marshal(e.Nonces)
				if err != nil {
					logrus.WithError(err).Error("failed to serialize nonces")
					continue
				}

				ev := &arkv1.GetEventStreamResponse{
					Event: &arkv1.GetEventStreamResponse_TreeNoncesAggregated{
						TreeNoncesAggregated: &arkv1.TreeNoncesAggregatedEvent{
							Id:         e.Id,
							TreeNonces: string(serialized),
						},
					},
				}

				evs = append(evs, eventWithTopics{event: ev})
			case application.TreeTxMessage:
				ev := &arkv1.GetEventStreamResponse{
					Event: &arkv1.GetEventStreamResponse_TreeTx{
						TreeTx: &arkv1.TreeTxEvent{
							Id:         e.Id,
							Topic:      e.Topic,
							BatchIndex: e.BatchIndex,
							Tx:         e.Node.Tx,
							Children:   e.Node.Children,
						},
					},
				}

				evs = append(evs, eventWithTopics{topics: e.Topic, event: ev})
			case application.TreeSignatureMessage:
				ev := &arkv1.GetEventStreamResponse{
					Event: &arkv1.GetEventStreamResponse_TreeSignature{
						TreeSignature: &arkv1.TreeSignatureEvent{
							Id:         e.Id,
							Topic:      e.Topic,
							BatchIndex: e.BatchIndex,
							Txid:       e.Txid,
							Signature:  e.Signature,
						},
					},
				}

				evs = append(evs, eventWithTopics{topics: e.Topic, event: ev})
			}
		}

		// forward all events in the same routine in order to preserve the ordering
		if len(evs) > 0 {
			for _, l := range h.eventsListenerHandler.listeners {
				go func(l *listener[*arkv1.GetEventStreamResponse]) {
					count := 0
					for _, ev := range evs {
						if l.includesAny(ev.topics) {
							l.ch <- ev.event
							count++
						}
					}
					logrus.Debugf("forwarded event to %d listeners", count)
				}(l)
			}
		}
	}

}

func (h *handler) listenToTxEvents() {
	eventsCh := h.svc.GetTxEventsChannel(context.Background())
	for event := range eventsCh {
		var msg *arkv1.GetTransactionsStreamResponse

		switch event.Type {
		case application.CommitmentTxType:
			msg = &arkv1.GetTransactionsStreamResponse{
				Data: &arkv1.GetTransactionsStreamResponse_CommitmentTx{
					CommitmentTx: txEvent(event).toProto(),
				},
			}
		case application.ArkTxType:
			msg = &arkv1.GetTransactionsStreamResponse{
				Data: &arkv1.GetTransactionsStreamResponse_ArkTx{
					ArkTx: txEvent(event).toProto(),
				},
			}
		}

		if msg != nil {
			for _, l := range h.transactionsListenerHandler.listeners {
				go func(l *listener[*arkv1.GetTransactionsStreamResponse]) {
					l.ch <- msg
				}(l)
			}
			logrus.Debugf(
				"forwarded tx event to %d listeners", len(h.transactionsListenerHandler.listeners),
			)
		}
	}
}

type eventWithTopics struct {
	topics []string
	event  *arkv1.GetEventStreamResponse
}<|MERGE_RESOLUTION|>--- conflicted
+++ resolved
@@ -2,6 +2,7 @@
 
 import (
 	"context"
+	"crypto/sha256"
 	"encoding/hex"
 	"encoding/json"
 	"fmt"
@@ -12,6 +13,7 @@
 	"github.com/arkade-os/arkd/internal/core/domain"
 	"github.com/google/uuid"
 	"github.com/sirupsen/logrus"
+	log "github.com/sirupsen/logrus"
 	"google.golang.org/grpc/codes"
 	"google.golang.org/grpc/status"
 )
@@ -53,7 +55,7 @@
 		return nil, status.Error(codes.Internal, err.Error())
 	}
 
-	return &arkv1.GetInfoResponse{
+	resp := &arkv1.GetInfoResponse{
 		SignerPubkey:        info.SignerPubKey,
 		VtxoTreeExpiry:      info.VtxoTreeExpiry,
 		UnilateralExitDelay: info.UnilateralExitDelay,
@@ -68,18 +70,18 @@
 		UtxoMaxAmount:       info.UtxoMaxAmount,
 		VtxoMinAmount:       info.VtxoMinAmount,
 		VtxoMaxAmount:       info.VtxoMaxAmount,
-<<<<<<< HEAD
-		// TODO
-		Fees: &arkv1.FeeInfo{
-			IntentFee: &arkv1.IntentFeeInfo{},
-			TxFeeRate: "",
-		},
-		DeprecatedSignerPubkeys: []string{},
-		Digest:                  "",
-=======
 		CheckpointTapscript: info.CheckpointTapscript,
->>>>>>> 887098f4
-	}, nil
+	}
+	buf, err := json.Marshal(resp)
+	if err != nil {
+		log.WithError(err).Warn("failed to marshal get info response")
+		return resp, nil
+	}
+
+	digest := sha256.Sum256(buf)
+	resp.Digest = hex.EncodeToString(digest[:])
+
+	return resp, nil
 }
 
 func (h *handler) RegisterIntent(
