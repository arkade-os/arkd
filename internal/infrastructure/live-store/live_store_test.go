package livestore_test

import (
	"context"
	"crypto/sha256"
	"encoding/json"
	"fmt"
	"testing"
	"time"

	inmemory "github.com/arkade-os/arkd/internal/infrastructure/live-store/inmemory"
	redislivestore "github.com/arkade-os/arkd/internal/infrastructure/live-store/redis"
	arklib "github.com/arkade-os/arkd/pkg/ark-lib"
	"github.com/arkade-os/arkd/pkg/ark-lib/tree"
	"github.com/btcsuite/btcd/btcec/v2"
	"github.com/btcsuite/btcd/btcutil/psbt"
	"github.com/redis/go-redis/v9"

	"github.com/stretchr/testify/require"

	"github.com/arkade-os/arkd/internal/core/domain"
	"github.com/arkade-os/arkd/internal/core/ports"

	"github.com/stretchr/testify/mock"
)

var (
	connectorsJSON = `[{"Tx":"cHNidP8BAOwDAAAAAcXuArkhSrxO59ox0sKDFr0zZzeJuIImgzIGH5oiKx63AQAAAAD/////BU0BAAAAAAAAIlEgi4HF8ZcskHEBwLNQ0RGozbmmCAa/9vDJHzC4sxeZDhFNAQAAAAAAACJRIIuBxfGXLJBxAcCzUNERqM25pggGv/bwyR8wuLMXmQ4RTQEAAAAAAAAiUSCLgcXxlyyQcQHAs1DREajNuaYIBr/28MkfMLizF5kOEU0BAAAAAAAAIlEgi4HF8ZcskHEBwLNQ0RGozbmmCAa/9vDJHzC4sxeZDhEAAAAAAAAAAARRAk5zAAAAAAAMY29zaWduZXIAAAAAIQKLgcXxlyyQcQHAs1DREajNuaYIBr/28MkfMLizF5kOEQAAAAAAAA==","Children":{"0":"5e1eae3436fa3175eb238b3cc22cfccd17ec32c8f6cfd911e03f58f83b05fd7b","1":"8c8c00c0b0966880a8e9dacd8e266f3ddf938e817c7bd40295bddc5e45d900ea","2":"584408db5ed86cd5c51e2f6f027fa40a6584c3c91b8103d45ae36bc55d8a7329","3":"cbeecbaa2cd83534762c7720b29ad8e4fd9bca7e6d1a26a41a2fe0f48ef7bd6f"}},{"Tx":"cHNidP8BAGsDAAAAASE8O6xJeYeQ6L6Z4CHN1ndN3as+fOX/CPvGJ4tcn/e0AAAAAAD/////Ak0BAAAAAAAAIlEgi4HF8ZcskHEBwLNQ0RGozbmmCAa/9vDJHzC4sxeZDhEAAAAAAAAAAARRAk5zAAAAAAAMY29zaWduZXIAAAAAIQKLgcXxlyyQcQHAs1DREajNuaYIBr/28MkfMLizF5kOEQAAAA==","Children":{}},{"Tx":"cHNidP8BAGsDAAAAASE8O6xJeYeQ6L6Z4CHN1ndN3as+fOX/CPvGJ4tcn/e0AQAAAAD/////Ak0BAAAAAAAAIlEgi4HF8ZcskHEBwLNQ0RGozbmmCAa/9vDJHzC4sxeZDhEAAAAAAAAAAARRAk5zAAAAAAAMY29zaWduZXIAAAAAIQKLgcXxlyyQcQHAs1DREajNuaYIBr/28MkfMLizF5kOEQAAAA==","Children":{}},{"Tx":"cHNidP8BAGsDAAAAASE8O6xJeYeQ6L6Z4CHN1ndN3as+fOX/CPvGJ4tcn/e0AgAAAAD/////Ak0BAAAAAAAAIlEgi4HF8ZcskHEBwLNQ0RGozbmmCAa/9vDJHzC4sxeZDhEAAAAAAAAAAARRAk5zAAAAAAAMY29zaWduZXIAAAAAIQKLgcXxlyyQcQHAs1DREajNuaYIBr/28MkfMLizF5kOEQAAAA==","Children":{}},{"Tx":"cHNidP8BAGsDAAAAASE8O6xJeYeQ6L6Z4CHN1ndN3as+fOX/CPvGJ4tcn/e0AwAAAAD/////Ak0BAAAAAAAAIlEgi4HF8ZcskHEBwLNQ0RGozbmmCAa/9vDJHzC4sxeZDhEAAAAAAAAAAARRAk5zAAAAAAAMY29zaWduZXIAAAAAIQKLgcXxlyyQcQHAs1DREajNuaYIBr/28MkfMLizF5kOEQAAAA==","Children":{}}]`
	intentsJSON    = `[{"Id":"d4d1735d-05d1-493c-ac3a-b0bb634a50fe","Inputs":[{"Txid":"79e74bf97b34450d69780778522087504e5340dd71c7454b017c01e3d3bfb8ab","VOut":0,"Amount":5000,"PubKey":"7086d72a8ddacc9e6e0451d92133ef583d6748a4726b632a94f26df8c802ac24","RootCommitmentTxid":"2c6bffc1ce2da7e40f37043b7940b548b9b93f474e17c7fd84c8090c054afc96","CommitmentTxids":["2c6bffc1ce2da7e40f37043b7940b548b9b93f474e17c7fd84c8090c054afc96"],"SpentBy":"","Spent":false,"Unrolled":false,"Swept":false,"ExpireAt":199,"Preconfirmed": true,"CreatedAt":1749818677},{"Txid":"c4ae17ae1d95ec2a6adf07166e8daddee3b0f345fb1981f4af5a866517e2d198","VOut":1,"Amount":99997000,"PubKey":"7086d72a8ddacc9e6e0451d92133ef583d6748a4726b632a94f26df8c802ac24","RootCommitmentTxid":"2c6bffc1ce2da7e40f37043b7940b548b9b93f474e17c7fd84c8090c054afc96","CommitmentTxids":["2c6bffc1ce2da7e40f37043b7940b548b9b93f474e17c7fd84c8090c054afc96"],"SpentBy":"","Spent":false,"Unrolled":false,"Swept":false,"ExpireAt":199,"Preconfirmed":true,"CreatedAt":1749818677}],"Receivers":[{"Amount":100002000,"OnchainAddress":"","PubKey":"7086d72a8ddacc9e6e0451d92133ef583d6748a4726b632a94f26df8c802ac24"}]},{"Id":"6eef6c69-179c-4fe8-b183-e79637838255","Inputs":[{"Txid":"79e74bf97b34450d69780778522087504e5340dd71c7454b017c01e3d3bfb8ab","VOut":1,"Amount":99995000,"PubKey":"7594c9acd996ccf667431769bb4b238b29a9ed32b73f39185c121cf770aa0a63","RootCommitmentTxid":"2c6bffc1ce2da7e40f37043b7940b548b9b93f474e17c7fd84c8090c054afc96","CommitmentTxids":["2c6bffc1ce2da7e40f37043b7940b548b9b93f474e17c7fd84c8090c054afc96"],"SpentBy":"","Spent":false,"Unrolled":false,"Swept":false,"ExpireAt":199,"Preconfirmed":true,"CreatedAt":1749818677},{"Txid":"c4ae17ae1d95ec2a6adf07166e8daddee3b0f345fb1981f4af5a866517e2d198","VOut":0,"Amount":3000,"PubKey":"7594c9acd996ccf667431769bb4b238b29a9ed32b73f39185c121cf770aa0a63","RootCommitmentTxid":"2c6bffc1ce2da7e40f37043b7940b548b9b93f474e17c7fd84c8090c054afc96","CommitmentTxids":["2c6bffc1ce2da7e40f37043b7940b548b9b93f474e17c7fd84c8090c054afc96"],"SpentBy":"","Spent":false,"Unrolled":false,"Swept":false,"ExpireAt":199,"Preconfirmed":true,"CreatedAt":1749818677}],"Receivers":[{"Amount":99998000,"OnchainAddress":"","PubKey":"7594c9acd996ccf667431769bb4b238b29a9ed32b73f39185c121cf770aa0a63"}]}]`
	tx1            = "cHNidP8BAIgDAAAAAnv9BTv4WD/gEdnP9sgy7BfN/CzCPIsj63Ux+jY0rh5eAAAAAAD/////q7i/0+MBfAFLRcdx3UBTTlCHIFJ4B3hpDUU0e/lL53kAAAAAAP////8C1RQAAAAAAAAWABQrwBxZxFNQ+DSDSqacn20LIQKLrQAAAAAAAAAABFECTnMAAAAAAAEBK00BAAAAAAAAIlEgi4HF8ZcskHEBwLNQ0RGozbmmCAa/9vDJHzC4sxeZDhEAAQEriBMAAAAAAAAiUSBwhtcqjdrMnm4EUdkhM+9YPWdIpHJrYyqU8m34yAKsJEEULyriza1giT7HPFxEqbI6St3+hZuq8XVP4ZPaJ/Mep1SL45HbEaCf+ZMY3cfCc6bLe13jWNIJgi8nTS2+Lw+zIUAMWsyNnOkGuXqv1tZryHrR2opcv1IE8y8vd0plIWjcBzC75lIIeMaV3QLOicJkpx854Hpb4hdGylSRnw9wTDBjQhXBUJKbdMGgSVS3i0tgNel6XgeKWg8o7JbVR7/ums6AOsDAx+14WC2NF93SA39AJr+zuMBDbBkzxBXNHpuv/6Dnb0UgLyriza1giT7HPFxEqbI6St3+hZuq8XVP4ZPaJ/Mep1StIDaW50nxJTR9gvLAoXOmCm76EX2uxlTKpPeMF5TI/Q8jrMAAAAA="
	tx2            = "cHNidP8BAIgDAAAAAm+994704C8apCYabX7Km/3k2JqyIHcsdjQ12Cyqy+7LAAAAAAD/////mNHiF2WGWq/0gRn7RfOw496tjW4WB99qKuyVHa4XrsQBAAAAAP////8Cldb1BQAAAAAWABQrwBxZxFNQ+DSDSqacn20LIQKLrQAAAAAAAAAABFECTnMAAAAAAAEBK00BAAAAAAAAIlEgi4HF8ZcskHEBwLNQ0RGozbmmCAa/9vDJHzC4sxeZDhEAAQErSNX1BQAAAAAiUSBwhtcqjdrMnm4EUdkhM+9YPWdIpHJrYyqU8m34yAKsJEEULyriza1giT7HPFxEqbI6St3+hZuq8XVP4ZPaJ/Mep1SL45HbEaCf+ZMY3cfCc6bLe13jWNIJgi8nTS2+Lw+zIUASzdEkMZS1M3JBzp2N/ky+nki8GRJ5WpQY/7UZLI8AuFe0+26NmFuwbCdABpfu0vbRcwgKOS+9B3Fot0jlBLP5QhXBUJKbdMGgSVS3i0tgNel6XgeKWg8o7JbVR7/ums6AOsDAx+14WC2NF93SA39AJr+zuMBDbBkzxBXNHpuv/6Dnb0UgLyriza1giT7HPFxEqbI6St3+hZuq8XVP4ZPaJ/Mep1StIDaW50nxJTR9gvLAoXOmCm76EX2uxlTKpPeMF5TI/Q8jrMAAAAA="
	tx3            = "cHNidP8BAIgDAAAAAuoA2UVe3L2VAtR7fIGOk989byaOzdrpqIBolrDAAIyMAAAAAAD/////q7i/0+MBfAFLRcdx3UBTTlCHIFJ4B3hpDUU0e/lL53kBAAAAAP////8Cxc71BQAAAAAWABQrwBxZxFNQ+DSDSqacn20LIQKLrQAAAAAAAAAABFECTnMAAAAAAAEBK00BAAAAAAAAIlEgi4HF8ZcskHEBwLNQ0RGozbmmCAa/9vDJHzC4sxeZDhEAAQEreM31BQAAAAAiUSB1lMms2ZbM9mdDF2m7SyOLKantMrc/ORhcEhz3cKoKY0EU+oyaCbRsXuhY4jloSwu3Ipx9OPH8BbPj7wTd/21OWk4MjR6TYePp/0T4p433ieP80aFTXXPgoCOHPjELdrL+AUDpuqwgR4YEuiemShPyiNdDm0AX1aj0sm1E5JUWApXGIahSpPpWhImz2GlO+PMJHdVNXEKXoDePj91v6H6PK1a0QRQ2ludJ8SU0fYLywKFzpgpu+hF9rsZUyqT3jBeUyP0PIwyNHpNh4+n/RPinjfeJ4/zRoVNdc+CgI4c+MQt2sv4BQInUzArzkE6X+bP/eCF7F1PzaedGuM4wtX5roc9fOZ1Ja0XTErh5GUWMdZUGaqIDBlbggnPZjidgCFpV1DlEry5CFcFQkpt0waBJVLeLS2A16XpeB4paDyjsltVHv+6azoA6wOlm8s7rZPsauycdJTy6UH8o1nvcz68gOYxt8V80njVkRSAvKuLNrWCJPsc8XESpsjpK3f6Fm6rxdU/hk9on8x6nVK0gNpbnSfElNH2C8sChc6YKbvoRfa7GVMqk94wXlMj9DyOswAd0YXB0cmVlcwIBwCgDAgBAsnUgNpbnSfElNH2C8sChc6YKbvoRfa7GVMqk94wXlMj9DyOsAcBEIC8q4s2tYIk+xzxcRKmyOkrd/oWbqvF1T+GT2ifzHqdUrSA2ludJ8SU0fYLywKFzpgpu+hF9rsZUyqT3jBeUyP0PI6wAAAA="
	tx4            = "cHNidP8BAIgDAAAAAilzil3Fa+Na1AOBG8nDhGUKpH8Cby8exdVs2F7bCERYAAAAAAD/////mNHiF2WGWq/0gRn7RfOw496tjW4WB99qKuyVHa4XrsQAAAAAAP////8CBQ0AAAAAAAAWABQrwBxZxFNQ+DSDSqacn20LIQKLrQAAAAAAAAAABFECTnMAAAAAAAEBK00BAAAAAAAAIlEgi4HF8ZcskHEBwLNQ0RGozbmmCAa/9vDJHzC4sxeZDhEAAQEruAsAAAAAAAAiUSB1lMms2ZbM9mdDF2m7SyOLKantMrc/"

	intentFixture1 = `{"boardingInputs":[{"Txid":"1e1448b9f2c44e4bc861db45864097d94fa7519dab9cba12c886a0c244932145","VOut":1,"Tapscripts":["039d0440b27520fa8c9a09b46c5ee858e239684b0bb7229c7d38f1fc05b3e3ef04ddff6d4e5a4eac","20fa8c9a09b46c5ee858e239684b0bb7229c7d38f1fc05b3e3ef04ddff6d4e5a4ead203696e749f125347d82f2c0a173a60a6efa117daec654caa4f78c1794c8fd0f23ac"],"Amount":100000000}],"cosignerPubkeys":["039f2214798b94cd517ccd561e739ebb73cecacdc41b387beb460dda097c2b7c67"],"intent":{"Id":"0222bfa8-c753-4b41-a5f9-d4e12d726413","Inputs":[{"Txid":"24de502601c21cf7b227c0667ffe1175841cdd4f6e5b20d3063387333d0b10da","VOut":0,"RootCommitmentTxid":"0000000000000000000000000000000000000000000000000000000000000000","CommitmentTxids":["0000000000000000000000000000000000000000000000000000000000000000"]}],"Receivers":[{"Amount":100000000,"OnchainAddress":"","PubKey":"7594c9acd996ccf667431769bb4b238b29a9ed32b73f39185c121cf770aa0a63"}]}}`
	intentFixture2 = `{"boardingInputs":[{"Txid":"14de502601c21cf7b227c0667ffe1175841cdd4f6e5b20d3063387333d0b10db","VOut":1,"Tapscripts":["039d0440b275202f2ae2cdad60893ec73c5c44a9b23a4addfe859baaf1754fe193da27f31ea754ac","202f2ae2cdad60893ec73c5c44a9b23a4addfe859baaf1754fe193da27f31ea754ad203696e749f125347d82f2c0a173a60a6efa117daec654caa4f78c1794c8fd0f23ac"],"Amount":100000000}],"cosignerPubkeys":["021f5b9ff8f25ff7b8984f444abb75621267251cbba76f32d12bf6b4da3b3a7096"],"intent":{"Id":"2a4d69f3-ce1b-40b3-a48d-fb61ec21b15f","Inputs":[],"Receivers":[{"Amount":100000000,"OnchainAddress":"","PubKey":"7086d72a8ddacc9e6e0451d92133ef583d6748a4726b632a94f26df8c802ac24"}]}}`
	intentFixture3 = `{"boardingInputs":[{"Txid":"1e1448b9f2c44e4bc861db45864097d94fa7519dab9cba12c886a0c244932145","VOut":1,"Tapscripts":["039d0440b27520fa8c9a09b46c5ee858e239684b0bb7229c7d38f1fc05b3e3ef04ddff6d4e5a4eac","20fa8c9a09b46c5ee858e239684b0bb7229c7d38f1fc05b3e3ef04ddff6d4e5a4ead203696e749f125347d82f2c0a173a60a6efa117daec654caa4f78c1794c8fd0f23ac"],"Amount":100000000}],"cosignerPubkeys":["039f2214798b94cd517ccd561e739ebb73cecacdc41b387beb460dda097c2b7c67"],"intent":{"Id":"aaaaaaaa-c753-4b41-a5f9-d4e12d726413","Inputs":[{"Txid":"24de502601c21cf7b227c0667ffe1175841cdd4f6e5b20d3063387333d0b10da","VOut":0,"RootCommitmentTxid":"0000000000000000000000000000000000000000000000000000000000000000","CommitmentTxids":["0000000000000000000000000000000000000000000000000000000000000000"]}],"Receivers":[{"Amount":100000000,"OnchainAddress":"","PubKey":"7594c9acd996ccf667431769bb4b238b29a9ed32b73f39185c121cf770aa0a63"}]}}`

	offchainTxJSON = `{"Stage":{"Code":2,"Ended":false,"Failed":false},"StartingTimestamp":1749818677,"EndingTimestamp":0,"ArkTxid":"79e74bf97b34450d69780778522087504e5340dd71c7454b017c01e3d3bfb8ab","ArkTx":"cHNidP8BAJYDAAAAAeB4gUdsoDHu7o2F4IkLICEbEt0y9MejPi5mWzdZtxBBAAAAAAD/////A4gTAAAAAAAAIlEgcIbXKo3azJ5uBFHZITPvWD1nSKRya2MqlPJt+MgCrCR4zfUFAAAAACJRIHWUyazZlsz2Z0MXabtLI4spqe0ytz85GFwSHPdwqgpjAAAAAAAAAAAEUQJOcwAAAAAAAQErAOH1BQAAAAAiUSDTwlo9WBKfqLWlkkznHmITfQzQEU37+YWWyqn5B2dyGEEU+oyaCbRsXuhY4jloSwu3Ipx9OPH8BbPj7wTd/21OWk4MjR6TYePp/0T4p433ieP80aFTXXPgoCOHPjELdrL+AUDpuqwgR4YEuiemShPyiNdDm0AX1aj0sm1E5JUWApXGIahSpPpWhImz2GlO+PMJHdVNXEKXoDePj91v6H6PK1a0QRQ2ludJ8SU0fYLywKFzpgpu+hF9rsZUyqT3jBeUyP0PIwyNHpNh4+n/RPinjfeJ4/zRoVNdc+CgI4c+MQt2sv4BQInUzArzkE6X+bP/eCF7F1PzaedGuM4wtX5roc9fOZ1Ja0XTErh5GUWMdZUGaqIDBlbggnPZjidgCFpV1DlEry5CFcFQkpt0waBJVLeLS2A16XpeB4paDyjsltVHv+6azoA6wOlm8s7rZPsauycdJTy6UH8o1nvcz68gOYxt8V80njVkRSD6jJoJtGxe6FjiOWhLC7cinH048fwFs+PvBN3/bU5aTq0gNpbnSfElNH2C8sChc6YKbvoRfa7GVMqk94wXlMj9DyOswAd0YXB0cmVlcwIBwCgDAgBAsnUgNpbnSfElNH2C8sChc6YKbvoRfa7GVMqk94wXlMj9DyOsAcBEIPqMmgm0bF7oWOI5aEsLtyKcfTjx/AWz4+8E3f9tTlpOrSA2ludJ8SU0fYLywKFzpgpu+hF9rsZUyqT3jBeUyP0PI6wAAAAA","CheckpointTxs":{"4110b759375b662e3ea3c7f432dd121b21200b89e0858deeee31a06c478178e0":"cHNidP8BAGsDAAAAARrFJ/P3vwEZY75OHSqgWMz3RaeIrDt7pxWqEAXZwfz+AAAAAAD/////AgDh9QUAAAAAIlEg08JaPVgSn6i1pZJM5x5iE30M0BFN+/mFlsqp+QdnchgAAAAAAAAAAARRAk5zAAAAAAABASsA4fUFAAAAACJRIHWUyazZlsz2Z0MXabtLI4spqe0ytz85GFwSHPdwqgpjQRQ2ludJ8SU0fYLywKFzpgpu+hF9rsZUyqT3jBeUyP0PIwyNHpNh4+n/RPinjfeJ4/zRoVNdc+CgI4c+MQt2sv4BQCgwEdt3LF/ub7J1hnF3+kbMvbo0Wqt3VpGDsto8wiqy6KL6zHMxKYEZAn1z3SLCo7wKZFsWk1gdx65rINE5JM5CFcBQkpt0waBJVLeLS2A16XpeB4paDyjsltVHv+6azoA6wHYMhmDVZUYnxrCdnty+DMhKJTmw60ZDqTPzCAavjN5ERSD6jJoJtGxe6FjiOWhLC7cinH048fwFs+PvBN3/bU5aTq0gNpbnSfElNH2C8sChc6YKbvoRfa7GVMqk94wXlMj9DyOswAd0YXB0cmVlcwIBwCgDAgBAsnUg+oyaCbRsXuhY4jloSwu3Ipx9OPH8BbPj7wTd/21OWk6sAcBEIPqMmgm0bF7oWOI5aEsLtyKcfTjx/AWz4+8E3f9tTlpOrSA2ludJ8SU0fYLywKFzpgpu+hF9rsZUyqT3jBeUyP0PI6wAAAA="},"CommitmentTxids":{"4110b759375b662e3ea3c7f432dd121b21200b89e0858deeee31a06c478178e0":"2c6bffc1ce2da7e40f37043b7940b548b9b93f474e17c7fd84c8090c054afc96"},"RootCommitmentTxId":"2c6bffc1ce2da7e40f37043b7940b548b9b93f474e17c7fd84c8090c054afc96","ExpiryTimestamp":199,"FailReason":"","Version":0}`

	h1 = sha256.Sum256([]byte("fdbc502adf42a40dc7c0b2d3b50b9c0b01f9c386dc9bef5233bc9f39acdf48ae"))
	h2 = sha256.Sum256([]byte("340f30bc56d8de1364120aaf8734f684a28084bc9fbb17029584378d1422beff"))

	roundId           = "218767a7-bceb-4f79-90e7-ad07ddccf246"
	uniqueSignersJSON = `{"021f5b9ff8f25ff7b8984f444abb75621267251cbba76f32d12bf6b4da3b3a7096":{},"039f2214798b94cd517ccd561e739ebb73cecacdc41b387beb460dda097c2b7c67":{}}`

	n1 = `{"021f5b9ff8f25ff7b8984f444abb75621267251cbba76f32d12bf6b4da3b3a7096":"025232ea8243113a0cf3a70369f1ca785da06302268a9cab7d20864faf2b892b03234f9f4155bc2d8c4ee7c7e0989dc7a4a4d3a680f352ed05d1091188647c46c101","039f2214798b94cd517ccd561e739ebb73cecacdc41b387beb460dda097c2b7c67":"0379d69fa1c63ae8cf9026420fca3fc2728d20fcae5597bfeca6c63884feadcbb4028eb4eaa685ca3ee6fdbd949374a98a505c5c0774f8d410ece28c11572396819d"}`
	n2 = `{"021f5b9ff8f25ff7b8984f444abb75621267251cbba76f32d12bf6b4da3b3a7096":"03489a9e200420f9ae1bb96731cf6d4ecdaa694d816abbbdaa671ac4786f9e79c6403f9361c16a0ad701eb0ee814d9d52928acb1624f38c3b3e89fa35acdb8c6e490","039f2214798b94cd517ccd561e739ebb73cecacdc41b387beb460dda097c2b7c67":"03707efe23bc97f17969a5d18c0ddf7223f38dab4b043dbe56a8a9e5b5dc709be3022627414c8c036aafc683ba00a3435b11fb6bda5b4a582e271c7deadfafe0abda"}`

	s1 = `{"021f5b9ff8f25ff7b8984f444abb75621267251cbba76f32d12bf6b4da3b3a7096":"74df3c018f86c004e9ecc6bbfe58a958753579f5a5feb3a8ed8dc5c9d4dba5c2","039f2214798b94cd517ccd561e739ebb73cecacdc41b387beb460dda097c2b7c67":"2cf641ff3a26702fc0a01bc9fb500b6ca9e79bfd88a31f0569c4767203a75707"}`
	s2 = `{"021f5b9ff8f25ff7b8984f444abb75621267251cbba76f32d12bf6b4da3b3a7096":"c1d480aff75d86460a6f8864782222d05d39b83e4c413c76280e52a09922fe15","039f2214798b94cd517ccd561e739ebb73cecacdc41b387beb460dda097c2b7c67":"89c6cbcab945d54f345513338278734c66f94d38016dc1c9842c8a7a2e32d829"}`

	validTx = map[domain.Outpoint]ports.ValidForfeitTx{
		{Txid: "79e74bf97b34450d69780778522087504e5340dd71c7454b017c01e3d3bfb8ab", VOut: 0}: {
			Tx:        "tx1",
			Connector: domain.Outpoint{Txid: "conn1", VOut: 0},
		},
		{Txid: "c4ae17ae1d95ec2a6adf07166e8daddee3b0f345fb1981f4af5a866517e2d198", VOut: 1}: {
			Tx:        "tx2",
			Connector: domain.Outpoint{Txid: "conn2", VOut: 0},
		},
		{Txid: "79e74bf97b34450d69780778522087504e5340dd71c7454b017c01e3d3bfb8ab", VOut: 1}: {
			Tx:        "tx3",
			Connector: domain.Outpoint{Txid: "conn2", VOut: 1},
		},
		{Txid: "c4ae17ae1d95ec2a6adf07166e8daddee3b0f345fb1981f4af5a866517e2d198", VOut: 0}: {
			Tx:        "tx4",
			Connector: domain.Outpoint{Txid: "conn3", VOut: 0},
		},
	}
)

func TestLiveStoreImplementations(t *testing.T) {
	redisOpts, err := redis.ParseURL("redis://localhost:6379/0")
	require.NoError(t, err)
	rdb := redis.NewClient(redisOpts)

	txBuilder := new(mockedTxBuilder)
	txBuilder.On("VerifyForfeitTxs", mock.Anything, mock.Anything, mock.Anything).
		Return(validTx, nil)

	stores := []struct {
		name  string
		store ports.LiveStore
	}{
		{"inmemory", inmemory.NewLiveStore(txBuilder)},
		{"redis", redislivestore.NewLiveStore(rdb, txBuilder, 5)},
	}

	for _, tt := range stores {
		t.Run(tt.name, func(t *testing.T) {
			runLiveStoreTests(t, tt.store)
		})
	}
}

func runLiveStoreTests(t *testing.T, store ports.LiveStore) {
	t.Run("IntentStore", func(t *testing.T) {
		intent1, err := parseIntentFixtures(intentFixture1)
		require.NoError(t, err)
		intent2, err := parseIntentFixtures(intentFixture2)
		require.NoError(t, err)
		intent3, err := parseIntentFixtures(intentFixture3)
		require.NoError(t, err)

		// Push
		err = store.Intents().Push(
			intent1.Intent, intent1.BoardingInputs, intent1.CosignersPublicKeys,
		)
		require.NoError(t, err)

		err = store.Intents().Push(
			intent1.Intent, intent1.BoardingInputs, intent1.CosignersPublicKeys,
		)
		require.Contains(t, err.Error(), "duplicated intent")

		err = store.Intents().Push(
			intent3.Intent, intent3.BoardingInputs, intent3.CosignersPublicKeys,
		)
		require.Contains(t, err.Error(), "duplicated input")

		err = store.Intents().Push(
			intent2.Intent, intent2.BoardingInputs, intent2.CosignersPublicKeys,
		)
		require.NoError(t, err)

		// View
		got, ok := store.Intents().View(intent1.Intent.Id)
		require.True(t, ok)
		require.Equal(t, intent1.Intent.Id, got.Id)
		_, ok = store.Intents().View("nonexistent")
		require.False(t, ok)

		// ViewAll
		all, err := store.Intents().ViewAll(
			[]string{intent1.Intent.Id, intent2.Intent.Id, "nonexistent"},
		)
		require.NoError(t, err)
		foundIds := map[string]bool{intent1.Intent.Id: false, intent2.Intent.Id: false}
		for _, r := range all {
			foundIds[r.Id] = true
		}
		for id := range foundIds {
			require.True(t, foundIds[id])
		}

		// IncludesAny
		found, _ := store.Intents().IncludesAny([]domain.Outpoint{})
		require.False(t, found)

		found, _ = store.Intents().IncludesAny([]domain.Outpoint{{
			Txid: "24de502601c21cf7b227c0667ffe1175841cdd4f6e5b20d3063387333d0b10da", VOut: 0,
		}})
		require.True(t, found)

		// Len
		ln := store.Intents().Len()
		require.EqualValues(t, 2, ln)

		// Pop
		popped := store.Intents().Pop(2)
		require.Len(t, popped, 2)

		ln = store.Intents().Len()
		require.Zero(t, ln)

		popped = store.Intents().Pop(100)
		require.Empty(t, popped)

		// Delete
		err = store.Intents().Delete([]string{intent1.Intent.Id})
		require.NoError(t, err)

		// Delete non-existent
		err = store.Intents().Delete([]string{"doesnotexist"})
		require.NoError(t, err)

		// DeleteAll
		err = store.Intents().DeleteAll()
		require.NoError(t, err)

		// Make sure DeleteVtxos doesn't panic
		store.Intents().DeleteVtxos()
	})

	t.Run("ForfeitTxsStore", func(t *testing.T) {
		connectors, intents, err := parseForfeitTxsFixture(connectorsJSON, intentsJSON)
		require.NoError(t, err)

		// Init
		err = store.ForfeitTxs().Init(connectors, intents)
		require.NoError(t, err)

		// Sign
		err = store.ForfeitTxs().Sign([]string{tx1, tx2, tx3, tx4})
		require.NoError(t, err)

		// AllSigned
		require.True(t, store.ForfeitTxs().AllSigned())

		require.True(t, store.ForfeitTxs().Len() == 4)

		forfeits, err := store.ForfeitTxs().Pop()
		require.NoError(t, err)
		require.Equal(t, 4, len(forfeits))

		// Len
		require.True(t, store.ForfeitTxs().Len() == 0)

		store.ForfeitTxs().Reset()

		require.Equal(t, 0, store.ForfeitTxs().Len())
	})

	t.Run("OffChainTxStore", func(t *testing.T) {
		tx, err := parseOffchainTxFixture(offchainTxJSON)
		require.NoError(t, err)

		// Add
		store.OffchainTxs().Add(tx)

		// Get
		_, exists := store.OffchainTxs().Get("nonexistent")
		require.False(t, exists)

		// Get
		_, exists = store.OffchainTxs().Get(tx.ArkTxid)
		require.True(t, exists)

		// Includes
		outpointJSON := `{"Txid":"fefcc1d90510aa15a77b3bac88a745f7cc58a02a1d4ebe631901bff7f327c51a","VOut":0}`
		var outpoint domain.Outpoint
		err = json.Unmarshal([]byte(outpointJSON), &outpoint)
		require.NoError(t, err)
		exists = store.OffchainTxs().Includes(outpoint)
		require.True(t, exists)

		// Remove
		store.OffchainTxs().Remove(tx.ArkTxid)

		// Get
		_, exists = store.OffchainTxs().Get(tx.ArkTxid)
		require.False(t, exists)
	})

	t.Run("CurrentRoundStore", func(t *testing.T) {
		r := domain.NewRound()

		// Upsert
		err := store.CurrentRound().Upsert(func(_ *domain.Round) *domain.Round { return r })
		require.NoError(t, err)

		// Get
		got := store.CurrentRound().Get()
		require.Equal(t, r.Id, got.Id)

		// Fail
		events := store.CurrentRound().Fail(fmt.Errorf("fail"))
		require.Len(t, events, 1)
	})

	t.Run("ConfirmationSessionsStore", func(t *testing.T) {
		hashes := [][32]byte{h1, h2}

		// Init
		store.ConfirmationSessions().Init(hashes)

		// IsInit
		require.True(t, store.ConfirmationSessions().Initialized())

		doneCh := make(chan struct{})
		sessionCompleteCh := store.ConfirmationSessions().SessionCompleted()
		go func() {
			<-sessionCompleteCh
			doneCh <- struct{}{}
		}()

		// Confirm
		go func() {
			time.Sleep(1 * time.Second)
			err := store.ConfirmationSessions().Confirm(
				"fdbc502adf42a40dc7c0b2d3b50b9c0b01f9c386dc9bef5233bc9f39acdf48ae",
			)
			require.NoError(t, err)

			err = store.ConfirmationSessions().Confirm(
				"340f30bc56d8de1364120aaf8734f684a28084bc9fbb17029584378d1422beff",
			)
			require.NoError(t, err)
		}()

		select {
		case <-time.After(5 * time.Second):
			require.Fail(t, "Confirmation session not completed")
		case <-doneCh:
		}

		// Get
		got := store.ConfirmationSessions().Get()
		require.Equal(t, 2, len(got.IntentsHashes))
		require.Equal(t, 2, got.NumIntents)

		// Reset
		store.ConfirmationSessions().Reset()

		// IsInit
		require.False(t, store.ConfirmationSessions().Initialized())
	})

	t.Run("TreeSigningSessionsStore", func(t *testing.T) {
		// New
		var uniqueSigners map[string]struct{}
		err := json.Unmarshal([]byte(uniqueSignersJSON), &uniqueSigners)
		require.NoError(t, err)
		sigSession := store.TreeSigingSessions().New(roundId, uniqueSigners)
		require.Equal(t, 2+1, sigSession.NbCosigners)

		noncesCollectedCh := store.TreeSigingSessions().NoncesCollected(roundId)
		signaturesCollectedCh := store.TreeSigingSessions().SignaturesCollected(roundId)
		doneCh := make(chan struct{})
		go func() {
			<-noncesCollectedCh
			<-signaturesCollectedCh
			doneCh <- struct{}{}
		}()

		go func() {
			ctx := context.Background()
			pubkey1 := "021f5b9ff8f25ff7b8984f444abb75621267251cbba76f32d12bf6b4da3b3a7096"
			pubkey2 := "039f2214798b94cd517ccd561e739ebb73cecacdc41b387beb460dda097c2b7c67"
			// Collect nonces
			var nonce1, nonce2 tree.TreeNonces
			err = json.Unmarshal([]byte(n1), &nonce1)
			require.NoError(t, err)
			err = json.Unmarshal([]byte(n2), &nonce2)
			require.NoError(t, err)
			err = store.TreeSigingSessions().AddNonces(ctx, roundId, pubkey1, nonce1)
			require.NoError(t, err)
			err = store.TreeSigingSessions().AddNonces(ctx, roundId, pubkey2, nonce2)
			require.NoError(t, err)

			// Collect signatures
			sig1 := make(tree.TreePartialSigs)
			err = json.Unmarshal([]byte(s1), &sig1)
			require.NoError(t, err)
			sig2 := make(tree.TreePartialSigs)
			err = json.Unmarshal([]byte(s2), &sig2)
			require.NoError(t, err)

			err = store.TreeSigingSessions().AddSignatures(ctx, roundId, pubkey1, sig1)
			require.NoError(t, err)

			err = store.TreeSigingSessions().AddSignatures(ctx, roundId, pubkey2, sig2)
			require.NoError(t, err)
		}()

		select {
		case <-time.After(5 * time.Second):
			t.Fatal("timeout")
		case <-doneCh:
		}

		// Delete
		store.TreeSigingSessions().Delete(roundId)

		// Get
		sigSession, exists := store.TreeSigingSessions().Get(roundId)
		require.False(t, exists)
		require.Nil(t, sigSession)
	})

	t.Run("BoardingInputsStore", func(t *testing.T) {
		store.BoardingInputs().Set(42)
		require.Equal(t, 42, store.BoardingInputs().Get())
		store.BoardingInputs().Set(0)
		require.Equal(t, 0, store.BoardingInputs().Get())
	})
}

type intentPushFixture struct {
	Intent              domain.Intent         `json:"intent"`
	BoardingInputs      []ports.BoardingInput `json:"boardingInputs"`
	CosignersPublicKeys []string              `json:"cosignerPubkeys"`
}

func parseIntentFixtures(fixtureJSON string) (*intentPushFixture, error) {
	var fixture intentPushFixture
	if err := json.Unmarshal([]byte(fixtureJSON), &fixture); err != nil {
		return nil, err
	}
	return &fixture, nil
}

func parseForfeitTxsFixture(
	connectorsJSON, intentsJSON string,
) (tree.FlatTxTree, []domain.Intent, error) {
	nodes := make(tree.FlatTxTree, 0)
	if err := json.Unmarshal([]byte(connectorsJSON), &nodes); err != nil {
		return nil, nil, err
	}

	var intents []domain.Intent
	if err := json.Unmarshal([]byte(intentsJSON), &intents); err != nil {
		return nil, nil, err
	}

	return nodes, intents, nil
}

func parseOffchainTxFixture(txJSON string) (domain.OffchainTx, error) {
	var tx domain.OffchainTx
	if err := json.Unmarshal([]byte(txJSON), &tx); err != nil {
		return domain.OffchainTx{}, err
	}

	return tx, nil
}

type mockedTxBuilder struct {
	mock.Mock
}

func (m *mockedTxBuilder) VerifyForfeitTxs(
	vtxos []domain.Vtxo, connectors tree.FlatTxTree, txs []string,
) (valid map[domain.Outpoint]ports.ValidForfeitTx, err error) {
	args := m.Called(vtxos, connectors, txs)
	res0 := args.Get(0).(map[domain.Outpoint]ports.ValidForfeitTx)
	return res0, args.Error(1)
}

func (m *mockedTxBuilder) BuildCommitmentTx(
	signerPubkey *btcec.PublicKey, intents domain.Intents,
	boardingInputs []ports.BoardingInput, connectorAddresses []string, cosignerPubkeys [][]string,
) (
	commitmentTx string, vtxoTree *tree.TxTree,
	connectorAddress string, connectors *tree.TxTree, err error,
) {
	args := m.Called(signerPubkey, intents, boardingInputs, connectorAddresses, cosignerPubkeys)
	res0 := args.Get(0).(string)
	res1 := args.Get(1).(*tree.TxTree)
	res2 := args.Get(2).(string)
	res3 := args.Get(3).(*tree.TxTree)
	return res0, res1, res2, res3, args.Error(4)
}

func (m *mockedTxBuilder) BuildSweepTx(
	inputs []ports.SweepableOutput,
) (txid string, signedSweepTx string, err error) {
	args := m.Called(inputs)
	res0 := args.Get(0).(string)
	res1 := args.Get(1).(string)
	return res0, res1, args.Error(2)
}

func (m *mockedTxBuilder) GetSweepableBatchOutputs(
	vtxoTree *tree.TxTree,
) (vtxoTreeExpiry *arklib.RelativeLocktime, sweepInput ports.SweepableOutput, err error) {
	args := m.Called(vtxoTree)
	res0 := args.Get(0).(*arklib.RelativeLocktime)
	res1 := args.Get(1).(ports.SweepableOutput)
	return res0, res1, args.Error(2)
}

func (m *mockedTxBuilder) FinalizeAndExtract(tx string) (txhex string, err error) {
	args := m.Called(tx)
	res0 := args.Get(0).(string)
	return res0, args.Error(1)
}

func (m *mockedTxBuilder) VerifyTapscriptPartialSigs(
<<<<<<< HEAD
	tx string,
) (valid bool, ptx *psbt.Packet, err error) {
	args := m.Called(tx)
=======
	tx string, mustIncludeSignerSig bool,
) (valid bool, txid string, err error) {
	args := m.Called(tx, mustIncludeSignerSig)
>>>>>>> 7f278b58
	res0 := args.Get(0).(bool)
	res1 := args.Get(1).(*psbt.Packet)
	return res0, res1, args.Error(2)
}

func (m *mockedTxBuilder) VerifyAndCombinePartialTx(dest string, src string) (string, error) {
	args := m.Called(dest, src)
	res0 := args.Get(0).(string)
	return res0, args.Error(1)
}

func (m *mockedTxBuilder) CountSignedTaprootInputs(tx string) (int, error) {
	args := m.Called(tx)
	res0 := args.Get(0).(int)
	return res0, args.Error(1)
}

func (m *mockedTxBuilder) GetTxid(tx string) (string, error) {
	args := m.Called(tx)
	res0 := args.Get(0).(string)
	return res0, args.Error(1)
}<|MERGE_RESOLUTION|>--- conflicted
+++ resolved
@@ -468,15 +468,9 @@
 }
 
 func (m *mockedTxBuilder) VerifyTapscriptPartialSigs(
-<<<<<<< HEAD
-	tx string,
+	tx string, mustIncludeSignerSig bool,
 ) (valid bool, ptx *psbt.Packet, err error) {
-	args := m.Called(tx)
-=======
-	tx string, mustIncludeSignerSig bool,
-) (valid bool, txid string, err error) {
 	args := m.Called(tx, mustIncludeSignerSig)
->>>>>>> 7f278b58
 	res0 := args.Get(0).(bool)
 	res1 := args.Get(1).(*psbt.Packet)
 	return res0, res1, args.Error(2)
