package db_test

import (
	"context"
	"crypto/rand"
	"encoding/hex"
	"encoding/json"
	"os"
	"reflect"
	"sort"
	"sync"
	"testing"
	"time"

	"github.com/arkade-os/arkd/internal/core/domain"
	"github.com/arkade-os/arkd/internal/core/ports"
	"github.com/arkade-os/arkd/internal/infrastructure/db"
	"github.com/arkade-os/arkd/pkg/ark-lib/tree"
	"github.com/btcsuite/btcd/btcutil/psbt"
	"github.com/btcsuite/btcd/chaincfg/chainhash"
	"github.com/btcsuite/btcd/wire"
	"github.com/google/uuid"
	"github.com/stretchr/testify/assert"
	"github.com/stretchr/testify/require"
)

const (
	f1        = "cHNidP8BADwBAAAAAauqqqqqqqqqqqqqqqqqqqqqqqqqqqqqqqqqqqqqqqqqAAAAAAD/////AegDAAAAAAAAAAAAAAAAAAA="
	f2        = "cHNidP8BADwBAAAAAayqqqqqqqqqqqqqqqqqqqqqqqqqqqqqqqqqqqqqqqqqAAAAAAD/////AegDAAAAAAAAAAAAAAAAAAA="
	f3        = "cHNidP8BADwBAAAAAa2qqqqqqqqqqqqqqqqqqqqqqqqqqqqqqqqqqqqqqqqqAAAAAAD/////AegDAAAAAAAAAAAAAAAAAAA="
	f4        = "cHNidP8BADwBAAAAAa6qqqqqqqqqqqqqqqqqqqqqqqqqqqqqqqqqqqqqqqqqAAAAAAD/////AegDAAAAAAAAAAAAAAAAAAA="
	emptyTx   = "0200000000000000000000"
	pubkey    = "25a43cecfa0e1b1a4f72d64ad15f4cfa7a84d0723e8511c969aa543638ea9967"
	pubkey2   = "33ffb3dee353b1a9ebe4ced64b946238d0a4ac364f275d771da6ad2445d07ae0"
	txida     = "aaaaaaaaaaaaaaaaaaaaaaaaaaaaaaaaaaaaaaaaaaaaaaaaaaaaaaaaaaaaaaaa"
	txidb     = "bbbbbbbbbbbbbbbbbbbbbbbbbbbbbbbbbbbbbbbbbbbbbbbbbbbbbbbbbbbbbbbb"
	arkTxid   = txida
	sweepTxid = "ssssssssssssssssssssssssssssssssssssssssssssssssssssssssssssssss"
	sweepTx   = "cHNidP8BADwBAAAAAauqqqqqqqqqqqqqqqqqqqqqqqqqqqqqqqqqqqqqqqqqAAAAAAD/////AegDAAAAAAAAAAAAAAAAAAA="
)

var (
	vtxoTree = tree.FlatTxTree{
		{
			Txid:     randomString(32),
			Tx:       randomTx(),
			Children: nil,
		},
		{
			Txid: randomString(32),
			Tx:   randomTx(),
			Children: map[uint32]string{
				0: randomString(32),
			},
		},
		{
			Txid: randomString(32),
			Tx:   randomTx(),
			Children: map[uint32]string{
				0: randomString(32),
				1: randomString(32),
			},
		},
		{
			Txid: randomString(32),
			Tx:   randomTx(),
			Children: map[uint32]string{
				0: randomString(32),
				1: randomString(32),
			},
		},
		{
			Txid: randomString(32),
			Tx:   randomTx(),
			Children: map[uint32]string{
				0: randomString(32),
				1: randomString(32),
			},
		},
	}
	connectorsTree = tree.FlatTxTree{
		{
			Txid: randomString(32),
			Tx:   randomTx(),
			Children: map[uint32]string{
				0: randomString(32),
			},
		},
		{
			Txid: randomString(32),
			Tx:   randomTx(),
			Children: map[uint32]string{
				0: randomString(32),
			},
		},
		{
			Txid: randomString(32),
			Tx:   randomTx(),
			Children: map[uint32]string{
				0: randomString(32),
			},
		},
		{
			Txid: randomString(32),
			Tx:   randomTx(),
		},
	}

	f1Tx = func() domain.ForfeitTx {
		return domain.ForfeitTx{
			Txid: txida,
			Tx:   f1,
		}
	}
	f2Tx = func() domain.ForfeitTx {
		return domain.ForfeitTx{
			Txid: txidb,
			Tx:   f2,
		}
	}
	f3Tx = func() domain.ForfeitTx {
		return domain.ForfeitTx{
			Txid: randomString(32),
			Tx:   f3,
		}
	}
	f4Tx = func() domain.ForfeitTx {
		return domain.ForfeitTx{
			Txid: randomString(32),
			Tx:   f4,
		}
	}
	now          = time.Now()
	endTimestamp = now.Add(3 * time.Second).Unix()
)

func TestMain(m *testing.M) {
	m.Run()
	_ = os.Remove("test.db")
}

func TestService(t *testing.T) {
	dbDir := t.TempDir()
	pgDns := "postgresql://root:secret@127.0.0.1:5432/projection?sslmode=disable"
	pgEventDns := "postgresql://root:secret@127.0.0.1:5432/event?sslmode=disable"
	tests := []struct {
		name   string
		config db.ServiceConfig
	}{
		{
			name: "repo_manager_with_badger_stores",
			config: db.ServiceConfig{
				EventStoreType:   "badger",
				DataStoreType:    "badger",
				EventStoreConfig: []interface{}{"", nil},
				DataStoreConfig:  []interface{}{"", nil},
			},
		},
		{
			name: "repo_manager_with_sqlite_stores",
			config: db.ServiceConfig{
				EventStoreType:   "badger",
				DataStoreType:    "sqlite",
				EventStoreConfig: []interface{}{"", nil},
				DataStoreConfig:  []interface{}{dbDir},
			},
		},
		{
			name: "repo_manager_with_postgres_stores",
			config: db.ServiceConfig{
				EventStoreType:   "postgres",
				DataStoreType:    "postgres",
				EventStoreConfig: []interface{}{pgEventDns},
				DataStoreConfig:  []interface{}{pgDns},
			},
		},
	}

	for _, tt := range tests {
		t.Run(tt.name, func(t *testing.T) {
			svc, err := db.NewService(tt.config, nil)
			require.NoError(t, err)
			defer svc.Close()

			testEventRepository(t, svc)
			testRoundRepository(t, svc)
			testVtxoRepository(t, svc)
			testOffchainTxRepository(t, svc)
			testMarketHourRepository(t, svc)
			testConvictionRepository(t, svc)
		})
	}
}

func testEventRepository(t *testing.T, svc ports.RepoManager) {
	t.Run("test_event_repository", func(t *testing.T) {
		fixtures := []struct {
			topic    string
			id       string
			events   []domain.Event
			handlers []func(events []domain.Event)
		}{
			{
				topic: domain.RoundTopic,
				id:    "42dd81f7-cadd-482c-bf69-8e9209aae9f3",
				events: []domain.Event{
					domain.RoundStarted{
						RoundEvent: domain.RoundEvent{
							Id:   "42dd81f7-cadd-482c-bf69-8e9209aae9f3",
							Type: domain.EventTypeRoundStarted,
						},
						Timestamp: 1701190270,
					},
				},
				handlers: []func(events []domain.Event){
					func(events []domain.Event) {
						round := domain.NewRoundFromEvents(events)

						require.NotNil(t, round)
						require.Len(t, round.Events(), 1)
						require.True(t, round.IsStarted())
						require.False(t, round.IsFailed())
						require.False(t, round.IsEnded())
					},
					func(events []domain.Event) {
						require.Len(t, events, 1)
					},
				},
			},
			{
				topic: domain.RoundTopic,
				id:    "1ea610ff-bf3e-4068-9bfd-b6c3f553467e",
				events: []domain.Event{
					domain.RoundStarted{
						RoundEvent: domain.RoundEvent{
							Id:   "1ea610ff-bf3e-4068-9bfd-b6c3f553467e",
							Type: domain.EventTypeRoundStarted,
						},
						Timestamp: 1701190270,
					},
					domain.RoundFinalizationStarted{
						RoundEvent: domain.RoundEvent{
							Id:   "1ea610ff-bf3e-4068-9bfd-b6c3f553467e",
							Type: domain.EventTypeRoundFinalizationStarted,
						},
						VtxoTree:       vtxoTree,
						Connectors:     connectorsTree,
						CommitmentTxid: "txid",
						CommitmentTx:   emptyTx,
					},
				},
				handlers: []func(events []domain.Event){
					func(events []domain.Event) {
						round := domain.NewRoundFromEvents(events)
						require.NotNil(t, round)
						require.Len(t, round.Events(), 2)
					},
				},
			},
			{
				topic: domain.RoundTopic,
				id:    "7578231e-428d-45ae-aaa4-e62c77ad5cec",
				events: []domain.Event{
					domain.RoundStarted{
						RoundEvent: domain.RoundEvent{
							Id:   "7578231e-428d-45ae-aaa4-e62c77ad5cec",
							Type: domain.EventTypeRoundStarted,
						},
						Timestamp: 1701190270,
					},
					domain.RoundFinalizationStarted{
						RoundEvent: domain.RoundEvent{
							Id:   "7578231e-428d-45ae-aaa4-e62c77ad5cec",
							Type: domain.EventTypeRoundFinalizationStarted,
						},
						VtxoTree:       vtxoTree,
						Connectors:     connectorsTree,
						CommitmentTxid: "txid",
						CommitmentTx:   emptyTx,
					},
					domain.RoundFinalized{
						RoundEvent: domain.RoundEvent{
							Id:   "7578231e-428d-45ae-aaa4-e62c77ad5cec",
							Type: domain.EventTypeRoundFinalized,
						},
						ForfeitTxs: []domain.ForfeitTx{f1Tx(), f2Tx(), f3Tx(), f4Tx()},
						Timestamp:  1701190300,
					},
				},
				handlers: []func(events []domain.Event){
					func(events []domain.Event) {
						round := domain.NewRoundFromEvents(events)

						require.NotNil(t, round)
						require.Len(t, round.Events(), 3)
						require.False(t, round.IsStarted())
						require.False(t, round.IsFailed())
						require.True(t, round.IsEnded())
						require.NotEmpty(t, round.CommitmentTxid)
					},
				},
			},
			{
				topic: domain.OffchainTxTopic,
				id:    "arkTxid",
				events: []domain.Event{
					domain.OffchainTxAccepted{
						OffchainTxEvent: domain.OffchainTxEvent{
							Id:   "arkTxid",
							Type: domain.EventTypeOffchainTxAccepted,
						},
						Id: "arkTxid",
						CommitmentTxids: map[string]string{
							"0": randomString(32),
							"1": randomString(32),
						},
						FinalArkTx: "fully signed ark tx",
						SignedCheckpointTxs: map[string]string{
							"0": "list of txs signed by the signer",
							"1": "indexed by txid",
						},
					},
				},
				handlers: []func(events []domain.Event){
					func(events []domain.Event) {
						offchainTx := domain.NewOffchainTxFromEvents(events)
						require.NotNil(t, offchainTx)
						require.Len(t, offchainTx.Events(), 1)
					},
				},
			},
			{
				topic: domain.OffchainTxTopic,
				id:    "arkTxid 2",
				events: []domain.Event{
					domain.OffchainTxAccepted{
						OffchainTxEvent: domain.OffchainTxEvent{
							Id:   "arkTxid 2",
							Type: domain.EventTypeOffchainTxAccepted,
						},
						Id: "arkTxid 2",
						CommitmentTxids: map[string]string{
							"0": randomString(32),
							"1": randomString(32),
						},
						FinalArkTx: "fully signed ark tx",
						SignedCheckpointTxs: map[string]string{
							"0": "list of txs signed by the operator",
							"1": "indexed by txid",
						},
					},
					domain.OffchainTxFinalized{
						OffchainTxEvent: domain.OffchainTxEvent{
							Id:   "arkTxid 2",
							Type: domain.EventTypeOffchainTxFinalized,
						},
						FinalCheckpointTxs: map[string]string{
							"0": "list of fully-signed txs",
							"1": "indexed by txid",
						},
					},
				},
				handlers: []func(events []domain.Event){
					func(events []domain.Event) {
						offchainTx := domain.NewOffchainTxFromEvents(events)
						require.NotNil(t, offchainTx)
						require.Len(t, offchainTx.Events(), 2)
					},
				},
			},
		}
		ctx := context.Background()

		for _, f := range fixtures {
			svc.Events().ClearRegisteredHandlers()

			wg := sync.WaitGroup{}
			wg.Add(len(f.handlers))

			for _, handler := range f.handlers {
				svc.Events().RegisterEventsHandler(f.topic, func(events []domain.Event) {
					handler(events)
					wg.Done()
				})
			}

			err := svc.Events().Save(ctx, f.topic, f.id, f.events)
			require.NoError(t, err)

			wg.Wait()
		}
	})
}

func testRoundRepository(t *testing.T, svc ports.RepoManager) {
	t.Run("test_round_repository", func(t *testing.T) {
		ctx := context.Background()
		now := time.Now()

		roundId := uuid.New().String()

		round, err := svc.Rounds().GetRoundWithId(ctx, roundId)
		require.Error(t, err)
		require.Nil(t, round)

		events := []domain.Event{
			domain.RoundStarted{
				RoundEvent: domain.RoundEvent{
					Id:   roundId,
					Type: domain.EventTypeRoundStarted,
				},
				Timestamp: now.Unix(),
			},
		}
		round = domain.NewRoundFromEvents(events)
		err = svc.Rounds().AddOrUpdateRound(ctx, *round)
		require.NoError(t, err)

		roundById, err := svc.Rounds().GetRoundWithId(ctx, roundId)
		require.NoError(t, err)
		require.NotNil(t, roundById)
		roundsMatch(t, *round, *roundById)

		commitmentTxid := randomString(32)
		newEvents := []domain.Event{
			domain.IntentsRegistered{
				RoundEvent: domain.RoundEvent{
					Id:   roundId,
					Type: domain.EventTypeIntentsRegistered,
				},
				Intents: []domain.Intent{
					{
						Id:      uuid.New().String(),
						Proof:   "proof",
						Message: "message",
						Inputs: []domain.Vtxo{
							{
								Outpoint: domain.Outpoint{
									Txid: randomString(32),
									VOut: 0,
								},
								ExpiresAt: 7980322,
								PubKey:    randomString(32),
								Amount:    300,
							},
						},
						Receivers: []domain.Receiver{{
							PubKey: randomString(32),
							Amount: 300,
						}},
					},
					{
						Id:      uuid.New().String(),
						Proof:   "proof",
						Message: "message",
						Inputs: []domain.Vtxo{

							{
								Outpoint: domain.Outpoint{
									Txid: randomString(32),
									VOut: 0,
								},
								ExpiresAt: 7980322,
								PubKey:    randomString(32),
								Amount:    600,
							},
						},
						Receivers: []domain.Receiver{
							{
								PubKey: randomString(32),
								Amount: 400,
							},
							{
								PubKey: randomString(32),
								Amount: 200,
							},
						},
					},
				},
			},
			domain.RoundFinalizationStarted{
				RoundEvent: domain.RoundEvent{
					Id:   roundId,
					Type: domain.EventTypeRoundFinalizationStarted,
				},
				VtxoTree:       vtxoTree,
				Connectors:     connectorsTree,
				CommitmentTxid: commitmentTxid,
				CommitmentTx:   emptyTx,
			},
		}
		events = append(events, newEvents...)
		updatedRound := domain.NewRoundFromEvents(events)
		for _, intent := range updatedRound.Intents {
			err = svc.Vtxos().AddVtxos(ctx, intent.Inputs)
			require.NoError(t, err)
		}

		err = svc.Rounds().AddOrUpdateRound(ctx, *updatedRound)
		require.NoError(t, err)

		roundById, err = svc.Rounds().GetRoundWithId(ctx, updatedRound.Id)
		require.NoError(t, err)
		require.NotNil(t, roundById)
		roundsMatch(t, *updatedRound, *roundById)

		newEvents = []domain.Event{
			domain.RoundFinalized{
				RoundEvent: domain.RoundEvent{
					Id:   roundId,
					Type: domain.EventTypeRoundFinalized,
				},
				ForfeitTxs:        []domain.ForfeitTx{f1Tx(), f2Tx(), f3Tx(), f4Tx()},
				FinalCommitmentTx: emptyTx,
				Timestamp:         now.Add(60 * time.Second).Unix(),
			},
		}
		events = append(events, newEvents...)
		finalizedRound := domain.NewRoundFromEvents(events)

		err = svc.Rounds().AddOrUpdateRound(ctx, *finalizedRound)
		require.NoError(t, err)

		roundById, err = svc.Rounds().GetRoundWithId(ctx, roundId)
		require.NoError(t, err)
		require.NotNil(t, roundById)
		roundsMatch(t, *finalizedRound, *roundById)

		resultTree, err := svc.Rounds().GetRoundVtxoTree(ctx, commitmentTxid)
		require.NoError(t, err)
		require.NotNil(t, resultTree)
		require.Equal(t, finalizedRound.VtxoTree, resultTree)

		roundByTxid, err := svc.Rounds().GetRoundWithCommitmentTxid(ctx, commitmentTxid)
		require.NoError(t, err)
		require.NotNil(t, roundByTxid)
		roundsMatch(t, *finalizedRound, *roundByTxid)

		txs, err := svc.Rounds().GetTxsWithTxids(ctx, []string{
			txida,                  // forfeit tx
			vtxoTree[1].Txid,       // tree tx
			connectorsTree[2].Txid, // connector tx
		})
		require.NoError(t, err)
		require.NotNil(t, txs)
		require.Equal(t, 3, len(txs))

		newEvents = []domain.Event{
			domain.BatchSwept{
				RoundEvent: domain.RoundEvent{
					Id:   roundId,
					Type: domain.EventTypeRoundFinalized,
				},
				Txid:       sweepTxid,
				Tx:         sweepTx,
				FullySwept: true,
			},
		}
		events = append(events, newEvents...)
		sweptRound := domain.NewRoundFromEvents(events)
		err = svc.Rounds().AddOrUpdateRound(ctx, *sweptRound)
		require.NoError(t, err)

		roundById, err = svc.Rounds().GetRoundWithId(ctx, roundId)
		require.NoError(t, err)
		require.NotNil(t, roundById)
		roundsMatch(t, *sweptRound, *roundById)
	})
}

func testVtxoRepository(t *testing.T, svc ports.RepoManager) {
	t.Run("test_vtxo_repository", func(t *testing.T) {
		ctx := context.Background()

		userVtxos := []domain.Vtxo{
			{
				Outpoint: domain.Outpoint{
					Txid: randomString(32),
					VOut: 0,
				},
				PubKey:             pubkey,
				Amount:             1000,
				RootCommitmentTxid: "root",
				CommitmentTxids:    []string{"root", "cmt1", "cmt2"},
				Preconfirmed:       true,
			},
			{
				Outpoint: domain.Outpoint{
					Txid: randomString(32),
					VOut: 1,
				},
				PubKey:             pubkey,
				Amount:             2000,
				RootCommitmentTxid: "root",
				CommitmentTxids:    []string{"root"},
			},
		}
		newVtxos := append(userVtxos, domain.Vtxo{
			Outpoint: domain.Outpoint{
				Txid: randomString(32),
				VOut: 1,
			},
			PubKey:             pubkey2,
			Amount:             2000,
			RootCommitmentTxid: "root",
			CommitmentTxids:    []string{"root"},
		})
		arkTxid := randomString(32)
		commitmentTxid := randomString(32)

		vtxoKeys := make([]domain.Outpoint, 0, len(userVtxos))
		spentVtxoMap := make(map[domain.Outpoint]string)
		for _, v := range userVtxos {
			vtxoKeys = append(vtxoKeys, v.Outpoint)
			spentVtxoMap[v.Outpoint] = randomString(32)
		}

		vtxos, err := svc.Vtxos().GetVtxos(ctx, vtxoKeys)
<<<<<<< HEAD
		require.NoError(t, err)
=======
		require.Nil(t, err)
>>>>>>> fe350087
		require.Empty(t, vtxos)

		spendableVtxos, spentVtxos, err := svc.Vtxos().GetAllNonUnrolledVtxos(ctx, pubkey)
		require.NoError(t, err)
		require.Empty(t, spendableVtxos)
		require.Empty(t, spentVtxos)

		spendableVtxos, spentVtxos, err = svc.Vtxos().GetAllNonUnrolledVtxos(ctx, "")
		require.NoError(t, err)

		numberOfVtxos := len(spendableVtxos) + len(spentVtxos)

		err = svc.Vtxos().AddVtxos(ctx, newVtxos)
		require.NoError(t, err)

		vtxos, err = svc.Vtxos().GetAllVtxos(ctx)
		require.NoError(t, err)
		require.Equal(t, 5, len(vtxos))

		vtxos, err = svc.Vtxos().GetVtxos(ctx, vtxoKeys)
		require.NoError(t, err)
		checkVtxos(t, userVtxos, vtxos)

		spendableVtxos, spentVtxos, err = svc.Vtxos().GetAllNonUnrolledVtxos(ctx, pubkey)
		require.NoError(t, err)

		sortedVtxos := sortVtxos(userVtxos)
		sort.Sort(sortedVtxos)

		sortedSpendableVtxos := sortVtxos(spendableVtxos)
		sort.Sort(sortedSpendableVtxos)

		checkVtxos(t, sortedSpendableVtxos, sortedVtxos)
		require.Empty(t, spentVtxos)

		spendableVtxos, spentVtxos, err = svc.Vtxos().GetAllNonUnrolledVtxos(ctx, "")
		require.NoError(t, err)
		require.Len(t, append(spendableVtxos, spentVtxos...), numberOfVtxos+len(newVtxos))

		err = svc.Vtxos().SpendVtxos(ctx, spentVtxoMap, arkTxid)
		require.NoError(t, err)

		spentVtxos, err = svc.Vtxos().GetVtxos(ctx, vtxoKeys[:1])
		require.NoError(t, err)
		require.Len(t, spentVtxos, len(vtxoKeys[:1]))
		for _, v := range spentVtxos {
			require.True(t, v.Spent)
			require.Equal(t, spentVtxoMap[v.Outpoint], v.SpentBy)
			require.Equal(t, arkTxid, v.ArkTxid)
		}

		spendableVtxos, spentVtxos, err = svc.Vtxos().GetAllNonUnrolledVtxos(ctx, pubkey)
		require.NoError(t, err)
		checkVtxos(t, vtxos[1:], spendableVtxos)
		require.Len(t, spentVtxos, len(userVtxos))

		spentVtxoMap = map[domain.Outpoint]string{
			newVtxos[len(newVtxos)-1].Outpoint: randomString(32),
		}
		vtxoKeys = []domain.Outpoint{newVtxos[len(newVtxos)-1].Outpoint}
		err = svc.Vtxos().SettleVtxos(ctx, spentVtxoMap, commitmentTxid)
		require.NoError(t, err)

		spentVtxos, err = svc.Vtxos().GetVtxos(ctx, vtxoKeys)
		require.NoError(t, err)
		require.Len(t, spentVtxos, len(vtxoKeys))
		for _, v := range spentVtxos {
			require.True(t, v.Spent)
			require.Equal(t, spentVtxoMap[v.Outpoint], v.SpentBy)
			require.Equal(t, commitmentTxid, v.SettledBy)
		}
	})
}

func testMarketHourRepository(t *testing.T, svc ports.RepoManager) {
	t.Run("test_market_hour_repository", func(t *testing.T) {
		ctx := context.Background()
		repo := svc.MarketHourRepo()

		marketHour, err := repo.Get(ctx)
		require.NoError(t, err)
		require.Nil(t, marketHour)

		now := time.Now().Truncate(time.Second)
		expected := domain.MarketHour{
			StartTime:     now,
			Period:        time.Duration(3) * time.Hour,
			RoundInterval: time.Duration(20) * time.Second,
			UpdatedAt:     now,
		}

		err = repo.Upsert(ctx, expected)
		require.NoError(t, err)

		got, err := repo.Get(ctx)
		require.NoError(t, err)
		require.NotNil(t, got)
		assertMarketHourEqual(t, expected, *got)

		expected.Period = time.Duration(4) * time.Hour
		expected.RoundInterval = time.Duration(40) * time.Second
		expected.UpdatedAt = now.Add(100 * time.Second)

		err = repo.Upsert(ctx, expected)
		require.NoError(t, err)

		got, err = repo.Get(ctx)
		require.NoError(t, err)
		require.NotNil(t, got)
		assertMarketHourEqual(t, expected, *got)
	})
}

func testOffchainTxRepository(t *testing.T, svc ports.RepoManager) {
	t.Run("test_offchain_tx_repository", func(t *testing.T) {
		ctx := context.Background()
		repo := svc.OffchainTxs()

		offchainTx, err := repo.GetOffchainTx(ctx, arkTxid)
		require.Error(t, err)
		require.Nil(t, offchainTx)

		checkpointTxid1 := "0000000000000000000000000000000000000000000000000000000000000001"
		signedCheckpointPtx1 := "cHNldP8BAgQCAAAAAQQBAAEFAQABBgEDAfsEAgAAAAA=signed"
		checkpointTxid2 := "0000000000000000000000000000000000000000000000000000000000000002"
		signedCheckpointPtx2 := "cHNldP8BAgQCAAAAAQQBAAEFAQABBgEDAfsEAgAAAAB=signed"
		rootCommitmentTxid := "0000000000000000000000000000000000000000000000000000000000000003"
		commitmentTxid := "0000000000000000000000000000000000000000000000000000000000000004"
		events := []domain.Event{
			domain.OffchainTxRequested{
				OffchainTxEvent: domain.OffchainTxEvent{
					Id:   arkTxid,
					Type: domain.EventTypeOffchainTxRequested,
				},
				ArkTx:                 "",
				UnsignedCheckpointTxs: nil,
				StartingTimestamp:     now.Unix(),
			},
			domain.OffchainTxAccepted{
				OffchainTxEvent: domain.OffchainTxEvent{
					Id:   arkTxid,
					Type: domain.EventTypeOffchainTxAccepted,
				},
				Id: arkTxid,
				CommitmentTxids: map[string]string{
					checkpointTxid1: rootCommitmentTxid,
					checkpointTxid2: commitmentTxid,
				},
				FinalArkTx: "",
				SignedCheckpointTxs: map[string]string{
					checkpointTxid1: signedCheckpointPtx1,
					checkpointTxid2: signedCheckpointPtx2,
				},
				RootCommitmentTxid: rootCommitmentTxid,
			},
		}
		offchainTx = domain.NewOffchainTxFromEvents(events)
		err = repo.AddOrUpdateOffchainTx(ctx, offchainTx)
		require.NoError(t, err)

		gotOffchainTx, err := repo.GetOffchainTx(ctx, arkTxid)
		require.NoError(t, err)
		require.NotNil(t, offchainTx)
		require.True(t, gotOffchainTx.IsAccepted())
		require.Equal(t, rootCommitmentTxid, gotOffchainTx.RootCommitmentTxId)
		require.Condition(t, offchainTxMatch(*offchainTx, *gotOffchainTx))

		newEvents := []domain.Event{
			domain.OffchainTxFinalized{
				OffchainTxEvent: domain.OffchainTxEvent{
					Id:   arkTxid,
					Type: domain.EventTypeOffchainTxFinalized,
				},
				FinalCheckpointTxs: nil,
				Timestamp:          endTimestamp,
			},
		}
		events = append(events, newEvents...)
		offchainTx = domain.NewOffchainTxFromEvents(events)
		err = repo.AddOrUpdateOffchainTx(ctx, offchainTx)
		require.NoError(t, err)

		gotOffchainTx, err = repo.GetOffchainTx(ctx, arkTxid)
		require.NoError(t, err)
		require.NotNil(t, offchainTx)
		require.True(t, gotOffchainTx.IsFinalized())
		require.Condition(t, offchainTxMatch(*offchainTx, *gotOffchainTx))
	})
}

func testConvictionRepository(t *testing.T, svc ports.RepoManager) {
	t.Run("test_conviction_repository", func(t *testing.T) {
		repo := svc.Convictions()

		conviction, err := repo.Get("non-existent-id")
		require.Error(t, err)
		require.Nil(t, conviction)

		scriptConviction, err := repo.GetActiveScriptConviction("non-existent-script")
		require.NoError(t, err)
		require.Nil(t, scriptConviction)

		convictions, err := repo.GetAll(time.Now().Add(-time.Hour), time.Now())
		require.NoError(t, err)
		require.Empty(t, convictions)

		roundConvictions, err := repo.GetByRoundID("non-existent-round")
		require.NoError(t, err)
		require.Empty(t, roundConvictions)

		roundID1 := uuid.New().String()
		roundID2 := uuid.New().String()
		script1 := randomString(32)
		script2 := randomString(32)
		banDuration := time.Duration(1) * time.Hour

		crime1 := domain.Crime{
			Type:    domain.CrimeTypeMusig2NonceSubmission,
			RoundID: roundID1,
			Reason:  "Test crime 1",
		}
		crime2 := domain.Crime{
			Type:    domain.CrimeTypeMusig2SignatureSubmission,
			RoundID: roundID2,
			Reason:  "Test crime 2",
		}

		conviction1 := domain.NewScriptConviction(script1, crime1, &banDuration)
		conviction2 := domain.NewScriptConviction(script2, crime2, nil) // Permanent ban

		err = repo.Add(conviction1, conviction2)
		require.NoError(t, err)

		retrievedConviction1, err := repo.Get(conviction1.GetID())
		require.NoError(t, err)
		require.NotNil(t, retrievedConviction1)
		assertConvictionEqual(t, conviction1, retrievedConviction1)

		retrievedConviction2, err := repo.Get(conviction2.GetID())
		require.NoError(t, err)
		require.NotNil(t, retrievedConviction2)
		assertConvictionEqual(t, conviction2, retrievedConviction2)

		activeConviction1, err := repo.GetActiveScriptConviction(script1)
		require.NoError(t, err)
		require.NotNil(t, activeConviction1)
		require.Equal(t, script1, activeConviction1.Script)
		require.False(t, activeConviction1.IsPardoned())

		activeConviction2, err := repo.GetActiveScriptConviction(script2)
		require.NoError(t, err)
		require.NotNil(t, activeConviction2)
		require.Equal(t, script2, activeConviction2.Script)
		require.False(t, activeConviction2.IsPardoned())

		round1Convictions, err := repo.GetByRoundID(roundID1)
		require.NoError(t, err)
		require.Len(t, round1Convictions, 1)
		assertConvictionEqual(t, conviction1, round1Convictions[0])

		round2Convictions, err := repo.GetByRoundID(roundID2)
		require.NoError(t, err)
		require.Len(t, round2Convictions, 1)
		assertConvictionEqual(t, conviction2, round2Convictions[0])

		allConvictions, err := repo.GetAll(time.Now().Add(-time.Hour), time.Now().Add(time.Hour))
		require.NoError(t, err)
		require.Len(t, allConvictions, 2)

		err = repo.Pardon(conviction1.GetID())
		require.NoError(t, err)

		pardonedConviction, err := repo.Get(conviction1.GetID())
		require.NoError(t, err)
		require.NotNil(t, pardonedConviction)
		require.True(t, pardonedConviction.IsPardoned())

		activeConvictionAfterPardon, err := repo.GetActiveScriptConviction(script1)
		require.NoError(t, err)
		require.Nil(t, activeConvictionAfterPardon)

		shortDuration := time.Duration(1) * time.Millisecond
		crime3 := domain.Crime{
			Type:    domain.CrimeTypeMusig2InvalidSignature,
			RoundID: roundID1,
			Reason:  "Test expired crime",
		}
		expiredConviction := domain.NewScriptConviction(script1, crime3, &shortDuration)
		err = repo.Add(expiredConviction)
		require.NoError(t, err)

		time.Sleep(10 * time.Millisecond)

		_, err = repo.GetActiveScriptConviction(script1)
		require.NoError(t, err)
	})
}

func assertMarketHourEqual(t *testing.T, expected, actual domain.MarketHour) {
	assert.True(t, expected.StartTime.Equal(actual.StartTime), "StartTime not equal")
	assert.Equal(t, expected.Period, actual.Period, "Period not equal")
	assert.Equal(t, expected.RoundInterval, actual.RoundInterval, "RoundInterval not equal")
	assert.True(t, expected.UpdatedAt.Equal(actual.UpdatedAt), "UpdatedAt not equal")
	assert.True(t, expected.EndTime.Equal(actual.EndTime), "EndTime not equal")
}

func assertConvictionEqual(t *testing.T, expected, actual domain.Conviction) {
	require.Equal(t, expected.GetID(), actual.GetID())
	require.Equal(t, expected.GetType(), actual.GetType())
	require.Equal(t, expected.GetCrime(), actual.GetCrime())
	require.Equal(t, expected.IsPardoned(), actual.IsPardoned())

	require.WithinDuration(t, expected.GetCreatedAt(), actual.GetCreatedAt(), time.Second)

	if expected.GetExpiresAt() == nil {
		require.Nil(t, actual.GetExpiresAt())
	} else {
		require.NotNil(t, actual.GetExpiresAt())
		require.WithinDuration(t, *expected.GetExpiresAt(), *actual.GetExpiresAt(), time.Second)
	}

	if expectedConv, ok := expected.(domain.ScriptConviction); ok {
		if actualConv, ok := actual.(domain.ScriptConviction); ok {
			require.Equal(t, expectedConv.Script, actualConv.Script)
		}
	}
}

func roundsMatch(t *testing.T, expected, got domain.Round) {
	require.Equal(t, expected.Id, got.Id)
	require.Equal(t, expected.StartingTimestamp, got.StartingTimestamp)
	require.Equal(t, expected.EndingTimestamp, got.EndingTimestamp)
	require.Equal(t, expected.Stage, got.Stage)
	require.Equal(t, expected.CommitmentTxid, got.CommitmentTxid)
	require.Equal(t, expected.CommitmentTx, got.CommitmentTx)
	require.Exactly(t, expected.VtxoTree, got.VtxoTree)

	for k, v := range expected.Intents {
		gotValue, ok := got.Intents[k]
		require.True(t, ok)

		expectedVtxos := sortVtxos(v.Inputs)
		gotVtxos := sortVtxos(gotValue.Inputs)

		sort.Sort(expectedVtxos)
		sort.Sort(gotVtxos)

		expectedReceivers := sortReceivers(v.Receivers)
		gotReceivers := sortReceivers(gotValue.Receivers)

		sort.Sort(expectedReceivers)
		sort.Sort(gotReceivers)

		require.Exactly(t, expectedReceivers, gotReceivers)
		require.Exactly(t, expectedVtxos, gotVtxos)
		require.Equal(t, v.Proof, gotValue.Proof)
		require.Equal(t, v.Message, gotValue.Message)
	}

	if len(expected.ForfeitTxs) > 0 {
		sort.SliceStable(expected.ForfeitTxs, func(i, j int) bool {
			return expected.ForfeitTxs[i].Txid < expected.ForfeitTxs[j].Txid
		})
		sort.SliceStable(got.ForfeitTxs, func(i, j int) bool {
			return got.ForfeitTxs[i].Txid < got.ForfeitTxs[j].Txid
		})

		require.Exactly(t, expected.ForfeitTxs, got.ForfeitTxs)
	}

	if len(expected.Connectors) > 0 {
		require.Exactly(t, expected.Connectors, got.Connectors)
	}

	if len(expected.VtxoTree) > 0 {
		require.Exactly(t, expected.VtxoTree, got.VtxoTree)
	}

	require.Equal(t, expected.Swept, got.Swept)
	for k, v := range expected.SweepTxs {
		gotValue, ok := got.SweepTxs[k]
		require.True(t, ok)
		require.Equal(t, v, gotValue)
	}
}

func offchainTxMatch(expected, got domain.OffchainTx) assert.Comparison {
	return func() bool {
		if expected.Stage != got.Stage {
			return false
		}
		if expected.StartingTimestamp != got.StartingTimestamp {
			return false
		}
		if expected.EndingTimestamp != got.EndingTimestamp {
			return false
		}
		if expected.ArkTxid != got.ArkTxid {
			return false
		}
		if expected.ArkTx != got.ArkTx {
			return false
		}
		for k, v := range expected.CheckpointTxs {
			gotValue, ok := got.CheckpointTxs[k]
			if !ok {
				return false
			}
			if v != gotValue {
				return false
			}
		}
		if len(expected.CommitmentTxids) > 0 {
			if !reflect.DeepEqual(expected.CommitmentTxids, got.CommitmentTxids) {
				return false
			}
		}
		if expected.ExpiryTimestamp != got.ExpiryTimestamp {
			return false
		}
		if expected.FailReason != got.FailReason {
			return false
		}
		return true
	}
}

func randomString(len int) string {
	buf := make([]byte, len)
	// nolint
	rand.Read(buf)
	return hex.EncodeToString(buf)
}

func randomTx() string {
	hash, _ := chainhash.NewHashFromStr(randomString(32))

	ptx, _ := psbt.New(
		[]*wire.OutPoint{
			{
				Hash:  *hash,
				Index: 0,
			},
		},
		[]*wire.TxOut{
			{
				Value: 1000000,
			},
		},
		3,
		0,
		[]uint32{
			wire.MaxTxInSequenceNum,
		},
	)

	b64, _ := ptx.B64Encode()
	return b64
}

type sortVtxos []domain.Vtxo

func (a sortVtxos) String() string {
	buf, _ := json.Marshal(a)
	return string(buf)
}

func (a sortVtxos) Len() int           { return len(a) }
func (a sortVtxos) Swap(i, j int)      { a[i], a[j] = a[j], a[i] }
func (a sortVtxos) Less(i, j int) bool { return a[i].Txid < a[j].Txid }

type sortReceivers []domain.Receiver

func (a sortReceivers) Len() int           { return len(a) }
func (a sortReceivers) Swap(i, j int)      { a[i], a[j] = a[j], a[i] }
func (a sortReceivers) Less(i, j int) bool { return a[i].Amount < a[j].Amount }

func checkVtxos(t *testing.T, expectedVtxos sortVtxos, gotVtxos sortVtxos) {
	for i, v := range gotVtxos {
		expected := expectedVtxos[i]
		require.Exactly(t, expected.Outpoint, v.Outpoint)
		require.Exactly(t, expected.Amount, v.Amount)
		require.Exactly(t, expected.CreatedAt, v.CreatedAt)
		require.Exactly(t, expected.ExpiresAt, v.ExpiresAt)
		require.Exactly(t, expected.PubKey, v.PubKey)
		require.Exactly(t, expected.Preconfirmed, v.Preconfirmed)
		require.Exactly(t, expected.Unrolled, v.Unrolled)
		require.Exactly(t, expected.RootCommitmentTxid, v.RootCommitmentTxid)
		require.Exactly(t, expected.Spent, v.Spent)
		require.Exactly(t, expected.SpentBy, v.SpentBy)
		require.Exactly(t, expected.Swept, v.Swept)
		require.ElementsMatch(t, expected.CommitmentTxids, v.CommitmentTxids)
	}
}<|MERGE_RESOLUTION|>--- conflicted
+++ resolved
@@ -616,11 +616,7 @@
 		}
 
 		vtxos, err := svc.Vtxos().GetVtxos(ctx, vtxoKeys)
-<<<<<<< HEAD
-		require.NoError(t, err)
-=======
 		require.Nil(t, err)
->>>>>>> fe350087
 		require.Empty(t, vtxos)
 
 		spendableVtxos, spentVtxos, err := svc.Vtxos().GetAllNonUnrolledVtxos(ctx, pubkey)
