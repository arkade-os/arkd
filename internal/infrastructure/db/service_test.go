package db_test

import (
	"context"
	"crypto/rand"
	"encoding/hex"
	"encoding/json"
	"os"
	"reflect"
	"sort"
	"sync"
	"testing"
	"time"

	"github.com/arkade-os/arkd/internal/core/domain"
	"github.com/arkade-os/arkd/internal/core/ports"
	"github.com/arkade-os/arkd/internal/infrastructure/db"
	"github.com/arkade-os/arkd/pkg/ark-lib/tree"
	"github.com/btcsuite/btcd/btcutil/psbt"
	"github.com/btcsuite/btcd/chaincfg/chainhash"
	"github.com/btcsuite/btcd/wire"
	"github.com/google/uuid"
	"github.com/stretchr/testify/assert"
	"github.com/stretchr/testify/require"
)

const (
	f1        = "cHNidP8BADwBAAAAAauqqqqqqqqqqqqqqqqqqqqqqqqqqqqqqqqqqqqqqqqqAAAAAAD/////AegDAAAAAAAAAAAAAAAAAAA="
	f2        = "cHNidP8BADwBAAAAAayqqqqqqqqqqqqqqqqqqqqqqqqqqqqqqqqqqqqqqqqqAAAAAAD/////AegDAAAAAAAAAAAAAAAAAAA="
	f3        = "cHNidP8BADwBAAAAAa2qqqqqqqqqqqqqqqqqqqqqqqqqqqqqqqqqqqqqqqqqAAAAAAD/////AegDAAAAAAAAAAAAAAAAAAA="
	f4        = "cHNidP8BADwBAAAAAa6qqqqqqqqqqqqqqqqqqqqqqqqqqqqqqqqqqqqqqqqqAAAAAAD/////AegDAAAAAAAAAAAAAAAAAAA="
	emptyTx   = "0200000000000000000000"
	pubkey    = "25a43cecfa0e1b1a4f72d64ad15f4cfa7a84d0723e8511c969aa543638ea9967"
	pubkey2   = "33ffb3dee353b1a9ebe4ced64b946238d0a4ac364f275d771da6ad2445d07ae0"
	txida     = "aaaaaaaaaaaaaaaaaaaaaaaaaaaaaaaaaaaaaaaaaaaaaaaaaaaaaaaaaaaaaaaa"
	txidb     = "bbbbbbbbbbbbbbbbbbbbbbbbbbbbbbbbbbbbbbbbbbbbbbbbbbbbbbbbbbbbbbbb"
	arkTxid   = txida
	sweepTxid = "ssssssssssssssssssssssssssssssssssssssssssssssssssssssssssssssss"
	sweepTx   = "cHNidP8BADwBAAAAAauqqqqqqqqqqqqqqqqqqqqqqqqqqqqqqqqqqqqqqqqqAAAAAAD/////AegDAAAAAAAAAAAAAAAAAAA="
)

var (
	vtxoTree = tree.FlatTxTree{
		{
			Txid:     randomString(32),
			Tx:       randomTx(),
			Children: nil,
		},
		{
			Txid: randomString(32),
			Tx:   randomTx(),
			Children: map[uint32]string{
				0: randomString(32),
			},
		},
		{
			Txid: randomString(32),
			Tx:   randomTx(),
			Children: map[uint32]string{
				0: randomString(32),
				1: randomString(32),
			},
		},
		{
			Txid: randomString(32),
			Tx:   randomTx(),
			Children: map[uint32]string{
				0: randomString(32),
				1: randomString(32),
			},
		},
		{
			Txid: randomString(32),
			Tx:   randomTx(),
			Children: map[uint32]string{
				0: randomString(32),
				1: randomString(32),
			},
		},
	}
	connectorsTree = tree.FlatTxTree{
		{
			Txid: randomString(32),
			Tx:   randomTx(),
			Children: map[uint32]string{
				0: randomString(32),
			},
		},
		{
			Txid: randomString(32),
			Tx:   randomTx(),
			Children: map[uint32]string{
				0: randomString(32),
			},
		},
		{
			Txid: randomString(32),
			Tx:   randomTx(),
			Children: map[uint32]string{
				0: randomString(32),
			},
		},
		{
			Txid: randomString(32),
			Tx:   randomTx(),
		},
	}

	f1Tx = func() domain.ForfeitTx {
		return domain.ForfeitTx{
			Txid: txida,
			Tx:   f1,
		}
	}
	f2Tx = func() domain.ForfeitTx {
		return domain.ForfeitTx{
			Txid: txidb,
			Tx:   f2,
		}
	}
	f3Tx = func() domain.ForfeitTx {
		return domain.ForfeitTx{
			Txid: randomString(32),
			Tx:   f3,
		}
	}
	f4Tx = func() domain.ForfeitTx {
		return domain.ForfeitTx{
			Txid: randomString(32),
			Tx:   f4,
		}
	}
	now          = time.Now()
	endTimestamp = now.Add(3 * time.Second).Unix()
)

func TestMain(m *testing.M) {
	m.Run()
	_ = os.Remove("test.db")
}

func TestService(t *testing.T) {
	dbDir := t.TempDir()
	pgDns := "postgresql://root:secret@127.0.0.1:5432/projection?sslmode=disable"
	pgEventDns := "postgresql://root:secret@127.0.0.1:5432/event?sslmode=disable"
	tests := []struct {
		name   string
		config db.ServiceConfig
	}{
		{
			name: "repo_manager_with_badger_stores",
			config: db.ServiceConfig{
				EventStoreType:   "badger",
				DataStoreType:    "badger",
				EventStoreConfig: []interface{}{"", nil},
				DataStoreConfig:  []interface{}{"", nil},
			},
		},
		{
			name: "repo_manager_with_sqlite_stores",
			config: db.ServiceConfig{
				EventStoreType:   "badger",
				DataStoreType:    "sqlite",
				EventStoreConfig: []interface{}{"", nil},
				DataStoreConfig:  []interface{}{dbDir},
			},
		},
		{
			name: "repo_manager_with_postgres_stores",
			config: db.ServiceConfig{
				EventStoreType:   "postgres",
				DataStoreType:    "postgres",
				EventStoreConfig: []interface{}{pgEventDns},
				DataStoreConfig:  []interface{}{pgDns},
			},
		},
	}

	for _, tt := range tests {
		t.Run(tt.name, func(t *testing.T) {
			svc, err := db.NewService(tt.config, nil)
			require.NoError(t, err)
			defer svc.Close()

			testEventRepository(t, svc)
			testRoundRepository(t, svc)
			testVtxoRepository(t, svc)
			testOffchainTxRepository(t, svc)
			testScheduledSessionRepository(t, svc)
			testConvictionRepository(t, svc)
		})
	}
}

func testEventRepository(t *testing.T, svc ports.RepoManager) {
	t.Run("test_event_repository", func(t *testing.T) {
		fixtures := []struct {
			topic    string
			id       string
			events   []domain.Event
			handlers []func(events []domain.Event)
		}{
			{
				topic: domain.RoundTopic,
				id:    "42dd81f7-cadd-482c-bf69-8e9209aae9f3",
				events: []domain.Event{
					domain.RoundStarted{
						RoundEvent: domain.RoundEvent{
							Id:   "42dd81f7-cadd-482c-bf69-8e9209aae9f3",
							Type: domain.EventTypeRoundStarted,
						},
						Timestamp: 1701190270,
					},
				},
				handlers: []func(events []domain.Event){
					func(events []domain.Event) {
						round := domain.NewRoundFromEvents(events)

						require.NotNil(t, round)
						require.Len(t, round.Events(), 1)
						require.True(t, round.IsStarted())
						require.False(t, round.IsFailed())
						require.False(t, round.IsEnded())
					},
					func(events []domain.Event) {
						require.Len(t, events, 1)
					},
				},
			},
			{
				topic: domain.RoundTopic,
				id:    "1ea610ff-bf3e-4068-9bfd-b6c3f553467e",
				events: []domain.Event{
					domain.RoundStarted{
						RoundEvent: domain.RoundEvent{
							Id:   "1ea610ff-bf3e-4068-9bfd-b6c3f553467e",
							Type: domain.EventTypeRoundStarted,
						},
						Timestamp: 1701190270,
					},
					domain.RoundFinalizationStarted{
						RoundEvent: domain.RoundEvent{
							Id:   "1ea610ff-bf3e-4068-9bfd-b6c3f553467e",
							Type: domain.EventTypeRoundFinalizationStarted,
						},
						VtxoTree:       vtxoTree,
						Connectors:     connectorsTree,
						CommitmentTxid: "txid",
						CommitmentTx:   emptyTx,
					},
				},
				handlers: []func(events []domain.Event){
					func(events []domain.Event) {
						round := domain.NewRoundFromEvents(events)
						require.NotNil(t, round)
						require.Len(t, round.Events(), 2)
					},
				},
			},
			{
				topic: domain.RoundTopic,
				id:    "7578231e-428d-45ae-aaa4-e62c77ad5cec",
				events: []domain.Event{
					domain.RoundStarted{
						RoundEvent: domain.RoundEvent{
							Id:   "7578231e-428d-45ae-aaa4-e62c77ad5cec",
							Type: domain.EventTypeRoundStarted,
						},
						Timestamp: 1701190270,
					},
					domain.RoundFinalizationStarted{
						RoundEvent: domain.RoundEvent{
							Id:   "7578231e-428d-45ae-aaa4-e62c77ad5cec",
							Type: domain.EventTypeRoundFinalizationStarted,
						},
						VtxoTree:       vtxoTree,
						Connectors:     connectorsTree,
						CommitmentTxid: "txid",
						CommitmentTx:   emptyTx,
					},
					domain.RoundFinalized{
						RoundEvent: domain.RoundEvent{
							Id:   "7578231e-428d-45ae-aaa4-e62c77ad5cec",
							Type: domain.EventTypeRoundFinalized,
						},
						ForfeitTxs: []domain.ForfeitTx{f1Tx(), f2Tx(), f3Tx(), f4Tx()},
						Timestamp:  1701190300,
					},
				},
				handlers: []func(events []domain.Event){
					func(events []domain.Event) {
						round := domain.NewRoundFromEvents(events)

						require.NotNil(t, round)
						require.Len(t, round.Events(), 3)
						require.False(t, round.IsStarted())
						require.False(t, round.IsFailed())
						require.True(t, round.IsEnded())
						require.NotEmpty(t, round.CommitmentTxid)
					},
				},
			},
			{
				topic: domain.OffchainTxTopic,
				id:    "arkTxid",
				events: []domain.Event{
					domain.OffchainTxAccepted{
						OffchainTxEvent: domain.OffchainTxEvent{
							Id:   "arkTxid",
							Type: domain.EventTypeOffchainTxAccepted,
						},
						Id: "arkTxid",
						CommitmentTxids: map[string]string{
							"0": randomString(32),
							"1": randomString(32),
						},
						FinalArkTx: "fully signed ark tx",
						SignedCheckpointTxs: map[string]string{
							"0": "list of txs signed by the signer",
							"1": "indexed by txid",
						},
					},
				},
				handlers: []func(events []domain.Event){
					func(events []domain.Event) {
						offchainTx := domain.NewOffchainTxFromEvents(events)
						require.NotNil(t, offchainTx)
						require.Len(t, offchainTx.Events(), 1)
					},
				},
			},
			{
				topic: domain.OffchainTxTopic,
				id:    "arkTxid 2",
				events: []domain.Event{
					domain.OffchainTxAccepted{
						OffchainTxEvent: domain.OffchainTxEvent{
							Id:   "arkTxid 2",
							Type: domain.EventTypeOffchainTxAccepted,
						},
						Id: "arkTxid 2",
						CommitmentTxids: map[string]string{
							"0": randomString(32),
							"1": randomString(32),
						},
						FinalArkTx: "fully signed ark tx",
						SignedCheckpointTxs: map[string]string{
							"0": "list of txs signed by the operator",
							"1": "indexed by txid",
						},
					},
					domain.OffchainTxFinalized{
						OffchainTxEvent: domain.OffchainTxEvent{
							Id:   "arkTxid 2",
							Type: domain.EventTypeOffchainTxFinalized,
						},
						FinalCheckpointTxs: map[string]string{
							"0": "list of fully-signed txs",
							"1": "indexed by txid",
						},
					},
				},
				handlers: []func(events []domain.Event){
					func(events []domain.Event) {
						offchainTx := domain.NewOffchainTxFromEvents(events)
						require.NotNil(t, offchainTx)
						require.Len(t, offchainTx.Events(), 2)
					},
				},
			},
		}
		ctx := context.Background()

		for _, f := range fixtures {
			svc.Events().ClearRegisteredHandlers()

			wg := sync.WaitGroup{}
			wg.Add(len(f.handlers))

			for _, handler := range f.handlers {
				svc.Events().RegisterEventsHandler(f.topic, func(events []domain.Event) {
					handler(events)
					wg.Done()
				})
			}

			err := svc.Events().Save(ctx, f.topic, f.id, f.events)
			require.NoError(t, err)

			wg.Wait()
		}
	})
}

func testRoundRepository(t *testing.T, svc ports.RepoManager) {
	t.Run("test_round_repository", func(t *testing.T) {
		ctx := context.Background()
		now := time.Now()

		roundId := uuid.New().String()

		round, err := svc.Rounds().GetRoundWithId(ctx, roundId)
		require.Error(t, err)
		require.Nil(t, round)

		events := []domain.Event{
			domain.RoundStarted{
				RoundEvent: domain.RoundEvent{
					Id:   roundId,
					Type: domain.EventTypeRoundStarted,
				},
				Timestamp: now.Unix(),
			},
		}
		round = domain.NewRoundFromEvents(events)
		err = svc.Rounds().AddOrUpdateRound(ctx, *round)
		require.NoError(t, err)

		roundById, err := svc.Rounds().GetRoundWithId(ctx, roundId)
		require.NoError(t, err)
		require.NotNil(t, roundById)
		roundsMatch(t, *round, *roundById)

		commitmentTxid := randomString(32)
		newEvents := []domain.Event{
			domain.IntentsRegistered{
				RoundEvent: domain.RoundEvent{
					Id:   roundId,
					Type: domain.EventTypeIntentsRegistered,
				},
				Intents: []domain.Intent{
					{
						Id:      uuid.New().String(),
						Proof:   "proof",
						Message: "message",
						Inputs: []domain.Vtxo{
							{
								Outpoint: domain.Outpoint{
									Txid: randomString(32),
									VOut: 0,
								},
								ExpiresAt: 7980322,
								PubKey:    randomString(32),
								Amount:    300,
							},
						},
						Receivers: []domain.Receiver{{
							PubKey: randomString(32),
							Amount: 300,
						}},
					},
					{
						Id:      uuid.New().String(),
						Proof:   "proof",
						Message: "message",
						Inputs: []domain.Vtxo{

							{
								Outpoint: domain.Outpoint{
									Txid: randomString(32),
									VOut: 0,
								},
								ExpiresAt: 7980322,
								PubKey:    randomString(32),
								Amount:    600,
							},
						},
						Receivers: []domain.Receiver{
							{
								PubKey: randomString(32),
								Amount: 400,
							},
							{
								PubKey: randomString(32),
								Amount: 200,
							},
						},
					},
				},
			},
			domain.RoundFinalizationStarted{
				RoundEvent: domain.RoundEvent{
					Id:   roundId,
					Type: domain.EventTypeRoundFinalizationStarted,
				},
				VtxoTree:       vtxoTree,
				Connectors:     connectorsTree,
				CommitmentTxid: commitmentTxid,
				CommitmentTx:   emptyTx,
			},
		}
		events = append(events, newEvents...)
		updatedRound := domain.NewRoundFromEvents(events)
		for _, intent := range updatedRound.Intents {
			err = svc.Vtxos().AddVtxos(ctx, intent.Inputs)
			require.NoError(t, err)
		}

		err = svc.Rounds().AddOrUpdateRound(ctx, *updatedRound)
		require.NoError(t, err)

		roundById, err = svc.Rounds().GetRoundWithId(ctx, updatedRound.Id)
		require.NoError(t, err)
		require.NotNil(t, roundById)
		roundsMatch(t, *updatedRound, *roundById)

		newEvents = []domain.Event{
			domain.RoundFinalized{
				RoundEvent: domain.RoundEvent{
					Id:   roundId,
					Type: domain.EventTypeRoundFinalized,
				},
				ForfeitTxs:        []domain.ForfeitTx{f1Tx(), f2Tx(), f3Tx(), f4Tx()},
				FinalCommitmentTx: emptyTx,
				Timestamp:         now.Unix(),
			},
		}
		events = append(events, newEvents...)
		finalizedRound := domain.NewRoundFromEvents(events)

		err = svc.Rounds().AddOrUpdateRound(ctx, *finalizedRound)
		require.NoError(t, err)

		roundById, err = svc.Rounds().GetRoundWithId(ctx, roundId)
		require.NoError(t, err)
		require.NotNil(t, roundById)
		roundsMatch(t, *finalizedRound, *roundById)

		resultTree, err := svc.Rounds().GetRoundVtxoTree(ctx, commitmentTxid)
		require.NoError(t, err)
		require.NotNil(t, resultTree)
		require.Equal(t, finalizedRound.VtxoTree, resultTree)

		roundByTxid, err := svc.Rounds().GetRoundWithCommitmentTxid(ctx, commitmentTxid)
		require.NoError(t, err)
		require.NotNil(t, roundByTxid)
		roundsMatch(t, *finalizedRound, *roundByTxid)

		txs, err := svc.Rounds().GetTxsWithTxids(ctx, []string{
			txida,                  // forfeit tx
			vtxoTree[1].Txid,       // tree tx
			connectorsTree[2].Txid, // connector tx
		})
		require.NoError(t, err)
		require.NotNil(t, txs)
		require.Equal(t, 3, len(txs))

		sweepableRounds, err := svc.Rounds().GetSweepableRounds(ctx)
		require.NoError(t, err)
		require.Len(t, sweepableRounds, 1)
		require.Equal(t, commitmentTxid, sweepableRounds[0])

		newEvents = []domain.Event{
			domain.BatchSwept{
				RoundEvent: domain.RoundEvent{
					Id:   roundId,
					Type: domain.EventTypeRoundFinalized,
				},
				Txid:       sweepTxid,
				Tx:         sweepTx,
				FullySwept: true,
			},
		}
		events = append(events, newEvents...)
		sweptRound := domain.NewRoundFromEvents(events)
		err = svc.Rounds().AddOrUpdateRound(ctx, *sweptRound)
		require.NoError(t, err)

		roundById, err = svc.Rounds().GetRoundWithId(ctx, roundId)
		require.NoError(t, err)
		require.NotNil(t, roundById)
		roundsMatch(t, *sweptRound, *roundById)

<<<<<<< HEAD
		roundsIds, err := svc.Rounds().GetRoundIds(ctx, 0, 0, false, true)
		require.NoError(t, err)
		require.Len(t, roundsIds, 1)
		require.Equal(t, roundId, roundsIds[0])

		failedRound := domain.NewRound()
		failedRound.Id = uuid.New().String()
		failedRound.Stage.Code = int(domain.RoundFinalizationStage)
		failedRound.Stage.Ended = false
		failedRound.Stage.Failed = true
		err = svc.Rounds().AddOrUpdateRound(ctx, *failedRound)
		require.NoError(t, err)

		onlyFailedIds, err := svc.Rounds().GetRoundIds(ctx, 0, 0, true, false)
		require.NoError(t, err)
		require.Len(t, onlyFailedIds, 1)
		require.Equal(t, failedRound.Id, onlyFailedIds[0])

		onlyCompletedIds, err := svc.Rounds().GetRoundIds(ctx, 0, 0, false, true)
		require.NoError(t, err)
		require.Len(t, onlyCompletedIds, 1)
		require.Equal(t, roundId, onlyCompletedIds[0])

		allRoundsIds, err := svc.Rounds().GetRoundIds(ctx, 0, 0, true, true)
		require.NoError(t, err)
		require.Len(t, allRoundsIds, 2)
		require.Contains(t, allRoundsIds, roundId)
		require.Contains(t, allRoundsIds, failedRound.Id)
=======
		roundWithoutVtxoTree := domain.NewRound()
		roundWithoutVtxoTree.Stage.Code = int(domain.RoundFinalizationStage)
		roundWithoutVtxoTree.CommitmentTxid = randomString(32)
		roundWithoutVtxoTree.Stage.Ended = true
		err = svc.Rounds().AddOrUpdateRound(ctx, *roundWithoutVtxoTree)
		require.NoError(t, err)

		sweepableRounds, err = svc.Rounds().GetSweepableRounds(ctx)
		require.NoError(t, err)
		// check it is empty because:
		// - first round has been swept
		// - second round has no vtxo tree
		require.Empty(t, sweepableRounds)
>>>>>>> a21a8d79
	})
}

func testVtxoRepository(t *testing.T, svc ports.RepoManager) {
	t.Run("test_vtxo_repository", func(t *testing.T) {
		ctx := context.Background()

		userVtxos := []domain.Vtxo{
			{
				Outpoint: domain.Outpoint{
					Txid: randomString(32),
					VOut: 0,
				},
				PubKey:             pubkey,
				Amount:             1000,
				RootCommitmentTxid: "root",
				CommitmentTxids:    []string{"root", "cmt1", "cmt2"},
				Preconfirmed:       true,
			},
			{
				Outpoint: domain.Outpoint{
					Txid: randomString(32),
					VOut: 1,
				},
				PubKey:             pubkey,
				Amount:             2000,
				RootCommitmentTxid: "root",
				CommitmentTxids:    []string{"root"},
			},
		}
		newVtxos := append(userVtxos, domain.Vtxo{
			Outpoint: domain.Outpoint{
				Txid: randomString(32),
				VOut: 1,
			},
			PubKey:             pubkey2,
			Amount:             2000,
			RootCommitmentTxid: "root",
			CommitmentTxids:    []string{"root"},
		})
		arkTxid := randomString(32)
		commitmentTxid := randomString(32)

		vtxoKeys := make([]domain.Outpoint, 0, len(userVtxos))
		spentVtxoMap := make(map[domain.Outpoint]string)
		for _, v := range userVtxos {
			vtxoKeys = append(vtxoKeys, v.Outpoint)
			spentVtxoMap[v.Outpoint] = randomString(32)
		}

		vtxos, err := svc.Vtxos().GetVtxos(ctx, vtxoKeys)
		require.Nil(t, err)
		require.Empty(t, vtxos)
		spendableVtxos, spentVtxos, err := svc.Vtxos().GetAllNonUnrolledVtxos(ctx, pubkey)
		require.NoError(t, err)
		require.Empty(t, spendableVtxos)
		require.Empty(t, spentVtxos)

		spendableVtxos, spentVtxos, err = svc.Vtxos().GetAllNonUnrolledVtxos(ctx, "")
		require.NoError(t, err)

		numberOfVtxos := len(spendableVtxos) + len(spentVtxos)

		err = svc.Vtxos().AddVtxos(ctx, newVtxos)
		require.NoError(t, err)

		vtxos, err = svc.Vtxos().GetAllVtxos(ctx)
		require.NoError(t, err)
		require.Equal(t, 5, len(vtxos))

		vtxos, err = svc.Vtxos().GetVtxos(ctx, vtxoKeys)
		require.NoError(t, err)
		checkVtxos(t, userVtxos, vtxos)

		spendableVtxos, spentVtxos, err = svc.Vtxos().GetAllNonUnrolledVtxos(ctx, pubkey)
		require.NoError(t, err)

		sortedVtxos := sortVtxos(userVtxos)
		sort.Sort(sortedVtxos)

		sortedSpendableVtxos := sortVtxos(spendableVtxos)
		sort.Sort(sortedSpendableVtxos)

		checkVtxos(t, sortedSpendableVtxos, sortedVtxos)
		require.Empty(t, spentVtxos)

		spendableVtxos, spentVtxos, err = svc.Vtxos().GetAllNonUnrolledVtxos(ctx, "")
		require.NoError(t, err)
		require.Len(t, append(spendableVtxos, spentVtxos...), numberOfVtxos+len(newVtxos))

		err = svc.Vtxos().SpendVtxos(ctx, spentVtxoMap, arkTxid)
		require.NoError(t, err)

		spentVtxos, err = svc.Vtxos().GetVtxos(ctx, vtxoKeys[:1])
		require.NoError(t, err)
		require.Len(t, spentVtxos, len(vtxoKeys[:1]))
		for _, v := range spentVtxos {
			require.True(t, v.Spent)
			require.Equal(t, spentVtxoMap[v.Outpoint], v.SpentBy)
			require.Equal(t, arkTxid, v.ArkTxid)
		}

		spendableVtxos, spentVtxos, err = svc.Vtxos().GetAllNonUnrolledVtxos(ctx, pubkey)
		require.NoError(t, err)
		checkVtxos(t, vtxos[1:], spendableVtxos)
		require.Len(t, spentVtxos, len(userVtxos))

		spentVtxoMap = map[domain.Outpoint]string{
			newVtxos[len(newVtxos)-1].Outpoint: randomString(32),
		}
		vtxoKeys = []domain.Outpoint{newVtxos[len(newVtxos)-1].Outpoint}
		err = svc.Vtxos().SettleVtxos(ctx, spentVtxoMap, commitmentTxid)
		require.NoError(t, err)

		spentVtxos, err = svc.Vtxos().GetVtxos(ctx, vtxoKeys)
		require.NoError(t, err)
		require.Len(t, spentVtxos, len(vtxoKeys))
		for _, v := range spentVtxos {
			require.True(t, v.Spent)
			require.Equal(t, spentVtxoMap[v.Outpoint], v.SpentBy)
			require.Equal(t, commitmentTxid, v.SettledBy)
		}

		// Test GetAllChildrenVtxos recursive query
		// Create a chain of vtxos: vtxo1 -> vtxo2 -> vtxo3 -> vtxo4 (end with null ark_txid)
		vtxo1 := domain.Vtxo{
			Outpoint: domain.Outpoint{
				Txid: randomString(32),
				VOut: 0,
			},
			PubKey:             pubkey,
			Amount:             1000,
			RootCommitmentTxid: "root",
			CommitmentTxids:    []string{"root"},
			ArkTxid:            randomString(32), // Points to vtxo2
		}

		vtxo2 := domain.Vtxo{
			Outpoint: domain.Outpoint{
				Txid: vtxo1.ArkTxid, // Same as vtxo1's ark_txid
				VOut: 0,
			},
			PubKey:             pubkey,
			Amount:             2000,
			RootCommitmentTxid: "root",
			CommitmentTxids:    []string{"root"},
			ArkTxid:            randomString(32), // Points to vtxo3
		}

		vtxo3 := domain.Vtxo{
			Outpoint: domain.Outpoint{
				Txid: vtxo2.ArkTxid, // Same as vtxo2's ark_txid
				VOut: 0,
			},
			PubKey:             pubkey,
			Amount:             3000,
			RootCommitmentTxid: "root",
			CommitmentTxids:    []string{"root"},
			ArkTxid:            randomString(32), // Points to vtxo4
		}

		vtxo4 := domain.Vtxo{
			Outpoint: domain.Outpoint{
				Txid: vtxo3.ArkTxid, // Same as vtxo3's ark_txid
				VOut: 0,
			},
			PubKey:             pubkey,
			Amount:             4000,
			RootCommitmentTxid: "root",
			CommitmentTxids:    []string{"root"},
			ArkTxid:            "", // End of chain - null ark_txid
		}

		// Add all vtxos to the database
		chainVtxos := []domain.Vtxo{vtxo1, vtxo2, vtxo3, vtxo4}
		err = svc.Vtxos().AddVtxos(ctx, chainVtxos)
		require.NoError(t, err)

		// Test recursive query starting from vtxo1
		children, err := svc.Vtxos().GetAllChildrenVtxos(ctx, vtxo1.Txid)
		require.NoError(t, err)
		require.Len(t, children, 4) // Should return all 4 vtxos in the chain

		// Verify all outpoints are returned
		expectedOutpoints := []domain.Outpoint{
			vtxo1.Outpoint,
			vtxo2.Outpoint,
			vtxo3.Outpoint,
			vtxo4.Outpoint,
		}

		// Sort both slices for comparison
		sort.Slice(children, func(i, j int) bool {
			return children[i].Txid < children[j].Txid
		})
		sort.Slice(expectedOutpoints, func(i, j int) bool {
			return expectedOutpoints[i].Txid < expectedOutpoints[j].Txid
		})

		require.Equal(t, expectedOutpoints, children)

		// Test starting from middle of chain (vtxo2)
		children, err = svc.Vtxos().GetAllChildrenVtxos(ctx, vtxo2.Txid)
		require.NoError(t, err)
		require.Len(t, children, 3) // Should return vtxo2, vtxo3, vtxo4

		// Test starting from end of chain (vtxo4)
		children, err = svc.Vtxos().GetAllChildrenVtxos(ctx, vtxo4.Txid)
		require.NoError(t, err)
		require.Len(t, children, 1) // Should return only vtxo4

		// Test with non-existent txid
		children, err = svc.Vtxos().GetAllChildrenVtxos(ctx, randomString(32))
		require.NoError(t, err)
		require.Empty(t, children)
	})
}

func testScheduledSessionRepository(t *testing.T, svc ports.RepoManager) {
	t.Run("test_scheduled_session_repository", func(t *testing.T) {
		ctx := context.Background()
		repo := svc.ScheduledSession()

		scheduledSession, err := repo.Get(ctx)
		require.NoError(t, err)
		require.Nil(t, scheduledSession)

		now := time.Now().Truncate(time.Second)
		expected := domain.ScheduledSession{
			StartTime: now,
			Period:    time.Duration(3) * time.Hour,
			Duration:  time.Duration(20) * time.Second,
			UpdatedAt: now,
		}

		err = repo.Upsert(ctx, expected)
		require.NoError(t, err)

		got, err := repo.Get(ctx)
		require.NoError(t, err)
		require.NotNil(t, got)
		assertScheduledSessionEqual(t, expected, *got)

		expected.Period = time.Duration(4) * time.Hour
		expected.Duration = time.Duration(40) * time.Second
		expected.UpdatedAt = now.Add(100 * time.Second)

		err = repo.Upsert(ctx, expected)
		require.NoError(t, err)

		got, err = repo.Get(ctx)
		require.NoError(t, err)
		require.NotNil(t, got)
		assertScheduledSessionEqual(t, expected, *got)
	})
}

func testOffchainTxRepository(t *testing.T, svc ports.RepoManager) {
	t.Run("test_offchain_tx_repository", func(t *testing.T) {
		ctx := context.Background()
		repo := svc.OffchainTxs()

		offchainTx, err := repo.GetOffchainTx(ctx, arkTxid)
		require.Nil(t, offchainTx)
		require.Error(t, err)

		checkpointTxid1 := "0000000000000000000000000000000000000000000000000000000000000001"
		signedCheckpointPtx1 := "cHNldP8BAgQCAAAAAQQBAAEFAQABBgEDAfsEAgAAAAA=signed"
		checkpointTxid2 := "0000000000000000000000000000000000000000000000000000000000000002"
		signedCheckpointPtx2 := "cHNldP8BAgQCAAAAAQQBAAEFAQABBgEDAfsEAgAAAAB=signed"
		rootCommitmentTxid := "0000000000000000000000000000000000000000000000000000000000000003"
		commitmentTxid := "0000000000000000000000000000000000000000000000000000000000000004"
		events := []domain.Event{
			domain.OffchainTxRequested{
				OffchainTxEvent: domain.OffchainTxEvent{
					Id:   arkTxid,
					Type: domain.EventTypeOffchainTxRequested,
				},
				ArkTx:                 "",
				UnsignedCheckpointTxs: nil,
				StartingTimestamp:     now.Unix(),
			},
			domain.OffchainTxAccepted{
				OffchainTxEvent: domain.OffchainTxEvent{
					Id:   arkTxid,
					Type: domain.EventTypeOffchainTxAccepted,
				},
				Id: arkTxid,
				CommitmentTxids: map[string]string{
					checkpointTxid1: rootCommitmentTxid,
					checkpointTxid2: commitmentTxid,
				},
				FinalArkTx: "",
				SignedCheckpointTxs: map[string]string{
					checkpointTxid1: signedCheckpointPtx1,
					checkpointTxid2: signedCheckpointPtx2,
				},
				RootCommitmentTxid: rootCommitmentTxid,
			},
		}
		offchainTx = domain.NewOffchainTxFromEvents(events)
		err = repo.AddOrUpdateOffchainTx(ctx, offchainTx)
		require.NoError(t, err)

		gotOffchainTx, err := repo.GetOffchainTx(ctx, arkTxid)
		require.NoError(t, err)
		require.NotNil(t, offchainTx)
		require.True(t, gotOffchainTx.IsAccepted())
		require.Equal(t, rootCommitmentTxid, gotOffchainTx.RootCommitmentTxId)
		require.Condition(t, offchainTxMatch(*offchainTx, *gotOffchainTx))

		newEvents := []domain.Event{
			domain.OffchainTxFinalized{
				OffchainTxEvent: domain.OffchainTxEvent{
					Id:   arkTxid,
					Type: domain.EventTypeOffchainTxFinalized,
				},
				FinalCheckpointTxs: nil,
				Timestamp:          endTimestamp,
			},
		}
		events = append(events, newEvents...)
		offchainTx = domain.NewOffchainTxFromEvents(events)
		err = repo.AddOrUpdateOffchainTx(ctx, offchainTx)
		require.NoError(t, err)

		gotOffchainTx, err = repo.GetOffchainTx(ctx, arkTxid)
		require.NoError(t, err)
		require.NotNil(t, offchainTx)
		require.True(t, gotOffchainTx.IsFinalized())
		require.Condition(t, offchainTxMatch(*offchainTx, *gotOffchainTx))
	})
}

func testConvictionRepository(t *testing.T, svc ports.RepoManager) {
	t.Run("test_conviction_repository", func(t *testing.T) {
		ctx := context.Background()
		repo := svc.Convictions()

		conviction, err := repo.Get(ctx, "non-existent-id")
		require.Error(t, err)
		require.Nil(t, conviction)

		scriptConviction, err := repo.GetActiveScriptConvictions(ctx, "non-existent-script")
		require.NoError(t, err)
		require.Empty(t, scriptConviction)

		convictions, err := repo.GetAll(ctx, time.Now().Add(-time.Hour), time.Now())
		require.NoError(t, err)
		require.Empty(t, convictions)

		roundConvictions, err := repo.GetByRoundID(ctx, "non-existent-round")
		require.NoError(t, err)
		require.Empty(t, roundConvictions)

		roundID1 := uuid.New().String()
		roundID2 := uuid.New().String()
		script1 := randomString(32)
		script2 := randomString(32)
		banDuration := time.Duration(1) * time.Hour

		crime1 := domain.Crime{
			Type:    domain.CrimeTypeMusig2NonceSubmission,
			RoundID: roundID1,
			Reason:  "Test crime 1",
		}
		crime2 := domain.Crime{
			Type:    domain.CrimeTypeMusig2SignatureSubmission,
			RoundID: roundID2,
			Reason:  "Test crime 2",
		}

		conviction1 := domain.NewScriptConviction(script1, crime1, &banDuration)
		conviction2 := domain.NewScriptConviction(script2, crime2, nil) // Permanent ban

		err = repo.Add(ctx, conviction1, conviction2)
		require.NoError(t, err)

		retrievedConviction1, err := repo.Get(ctx, conviction1.GetID())
		require.NoError(t, err)
		require.NotNil(t, retrievedConviction1)
		assertConvictionEqual(t, conviction1, retrievedConviction1)

		retrievedConviction2, err := repo.Get(ctx, conviction2.GetID())
		require.NoError(t, err)
		require.NotNil(t, retrievedConviction2)
		assertConvictionEqual(t, conviction2, retrievedConviction2)

		activeConviction1, err := repo.GetActiveScriptConvictions(ctx, script1)
		require.NoError(t, err)
		require.NotNil(t, activeConviction1)
		require.Len(t, activeConviction1, 1)
		require.Equal(t, script1, activeConviction1[0].Script)
		require.False(t, activeConviction1[0].IsPardoned())

		activeConviction2, err := repo.GetActiveScriptConvictions(ctx, script2)
		require.NoError(t, err)
		require.NotNil(t, activeConviction2)
		require.Len(t, activeConviction2, 1)
		require.Equal(t, script2, activeConviction2[0].Script)
		require.False(t, activeConviction2[0].IsPardoned())

		round1Convictions, err := repo.GetByRoundID(ctx, roundID1)
		require.NoError(t, err)
		require.Len(t, round1Convictions, 1)
		assertConvictionEqual(t, conviction1, round1Convictions[0])

		round2Convictions, err := repo.GetByRoundID(ctx, roundID2)
		require.NoError(t, err)
		require.Len(t, round2Convictions, 1)
		assertConvictionEqual(t, conviction2, round2Convictions[0])

		allConvictions, err := repo.GetAll(
			ctx,
			time.Now().Add(-time.Hour),
			time.Now().Add(time.Hour),
		)
		require.NoError(t, err)
		require.Len(t, allConvictions, 2)

		err = repo.Pardon(ctx, conviction1.GetID())
		require.NoError(t, err)

		pardonedConviction, err := repo.Get(ctx, conviction1.GetID())
		require.NoError(t, err)
		require.NotNil(t, pardonedConviction)
		require.True(t, pardonedConviction.IsPardoned())

		activeConvictionAfterPardon, err := repo.GetActiveScriptConvictions(ctx, script1)
		require.NoError(t, err)
		require.Empty(t, activeConvictionAfterPardon)

		shortDuration := time.Duration(1) * time.Millisecond
		crime3 := domain.Crime{
			Type:    domain.CrimeTypeMusig2InvalidSignature,
			RoundID: roundID1,
			Reason:  "Test expired crime",
		}
		expiredConviction := domain.NewScriptConviction(script1, crime3, &shortDuration)
		err = repo.Add(ctx, expiredConviction)
		require.NoError(t, err)

		time.Sleep(10 * time.Millisecond)

		_, err = repo.GetActiveScriptConvictions(ctx, script1)
		require.NoError(t, err)
	})
}

func assertScheduledSessionEqual(t *testing.T, expected, actual domain.ScheduledSession) {
	assert.True(t, expected.StartTime.Equal(actual.StartTime), "StartTime not equal")
	assert.Equal(t, expected.Period, actual.Period, "Period not equal")
	assert.Equal(t, expected.Duration, actual.Duration, "Duration not equal")
	assert.True(t, expected.UpdatedAt.Equal(actual.UpdatedAt), "UpdatedAt not equal")
	assert.True(t, expected.EndTime.Equal(actual.EndTime), "EndTime not equal")
}

func assertConvictionEqual(t *testing.T, expected, actual domain.Conviction) {
	require.Equal(t, expected.GetID(), actual.GetID())
	require.Equal(t, expected.GetType(), actual.GetType())
	require.Equal(t, expected.GetCrime(), actual.GetCrime())
	require.Equal(t, expected.IsPardoned(), actual.IsPardoned())

	require.WithinDuration(t, expected.GetCreatedAt(), actual.GetCreatedAt(), time.Second)

	if expected.GetExpiresAt() == nil {
		require.Nil(t, actual.GetExpiresAt())
	} else {
		require.NotNil(t, actual.GetExpiresAt())
		require.WithinDuration(t, *expected.GetExpiresAt(), *actual.GetExpiresAt(), time.Second)
	}

	if expectedConv, ok := expected.(domain.ScriptConviction); ok {
		if actualConv, ok := actual.(domain.ScriptConviction); ok {
			require.Equal(t, expectedConv.Script, actualConv.Script)
		}
	}
}

func roundsMatch(t *testing.T, expected, got domain.Round) {
	require.Equal(t, expected.Id, got.Id)
	require.Equal(t, expected.StartingTimestamp, got.StartingTimestamp)
	require.Equal(t, expected.EndingTimestamp, got.EndingTimestamp)
	require.Equal(t, expected.Stage, got.Stage)
	require.Equal(t, expected.CommitmentTxid, got.CommitmentTxid)
	require.Equal(t, expected.CommitmentTx, got.CommitmentTx)
	require.Exactly(t, expected.VtxoTree, got.VtxoTree)

	for k, v := range expected.Intents {
		gotValue, ok := got.Intents[k]
		require.True(t, ok)

		expectedVtxos := sortVtxos(v.Inputs)
		gotVtxos := sortVtxos(gotValue.Inputs)

		sort.Sort(expectedVtxos)
		sort.Sort(gotVtxos)

		expectedReceivers := sortReceivers(v.Receivers)
		gotReceivers := sortReceivers(gotValue.Receivers)

		sort.Sort(expectedReceivers)
		sort.Sort(gotReceivers)

		require.Exactly(t, expectedReceivers, gotReceivers)
		require.Exactly(t, expectedVtxos, gotVtxos)
		require.Equal(t, v.Proof, gotValue.Proof)
		require.Equal(t, v.Message, gotValue.Message)
	}

	if len(expected.ForfeitTxs) > 0 {
		sort.SliceStable(expected.ForfeitTxs, func(i, j int) bool {
			return expected.ForfeitTxs[i].Txid < expected.ForfeitTxs[j].Txid
		})
		sort.SliceStable(got.ForfeitTxs, func(i, j int) bool {
			return got.ForfeitTxs[i].Txid < got.ForfeitTxs[j].Txid
		})

		require.Exactly(t, expected.ForfeitTxs, got.ForfeitTxs)
	}

	if len(expected.Connectors) > 0 {
		require.Exactly(t, expected.Connectors, got.Connectors)
	}

	if len(expected.VtxoTree) > 0 {
		require.Exactly(t, expected.VtxoTree, got.VtxoTree)
	}

	require.Equal(t, expected.Swept, got.Swept)
	for k, v := range expected.SweepTxs {
		gotValue, ok := got.SweepTxs[k]
		require.True(t, ok)
		require.Equal(t, v, gotValue)
	}
}

func offchainTxMatch(expected, got domain.OffchainTx) assert.Comparison {
	return func() bool {
		if expected.Stage != got.Stage {
			return false
		}
		if expected.StartingTimestamp != got.StartingTimestamp {
			return false
		}
		if expected.EndingTimestamp != got.EndingTimestamp {
			return false
		}
		if expected.ArkTxid != got.ArkTxid {
			return false
		}
		if expected.ArkTx != got.ArkTx {
			return false
		}
		for k, v := range expected.CheckpointTxs {
			gotValue, ok := got.CheckpointTxs[k]
			if !ok {
				return false
			}
			if v != gotValue {
				return false
			}
		}
		if len(expected.CommitmentTxids) > 0 {
			if !reflect.DeepEqual(expected.CommitmentTxids, got.CommitmentTxids) {
				return false
			}
		}
		if expected.ExpiryTimestamp != got.ExpiryTimestamp {
			return false
		}
		if expected.FailReason != got.FailReason {
			return false
		}
		return true
	}
}

func randomString(len int) string {
	buf := make([]byte, len)
	// nolint
	rand.Read(buf)
	return hex.EncodeToString(buf)
}

func randomTx() string {
	hash, _ := chainhash.NewHashFromStr(randomString(32))

	ptx, _ := psbt.New(
		[]*wire.OutPoint{
			{
				Hash:  *hash,
				Index: 0,
			},
		},
		[]*wire.TxOut{
			{
				Value: 1000000,
			},
		},
		3,
		0,
		[]uint32{
			wire.MaxTxInSequenceNum,
		},
	)

	b64, _ := ptx.B64Encode()
	return b64
}

type sortVtxos []domain.Vtxo

func (a sortVtxos) String() string {
	buf, _ := json.Marshal(a)
	return string(buf)
}

func (a sortVtxos) Len() int           { return len(a) }
func (a sortVtxos) Swap(i, j int)      { a[i], a[j] = a[j], a[i] }
func (a sortVtxos) Less(i, j int) bool { return a[i].Txid < a[j].Txid }

type sortReceivers []domain.Receiver

func (a sortReceivers) Len() int           { return len(a) }
func (a sortReceivers) Swap(i, j int)      { a[i], a[j] = a[j], a[i] }
func (a sortReceivers) Less(i, j int) bool { return a[i].Amount < a[j].Amount }

func checkVtxos(t *testing.T, expectedVtxos sortVtxos, gotVtxos sortVtxos) {
	for i, v := range gotVtxos {
		expected := expectedVtxos[i]
		require.Exactly(t, expected.Outpoint, v.Outpoint)
		require.Exactly(t, expected.Amount, v.Amount)
		require.Exactly(t, expected.CreatedAt, v.CreatedAt)
		require.Exactly(t, expected.ExpiresAt, v.ExpiresAt)
		require.Exactly(t, expected.PubKey, v.PubKey)
		require.Exactly(t, expected.Preconfirmed, v.Preconfirmed)
		require.Exactly(t, expected.Unrolled, v.Unrolled)
		require.Exactly(t, expected.RootCommitmentTxid, v.RootCommitmentTxid)
		require.Exactly(t, expected.Spent, v.Spent)
		require.Exactly(t, expected.SpentBy, v.SpentBy)
		require.Exactly(t, expected.Swept, v.Swept)
		require.ElementsMatch(t, expected.CommitmentTxids, v.CommitmentTxids)
	}
}<|MERGE_RESOLUTION|>--- conflicted
+++ resolved
@@ -571,7 +571,6 @@
 		require.NotNil(t, roundById)
 		roundsMatch(t, *sweptRound, *roundById)
 
-<<<<<<< HEAD
 		roundsIds, err := svc.Rounds().GetRoundIds(ctx, 0, 0, false, true)
 		require.NoError(t, err)
 		require.Len(t, roundsIds, 1)
@@ -600,7 +599,6 @@
 		require.Len(t, allRoundsIds, 2)
 		require.Contains(t, allRoundsIds, roundId)
 		require.Contains(t, allRoundsIds, failedRound.Id)
-=======
 		roundWithoutVtxoTree := domain.NewRound()
 		roundWithoutVtxoTree.Stage.Code = int(domain.RoundFinalizationStage)
 		roundWithoutVtxoTree.CommitmentTxid = randomString(32)
@@ -614,7 +612,6 @@
 		// - first round has been swept
 		// - second round has no vtxo tree
 		require.Empty(t, sweepableRounds)
->>>>>>> a21a8d79
 	})
 }
 
