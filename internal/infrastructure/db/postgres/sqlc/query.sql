-- name: UpsertRound :exec
INSERT INTO round (
    id, starting_timestamp, ending_timestamp, ended, failed, fail_reason,
    stage_code, connector_address, version, swept, vtxo_tree_expiration
) VALUES (
    @id, @starting_timestamp, @ending_timestamp, @ended, @failed, @fail_reason,
    @stage_code, @connector_address, @version, @swept, @vtxo_tree_expiration
)
ON CONFLICT(id) DO UPDATE SET
    starting_timestamp = EXCLUDED.starting_timestamp,
    ending_timestamp = EXCLUDED.ending_timestamp,
    ended = EXCLUDED.ended,
    failed = EXCLUDED.failed,
    fail_reason = EXCLUDED.fail_reason,
    stage_code = EXCLUDED.stage_code,
    connector_address = EXCLUDED.connector_address,
    version = EXCLUDED.version,
    swept = EXCLUDED.swept,
    vtxo_tree_expiration = EXCLUDED.vtxo_tree_expiration;

-- name: UpsertTx :exec
INSERT INTO tx (tx, round_id, type, position, txid, children)
VALUES (@tx, @round_id, @type, @position, @txid, @children)
ON CONFLICT(txid) DO UPDATE SET
    tx = EXCLUDED.tx,
    round_id = EXCLUDED.round_id,
    type = EXCLUDED.type,
    position = EXCLUDED.position,
    txid = EXCLUDED.txid,
    children = EXCLUDED.children;

-- name: UpsertIntent :exec
INSERT INTO intent (id, round_id, proof, message) VALUES (@id, @round_id, @proof, @message)
ON CONFLICT(id) DO UPDATE SET
    round_id = EXCLUDED.round_id,
    proof = EXCLUDED.proof,
    message = EXCLUDED.message;

-- name: UpsertReceiver :exec
INSERT INTO receiver (intent_id, pubkey, onchain_address, amount)
VALUES (@intent_id, @pubkey, @onchain_address, @amount)
ON CONFLICT(intent_id, pubkey, onchain_address) DO UPDATE SET
    amount = EXCLUDED.amount,
    pubkey = EXCLUDED.pubkey,
    onchain_address = EXCLUDED.onchain_address;

-- name: UpsertVtxo :exec
INSERT INTO vtxo (
    txid, vout, pubkey, amount, commitment_txid, settled_by, ark_txid,
    spent_by, spent, unrolled, swept, preconfirmed, expires_at, created_at
)
VALUES (
    @txid, @vout, @pubkey, @amount, @commitment_txid, @settled_by, @ark_txid,
    @spent_by, @spent, @unrolled, @swept, @preconfirmed, @expires_at, @created_at
) ON CONFLICT(txid, vout) DO UPDATE SET
    pubkey = EXCLUDED.pubkey,
    amount = EXCLUDED.amount,
    commitment_txid = EXCLUDED.commitment_txid,
    settled_by = EXCLUDED.settled_by,
    ark_txid = EXCLUDED.ark_txid,
    spent_by = EXCLUDED.spent_by,
    spent = EXCLUDED.spent,
    unrolled = EXCLUDED.unrolled,
    swept = EXCLUDED.swept,
    preconfirmed = EXCLUDED.preconfirmed,
    expires_at = EXCLUDED.expires_at,
    created_at = EXCLUDED.created_at;

-- name: InsertVtxoCommitmentTxid :exec
INSERT INTO vtxo_commitment_txid (vtxo_txid, vtxo_vout, commitment_txid)
VALUES (@vtxo_txid, @vtxo_vout, @commitment_txid);

-- name: UpsertOffchainTx :exec
INSERT INTO offchain_tx (txid, tx, starting_timestamp, ending_timestamp, expiry_timestamp, fail_reason, stage_code)
VALUES (@txid, @tx, @starting_timestamp, @ending_timestamp, @expiry_timestamp, @fail_reason, @stage_code)
ON CONFLICT(txid) DO UPDATE SET
    tx = EXCLUDED.tx,
    starting_timestamp = EXCLUDED.starting_timestamp,
    ending_timestamp = EXCLUDED.ending_timestamp,
    expiry_timestamp = EXCLUDED.expiry_timestamp,
    fail_reason = EXCLUDED.fail_reason,
    stage_code = EXCLUDED.stage_code;

-- name: UpsertCheckpointTx :exec
INSERT INTO checkpoint_tx (txid, tx, commitment_txid, is_root_commitment_txid, offchain_txid)
VALUES (@txid, @tx, @commitment_txid, @is_root_commitment_txid, @offchain_txid)
ON CONFLICT(txid) DO UPDATE SET
    tx = EXCLUDED.tx,
    commitment_txid = EXCLUDED.commitment_txid,
    is_root_commitment_txid = EXCLUDED.is_root_commitment_txid,
    offchain_txid = EXCLUDED.offchain_txid;

-- name: UpsertMarketHour :exec
INSERT INTO market_hour (id, start_time, end_time, period, round_interval, updated_at)
VALUES (@id, @start_time, @end_time, @period, @round_interval, @updated_at)
ON CONFLICT (id) DO UPDATE SET
    start_time = EXCLUDED.start_time,
    end_time = EXCLUDED.end_time,
    period = EXCLUDED.period,
    round_interval = EXCLUDED.round_interval,
    updated_at = EXCLUDED.updated_at;

-- name: UpdateVtxoIntentId :exec
UPDATE vtxo SET intent_id = @intent_id WHERE txid = @txid AND vout = @vout;

-- name: UpdateVtxoExpiration :exec
UPDATE vtxo SET expires_at = @expires_at WHERE txid = @txid AND vout = @vout;

-- name: UpdateVtxoUnrolled :exec
UPDATE vtxo SET unrolled = true WHERE txid = @txid AND vout = @vout;

-- name: UpdateVtxoSweptIfNotSwept :execrows
UPDATE vtxo SET swept = true WHERE txid = @txid AND vout = @vout AND swept = false;

-- name: UpdateVtxoSettled :exec
UPDATE vtxo SET spent = true, spent_by = @spent_by, settled_by = @settled_by
WHERE txid = @txid AND vout = @vout;

-- name: UpdateVtxoSpent :exec
UPDATE vtxo SET spent = true, spent_by = @spent_by, ark_txid = @ark_txid
WHERE txid = @txid AND vout = @vout;

-- name: SelectRoundWithId :many
SELECT sqlc.embed(round),
    sqlc.embed(round_intents_vw),
    sqlc.embed(round_txs_vw),
    sqlc.embed(intent_with_receivers_vw),
    sqlc.embed(intent_with_inputs_vw)
FROM round
LEFT OUTER JOIN round_intents_vw ON round.id=round_intents_vw.round_id
LEFT OUTER JOIN round_txs_vw ON round.id=round_txs_vw.round_id
LEFT OUTER JOIN intent_with_receivers_vw ON round_intents_vw.id=intent_with_receivers_vw.intent_id
LEFT OUTER JOIN intent_with_inputs_vw ON round_intents_vw.id=intent_with_inputs_vw.intent_id
WHERE round.id = @id;

-- name: SelectRoundWithTxid :many
SELECT sqlc.embed(round),
    sqlc.embed(round_intents_vw),
    sqlc.embed(round_txs_vw),
    sqlc.embed(intent_with_receivers_vw),
    sqlc.embed(intent_with_inputs_vw)
FROM round
LEFT OUTER JOIN round_intents_vw ON round.id=round_intents_vw.round_id
LEFT OUTER JOIN round_txs_vw ON round.id=round_txs_vw.round_id
LEFT OUTER JOIN intent_with_receivers_vw ON round_intents_vw.id=intent_with_receivers_vw.intent_id
LEFT OUTER JOIN intent_with_inputs_vw ON round_intents_vw.id=intent_with_inputs_vw.intent_id
WHERE round.id = (
    SELECT tx.round_id FROM tx WHERE tx.txid = @txid AND type = 'commitment'
);

-- name: SelectSweepableRounds :many
SELECT txid FROM round_with_commitment_tx_vw r WHERE r.swept = false AND r.ended = true AND r.failed = false;

-- name: SelectRoundIdsInTimeRange :many
SELECT id FROM round WHERE starting_timestamp > @start_ts AND starting_timestamp < @end_ts;

-- name: SelectAllRoundIds :many
SELECT id FROM round;

-- name: SelectRoundsWithTxids :many
SELECT txid FROM tx WHERE type = 'commitment' AND tx.txid = ANY($1::varchar[]);

-- name: SelectRoundConnectors :many
SELECT t.* FROM tx t WHERE t.round_id = (
    SELECT tx.round_id FROM tx WHERE tx.txid = @txid AND type = 'commitment'
) AND t.type = 'connector';

-- name: SelectRoundVtxoTree :many
SELECT * FROM tx WHERE round_id = (
    SELECT tx.round_id FROM tx WHERE tx.txid = @txid AND type = 'commitment'
) AND type = 'tree';

-- name: SelectRoundVtxoTreeLeaves :many
SELECT sqlc.embed(vtxo_vw) FROM vtxo_vw WHERE commitment_txid = @commitment_txid AND preconfirmed = false;

-- name: SelectRoundForfeitTxs :many
SELECT t.* FROM tx t WHERE t.round_id IN (
    SELECT tx.round_id FROM tx WHERE tx.txid = @txid AND type = 'commitment'
) AND t.type = 'forfeit';

-- name: SelectRoundStats :one
SELECT
    r.swept,
    r.starting_timestamp,
    r.ending_timestamp,
    (
        SELECT COALESCE(SUM(ii.amount), 0)::bigint FROM intent_with_inputs_vw ii WHERE ii.round_id = r.id
    ) AS total_forfeit_amount,
    (
        SELECT COALESCE(COUNT(ii.txid), 0)::bigint FROM intent_with_inputs_vw ii WHERE ii.round_id = r.id
    ) AS total_input_vtxos,
    (
        SELECT COALESCE(SUM(ir.amount), 0)::bigint FROM intent_with_receivers_vw ir
        WHERE ir.round_id = r.id AND COALESCE(ir.onchain_address, '') = ''
    ) AS total_batch_amount,
    (
        SELECT COUNT(*) FROM intent_with_receivers_vw ir WHERE ir.round_id = r.id AND COALESCE(ir.onchain_address, '') = ''
    ) AS total_output_vtxos,
    (
        SELECT MAX(v.expires_at) FROM vtxo_vw v WHERE v.commitment_txid = r.txid
    ) AS expires_at
FROM round_with_commitment_tx_vw r
WHERE r.txid = @txid;

-- name: SelectSweptRoundsConnectorAddress :many
SELECT round.connector_address FROM round
WHERE round.swept = true AND round.failed = false AND round.ended = true AND round.connector_address <> '';

-- name: SelectTxs :many
SELECT tx.txid, tx.tx AS data FROM tx WHERE tx.txid = ANY($1::varchar[])
UNION
SELECT offchain_tx.txid, offchain_tx.tx AS data FROM offchain_tx WHERE offchain_tx.txid = ANY($1::varchar[])
UNION
SELECT checkpoint_tx.txid, checkpoint_tx.tx AS data FROM checkpoint_tx WHERE checkpoint_tx.txid = ANY($1::varchar[]);

-- name: SelectSweepableVtxos :many
SELECT sqlc.embed(vtxo_vw) FROM vtxo_vw WHERE unrolled = false AND swept = false;

-- name: SelectNotUnrolledVtxos :many
SELECT sqlc.embed(vtxo_vw) FROM vtxo_vw WHERE unrolled = false;

-- name: SelectNotUnrolledVtxosWithPubkey :many
SELECT sqlc.embed(vtxo_vw) FROM vtxo_vw WHERE unrolled = false AND pubkey = @pubkey;

-- name: SelectVtxo :one
SELECT sqlc.embed(vtxo_vw) FROM vtxo_vw WHERE txid = @txid AND vout = @vout;

-- name: SelectAllVtxos :many
SELECT sqlc.embed(vtxo_vw) FROM vtxo_vw;

-- name: SelectVtxosWithCommitmentTxid :many
SELECT sqlc.embed(vtxo_vw) FROM vtxo_vw WHERE commitment_txid = @commitment_txid;

-- name: SelectVtxosWithPubkeys :many
SELECT sqlc.embed(vtxo_vw) FROM vtxo_vw WHERE pubkey = ANY($1::varchar[]);

-- name: SelectOffchainTx :many
SELECT  sqlc.embed(offchain_tx_vw) FROM offchain_tx_vw WHERE txid = @txid;

-- name: SelectLatestMarketHour :one
SELECT * FROM market_hour ORDER BY updated_at DESC LIMIT 1;

<<<<<<< HEAD
-- name: SelectVtxosByArkTxidRecursive :many
WITH RECURSIVE descendants_chain AS (
    -- seed
    SELECT v.txid, v.vout, v.preconfirmed, v.ark_txid, v.spent_by,
           0 AS depth,
           ARRAY[(v.txid||':'||v.vout)]::text[] AS visited
    FROM vtxo v
    WHERE v.txid = @txid

    UNION ALL

    -- children: next vtxo(s) are those whose txid == current.ark_txid
    SELECT c.txid, c.vout, c.preconfirmed, c.ark_txid, c.spent_by,
           w.depth + 1,
           w.visited || (c.txid||':'||c.vout)
    FROM descendants_chain w
             JOIN vtxo c
                  ON c.txid = w.ark_txid
    WHERE w.ark_txid IS NOT NULL
      AND (c.txid||':'||c.vout) <> ALL (w.visited)   -- cycle/visited guard
),
-- keep one row per node at its MIN depth (layers)
nodes AS (
   SELECT DISTINCT ON (txid, vout)
       txid, vout, preconfirmed, depth
   FROM descendants_chain
   ORDER BY txid, vout, depth
)

SELECT *
FROM nodes
ORDER BY depth, txid, vout;

-- name: SelectSweepableUnrolledVtxos :many
SELECT sqlc.embed(vtxo_vw) FROM vtxo_vw WHERE spent = true AND unrolled = true AND swept = false AND COALESCE(settled_by, '') = '';
=======
-- name: UpsertConviction :exec
INSERT INTO conviction (
    id, type, created_at, expires_at, crime_type, crime_round_id, crime_reason, pardoned, script
) VALUES (
    @id, @type, @created_at, @expires_at, @crime_type, @crime_round_id, @crime_reason, @pardoned, @script
)
ON CONFLICT(id) DO UPDATE SET
    pardoned = EXCLUDED.pardoned;

-- name: SelectConviction :one
SELECT * FROM conviction WHERE id = @id;

-- name: SelectActiveScriptConvictions :many
SELECT * FROM conviction 
WHERE script = @script 
AND pardoned = false 
AND (expires_at IS NULL OR expires_at > @expires_at)
ORDER BY created_at ASC;

-- name: UpdateConvictionPardoned :exec
UPDATE conviction SET pardoned = true WHERE id = @id;

-- name: SelectConvictionsInTimeRange :many
SELECT * FROM conviction 
WHERE created_at >= @from_time AND created_at <= @to_time
ORDER BY created_at ASC;

-- name: SelectConvictionsByRoundID :many
SELECT * FROM conviction 
WHERE crime_round_id = @round_id
ORDER BY created_at ASC;
>>>>>>> ed5aebb7
<|MERGE_RESOLUTION|>--- conflicted
+++ resolved
@@ -240,7 +240,6 @@
 -- name: SelectLatestMarketHour :one
 SELECT * FROM market_hour ORDER BY updated_at DESC LIMIT 1;
 
-<<<<<<< HEAD
 -- name: SelectVtxosByArkTxidRecursive :many
 WITH RECURSIVE descendants_chain AS (
     -- seed
@@ -276,7 +275,7 @@
 
 -- name: SelectSweepableUnrolledVtxos :many
 SELECT sqlc.embed(vtxo_vw) FROM vtxo_vw WHERE spent = true AND unrolled = true AND swept = false AND COALESCE(settled_by, '') = '';
-=======
+
 -- name: UpsertConviction :exec
 INSERT INTO conviction (
     id, type, created_at, expires_at, crime_type, crime_round_id, crime_reason, pardoned, script
@@ -307,5 +306,4 @@
 -- name: SelectConvictionsByRoundID :many
 SELECT * FROM conviction 
 WHERE crime_round_id = @round_id
-ORDER BY created_at ASC;
->>>>>>> ed5aebb7
+ORDER BY created_at ASC;