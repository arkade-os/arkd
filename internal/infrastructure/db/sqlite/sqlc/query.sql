-- name: UpsertRound :exec
INSERT INTO round (
    id, starting_timestamp, ending_timestamp, ended, failed, fail_reason,
    stage_code, connector_address, version, swept, vtxo_tree_expiration
) VALUES (
    @id, @starting_timestamp, @ending_timestamp, @ended, @failed, @fail_reason,
    @stage_code, @connector_address, @version, @swept, @vtxo_tree_expiration
)
ON CONFLICT(id) DO UPDATE SET
    starting_timestamp = EXCLUDED.starting_timestamp,
    ending_timestamp = EXCLUDED.ending_timestamp,
    ended = EXCLUDED.ended,
    failed = EXCLUDED.failed,
    fail_reason = EXCLUDED.fail_reason,
    stage_code = EXCLUDED.stage_code,
    connector_address = EXCLUDED.connector_address,
    version = EXCLUDED.version,
    swept = EXCLUDED.swept,
    vtxo_tree_expiration = EXCLUDED.vtxo_tree_expiration;

-- name: UpsertTx :exec
INSERT INTO tx (tx, round_id, type, position, txid, children)
VALUES (@tx, @round_id, @type, @position, @txid, @children)
ON CONFLICT(txid) DO UPDATE SET
    tx = EXCLUDED.tx,
    round_id = EXCLUDED.round_id,
    type = EXCLUDED.type,
    position = EXCLUDED.position,
    txid = EXCLUDED.txid,
    children = EXCLUDED.children;

-- name: UpsertIntent :exec
INSERT INTO intent (id, round_id, proof, message) VALUES (@id, @round_id, @proof, @message)
ON CONFLICT(id) DO UPDATE SET
    round_id = EXCLUDED.round_id,
    proof = EXCLUDED.proof,
    message = EXCLUDED.message;

-- name: UpsertReceiver :exec
INSERT INTO receiver (intent_id, pubkey, onchain_address, amount)
VALUES (@intent_id, @pubkey, @onchain_address, @amount)
ON CONFLICT(intent_id, pubkey, onchain_address) DO UPDATE SET
    amount = EXCLUDED.amount,
    pubkey = EXCLUDED.pubkey,
    onchain_address = EXCLUDED.onchain_address;

-- name: UpsertVtxo :exec
INSERT INTO vtxo (
    txid, vout, pubkey, amount, commitment_txid, settled_by, ark_txid,
    spent_by, spent, unrolled, swept, preconfirmed, expires_at, created_at
)
VALUES (
    @txid, @vout, @pubkey, @amount, @commitment_txid, @settled_by, @ark_txid,
    @spent_by, @spent, @unrolled, @swept, @preconfirmed, @expires_at, @created_at
) ON CONFLICT(txid, vout) DO UPDATE SET
    pubkey = EXCLUDED.pubkey,
    amount = EXCLUDED.amount,
    commitment_txid = EXCLUDED.commitment_txid,
    settled_by = EXCLUDED.settled_by,
    ark_txid = EXCLUDED.ark_txid,
    spent_by = EXCLUDED.spent_by,
    spent = EXCLUDED.spent,
    unrolled = EXCLUDED.unrolled,
    swept = EXCLUDED.swept,
    preconfirmed = EXCLUDED.preconfirmed,
    expires_at = EXCLUDED.expires_at,
    created_at = EXCLUDED.created_at;

-- name: InsertVtxoCommitmentTxid :exec
INSERT INTO vtxo_commitment_txid (vtxo_txid, vtxo_vout, commitment_txid)
VALUES (@vtxo_txid, @vtxo_vout, @commitment_txid);

-- name: UpsertOffchainTx :exec
INSERT INTO offchain_tx (txid, tx, starting_timestamp, ending_timestamp, expiry_timestamp, fail_reason, stage_code)
VALUES (@txid, @tx, @starting_timestamp, @ending_timestamp, @expiry_timestamp, @fail_reason, @stage_code)
ON CONFLICT(txid) DO UPDATE SET
    tx = EXCLUDED.tx,
    starting_timestamp = EXCLUDED.starting_timestamp,
    ending_timestamp = EXCLUDED.ending_timestamp,
    expiry_timestamp = EXCLUDED.expiry_timestamp,
    fail_reason = EXCLUDED.fail_reason,
    stage_code = EXCLUDED.stage_code;

-- name: UpsertCheckpointTx :exec
INSERT INTO checkpoint_tx (txid, tx, commitment_txid, is_root_commitment_txid, offchain_txid)
VALUES (@txid, @tx, @commitment_txid, @is_root_commitment_txid, @offchain_txid)
ON CONFLICT(txid) DO UPDATE SET
    tx = EXCLUDED.tx,
    commitment_txid = EXCLUDED.commitment_txid,
    is_root_commitment_txid = EXCLUDED.is_root_commitment_txid,
    offchain_txid = EXCLUDED.offchain_txid;

-- name: UpsertMarketHour :exec
INSERT INTO market_hour (id, start_time, end_time, period, round_interval, updated_at)
VALUES (@id, @start_time, @end_time, @period, @round_interval, @updated_at)
ON CONFLICT (id) DO UPDATE SET
    start_time = EXCLUDED.start_time,
    end_time = EXCLUDED.end_time,
    period = EXCLUDED.period,
    round_interval = EXCLUDED.round_interval,
    updated_at = EXCLUDED.updated_at;

-- name: UpdateVtxoIntentId :exec
UPDATE vtxo SET intent_id = @intent_id WHERE txid = @txid AND vout = @vout;

-- name: UpdateVtxoExpiration :exec
UPDATE vtxo SET expires_at = @expires_at WHERE txid = @txid AND vout = @vout;

-- name: UpdateVtxoUnrolled :exec
UPDATE vtxo SET unrolled = true WHERE txid = @txid AND vout = @vout;

-- name: UpdateVtxoSweptIfNotSwept :execrows
UPDATE vtxo SET swept = true WHERE txid = @txid AND vout = @vout AND swept = false;

-- name: UpdateVtxoSettled :exec
UPDATE vtxo SET spent = true, spent_by = @spent_by, settled_by = @settled_by
WHERE txid = @txid AND vout = @vout;

-- name: UpdateVtxoSpent :exec
UPDATE vtxo SET spent = true, spent_by = @spent_by, ark_txid = @ark_txid
WHERE txid = @txid AND vout = @vout;

-- name: SelectRoundWithId :many
SELECT sqlc.embed(round),
    sqlc.embed(round_intents_vw),
    sqlc.embed(round_txs_vw),
    sqlc.embed(intent_with_receivers_vw),
    sqlc.embed(intent_with_inputs_vw)
FROM round
LEFT OUTER JOIN round_intents_vw ON round.id=round_intents_vw.round_id
LEFT OUTER JOIN round_txs_vw ON round.id=round_txs_vw.round_id
LEFT OUTER JOIN intent_with_receivers_vw ON round_intents_vw.id=intent_with_receivers_vw.intent_id
LEFT OUTER JOIN intent_with_inputs_vw ON round_intents_vw.id=intent_with_inputs_vw.intent_id
WHERE round.id = @id;

-- name: SelectRoundWithTxid :many
SELECT sqlc.embed(round),
    sqlc.embed(round_intents_vw),
    sqlc.embed(round_txs_vw),
    sqlc.embed(intent_with_receivers_vw),
    sqlc.embed(intent_with_inputs_vw)
FROM round
LEFT OUTER JOIN round_intents_vw ON round.id=round_intents_vw.round_id
LEFT OUTER JOIN round_txs_vw ON round.id=round_txs_vw.round_id
LEFT OUTER JOIN intent_with_receivers_vw ON round_intents_vw.id=intent_with_receivers_vw.intent_id
LEFT OUTER JOIN intent_with_inputs_vw ON round_intents_vw.id=intent_with_inputs_vw.intent_id
WHERE round.id = (
    SELECT tx.round_id FROM tx WHERE tx.txid = @txid AND type = 'commitment'
);

-- name: SelectSweepableRounds :many
SELECT txid FROM round_with_commitment_tx_vw r WHERE r.swept = false AND r.ended = true AND r.failed = false;

-- name: SelectRoundIdsInTimeRange :many
SELECT id FROM round WHERE starting_timestamp > @start_ts AND starting_timestamp < @end_ts;

-- name: SelectAllRoundIds :many
SELECT id FROM round;

-- name: SelectRoundsWithTxids :many
SELECT txid FROM tx WHERE type = 'commitment' AND tx.txid IN (sqlc.slice('txids'));

-- name: SelectRoundConnectors :many
SELECT t.* FROM tx t WHERE t.round_id = (
    SELECT tx.round_id FROM tx WHERE tx.txid = @txid AND type = 'commitment'
) AND t.type = 'connector';

-- name: SelectRoundVtxoTree :many
SELECT * FROM tx WHERE round_id = (
    SELECT tx.round_id FROM tx WHERE tx.txid = @txid AND type = 'commitment'
) AND type = 'tree';

-- name: SelectRoundVtxoTreeLeaves :many
SELECT sqlc.embed(vtxo_vw) FROM vtxo_vw WHERE commitment_txid = @commitment_txid AND preconfirmed = false;

-- name: SelectRoundForfeitTxs :many
SELECT t.* FROM tx t WHERE t.round_id IN (
    SELECT tx.round_id FROM tx WHERE tx.txid = @txid AND type = 'commitment'
) AND t.type = 'forfeit';

-- name: SelectRoundStats :one
SELECT
    r.swept,
    r.starting_timestamp,
    r.ending_timestamp,
    (
        SELECT COALESCE(SUM(amount), 0) FROM (
            SELECT DISTINCT v2.* FROM vtxo v2 JOIN intent i2 ON i2.id = v2.intent_id WHERE i2.round_id = r.id
        ) as intent_with_inputs_amount
    ) AS total_forfeit_amount,
    (
        SELECT COALESCE(COUNT(v3.txid), 0) FROM vtxo v3 JOIN intent i3 ON i3.id = v3.intent_id WHERE i3.round_id = r.id
    ) AS total_input_vtxos,
    (
        SELECT COALESCE(SUM(amount), 0) FROM (
            SELECT DISTINCT rr.* FROM receiver rr
            JOIN intent i4 ON i4.id = rr.intent_id
            WHERE i4.round_id = r.id AND COALESCE(rr.onchain_address, '') = ''
        ) AS intent_outputs_amount
    ) AS total_batch_amount,
    (
        SELECT COUNT(*) FROM tx t WHERE t.round_id = r.id AND t.type = 'tree' AND TRIM(COALESCE(t.children, '')) = ''
    ) AS total_output_vtxos,
    (
        SELECT MAX(v.expires_at) FROM vtxo_vw v WHERE v.commitment_txid = r.txid
    ) AS expires_at
FROM round_with_commitment_tx_vw r
WHERE r.txid = @txid;

-- name: SelectSweptRoundsConnectorAddress :many
SELECT round.connector_address FROM round
WHERE round.swept = true AND round.failed = false AND round.ended = true AND round.connector_address <> '';

-- name: SelectTxs :many
SELECT tx.txid, tx.tx AS data FROM tx WHERE tx.txid IN (sqlc.slice('ids1'))
UNION
SELECT offchain_tx.txid, offchain_tx.tx AS data FROM offchain_tx WHERE offchain_tx.txid IN (sqlc.slice('ids2'))
UNION
SELECT checkpoint_tx.txid, checkpoint_tx.tx AS data FROM checkpoint_tx WHERE checkpoint_tx.txid IN (sqlc.slice('ids3'));

-- name: SelectSweepableVtxos :many
SELECT sqlc.embed(vtxo_vw) FROM vtxo_vw WHERE unrolled = false AND swept = false;

-- name: SelectNotUnrolledVtxos :many
SELECT sqlc.embed(vtxo_vw) FROM vtxo_vw WHERE unrolled = false;

-- name: SelectNotUnrolledVtxosWithPubkey :many
SELECT sqlc.embed(vtxo_vw) FROM vtxo_vw WHERE unrolled = false AND pubkey = @pubkey;

-- name: SelectVtxo :one
SELECT sqlc.embed(vtxo_vw) FROM vtxo_vw WHERE txid = @txid AND vout = @vout;

-- name: SelectAllVtxos :many
SELECT sqlc.embed(vtxo_vw) FROM vtxo_vw;

-- name: SelectVtxosWithCommitmentTxid :many
SELECT sqlc.embed(vtxo_vw) FROM vtxo_vw WHERE commitment_txid = @commitment_txid;

-- name: SelectVtxosWithPubkeys :many
SELECT sqlc.embed(vtxo_vw) FROM vtxo_vw WHERE pubkey IN (sqlc.slice('pubkey'));

-- name: SelectOffchainTx :many
SELECT  sqlc.embed(offchain_tx_vw) FROM offchain_tx_vw WHERE txid = @txid;

-- name: SelectLatestMarketHour :one
SELECT * FROM market_hour ORDER BY updated_at DESC LIMIT 1;

<<<<<<< HEAD
-- name: SelectVtxosByArkTxidRecursive :many
WITH RECURSIVE descendants_chain AS (
    -- seed
    SELECT v.txid, v.vout, v.preconfirmed, v.ark_txid, v.spent_by,
           0 AS depth,
           v.txid||':'||v.vout AS visited
    FROM vtxo v
    WHERE v.txid = @txid

    UNION ALL

    -- children: next vtxo(s) are those whose txid == current.ark_txid
    SELECT c.txid, c.vout, c.preconfirmed, c.ark_txid, c.spent_by,
           w.depth + 1,
           w.visited || ',' || (c.txid||':'||c.vout)
    FROM descendants_chain w
             JOIN vtxo c
                  ON c.txid = w.ark_txid
    WHERE w.ark_txid IS NOT NULL
      AND w.visited NOT LIKE '%' || (c.txid||':'||c.vout) || '%'   -- cycle/visited guard
),
-- keep one row per node at its MIN depth (layers)
nodes AS (
   SELECT txid, vout, preconfirmed, MIN(depth) as depth
   FROM descendants_chain
   GROUP BY txid, vout, preconfirmed
)

SELECT *
FROM nodes
ORDER BY depth, txid, vout;
=======
-- name: SelectSweepableUnrolledVtxos :many
SELECT sqlc.embed(vtxo_vw) FROM vtxo_vw WHERE spent = true AND unrolled = true AND swept = false AND (COALESCE(settled_by, '') = '');
>>>>>>> 715eeb5f
<|MERGE_RESOLUTION|>--- conflicted
+++ resolved
@@ -245,7 +245,6 @@
 -- name: SelectLatestMarketHour :one
 SELECT * FROM market_hour ORDER BY updated_at DESC LIMIT 1;
 
-<<<<<<< HEAD
 -- name: SelectVtxosByArkTxidRecursive :many
 WITH RECURSIVE descendants_chain AS (
     -- seed
@@ -277,7 +276,6 @@
 SELECT *
 FROM nodes
 ORDER BY depth, txid, vout;
-=======
+
 -- name: SelectSweepableUnrolledVtxos :many
-SELECT sqlc.embed(vtxo_vw) FROM vtxo_vw WHERE spent = true AND unrolled = true AND swept = false AND (COALESCE(settled_by, '') = '');
->>>>>>> 715eeb5f
+SELECT sqlc.embed(vtxo_vw) FROM vtxo_vw WHERE spent = true AND unrolled = true AND swept = false AND (COALESCE(settled_by, '') = '');