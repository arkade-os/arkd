-- name: UpsertRound :exec
INSERT INTO round (
    id, starting_timestamp, ending_timestamp, ended, failed, fail_reason,
    stage_code, connector_address, version, swept, vtxo_tree_expiration
) VALUES (
    @id, @starting_timestamp, @ending_timestamp, @ended, @failed, @fail_reason,
    @stage_code, @connector_address, @version, @swept, @vtxo_tree_expiration
)
ON CONFLICT(id) DO UPDATE SET
    starting_timestamp = EXCLUDED.starting_timestamp,
    ending_timestamp = EXCLUDED.ending_timestamp,
    ended = EXCLUDED.ended,
    failed = EXCLUDED.failed,
    fail_reason = EXCLUDED.fail_reason,
    stage_code = EXCLUDED.stage_code,
    connector_address = EXCLUDED.connector_address,
    version = EXCLUDED.version,
    swept = EXCLUDED.swept,
    vtxo_tree_expiration = EXCLUDED.vtxo_tree_expiration;

-- name: UpsertTx :exec
INSERT INTO tx (tx, round_id, type, position, txid, children)
VALUES (@tx, @round_id, @type, @position, @txid, @children)
ON CONFLICT(txid) DO UPDATE SET
    tx = EXCLUDED.tx,
    round_id = EXCLUDED.round_id,
    type = EXCLUDED.type,
    position = EXCLUDED.position,
    txid = EXCLUDED.txid,
    children = EXCLUDED.children;

-- name: UpsertIntent :exec
INSERT INTO intent (id, round_id, proof, message) VALUES (@id, @round_id, @proof, @message)
ON CONFLICT(id) DO UPDATE SET
    round_id = EXCLUDED.round_id,
    proof = EXCLUDED.proof,
    message = EXCLUDED.message;

-- name: UpsertReceiver :exec
INSERT INTO receiver (intent_id, pubkey, onchain_address, amount)
VALUES (@intent_id, @pubkey, @onchain_address, @amount)
ON CONFLICT(intent_id, pubkey, onchain_address) DO UPDATE SET
    amount = EXCLUDED.amount,
    pubkey = EXCLUDED.pubkey,
    onchain_address = EXCLUDED.onchain_address;

-- name: UpsertVtxo :exec
INSERT INTO vtxo (
    txid, vout, pubkey, amount, commitment_txid, settled_by, ark_txid,
    spent_by, spent, unrolled, swept, preconfirmed, expires_at, created_at
)
VALUES (
    @txid, @vout, @pubkey, @amount, @commitment_txid, @settled_by, @ark_txid,
    @spent_by, @spent, @unrolled, @swept, @preconfirmed, @expires_at, @created_at
) ON CONFLICT(txid, vout) DO UPDATE SET
    pubkey = EXCLUDED.pubkey,
    amount = EXCLUDED.amount,
    commitment_txid = EXCLUDED.commitment_txid,
    settled_by = EXCLUDED.settled_by,
    ark_txid = EXCLUDED.ark_txid,
    spent_by = EXCLUDED.spent_by,
    spent = EXCLUDED.spent,
    unrolled = EXCLUDED.unrolled,
    swept = EXCLUDED.swept,
    preconfirmed = EXCLUDED.preconfirmed,
    expires_at = EXCLUDED.expires_at,
    created_at = EXCLUDED.created_at;

-- name: InsertVtxoCommitmentTxid :exec
INSERT INTO vtxo_commitment_txid (vtxo_txid, vtxo_vout, commitment_txid)
VALUES (@vtxo_txid, @vtxo_vout, @commitment_txid);

-- name: UpsertOffchainTx :exec
INSERT INTO offchain_tx (txid, tx, starting_timestamp, ending_timestamp, expiry_timestamp, fail_reason, stage_code)
VALUES (@txid, @tx, @starting_timestamp, @ending_timestamp, @expiry_timestamp, @fail_reason, @stage_code)
ON CONFLICT(txid) DO UPDATE SET
    tx = EXCLUDED.tx,
    starting_timestamp = EXCLUDED.starting_timestamp,
    ending_timestamp = EXCLUDED.ending_timestamp,
    expiry_timestamp = EXCLUDED.expiry_timestamp,
    fail_reason = EXCLUDED.fail_reason,
    stage_code = EXCLUDED.stage_code;

-- name: UpsertCheckpointTx :exec
INSERT INTO checkpoint_tx (txid, tx, commitment_txid, is_root_commitment_txid, offchain_txid)
VALUES (@txid, @tx, @commitment_txid, @is_root_commitment_txid, @offchain_txid)
ON CONFLICT(txid) DO UPDATE SET
    tx = EXCLUDED.tx,
    commitment_txid = EXCLUDED.commitment_txid,
    is_root_commitment_txid = EXCLUDED.is_root_commitment_txid,
    offchain_txid = EXCLUDED.offchain_txid;

<<<<<<< HEAD
-- name: UpsertScheduledSession :exec
INSERT INTO scheduled_session (id, start_time, end_time, period, duration, updated_at)
VALUES (@id, @start_time, @end_time, @period, @duration, @updated_at)
=======
-- name: UpsertMarketHour :exec
INSERT INTO market_hour (id, start_time, end_time, period, round_interval, round_min_participants, round_max_participants, updated_at)
VALUES (@id, @start_time, @end_time, @period, @round_interval, @round_min_participants, @round_max_participants, @updated_at)
>>>>>>> 1f8cee53
ON CONFLICT (id) DO UPDATE SET
    start_time = EXCLUDED.start_time,
    end_time = EXCLUDED.end_time,
    period = EXCLUDED.period,
<<<<<<< HEAD
    duration = EXCLUDED.duration,
=======
    round_interval = EXCLUDED.round_interval,
    round_min_participants = EXCLUDED.round_min_participants,
    round_max_participants = EXCLUDED.round_max_participants,
>>>>>>> 1f8cee53
    updated_at = EXCLUDED.updated_at;

-- name: UpdateVtxoIntentId :exec
UPDATE vtxo SET intent_id = @intent_id WHERE txid = @txid AND vout = @vout;

-- name: UpdateVtxoExpiration :exec
UPDATE vtxo SET expires_at = @expires_at WHERE txid = @txid AND vout = @vout;

-- name: UpdateVtxoUnrolled :exec
UPDATE vtxo SET unrolled = true WHERE txid = @txid AND vout = @vout;

-- name: UpdateVtxoSweptIfNotSwept :execrows
UPDATE vtxo SET swept = true WHERE txid = @txid AND vout = @vout AND swept = false;

-- name: UpdateVtxoSettled :exec
UPDATE vtxo SET spent = true, spent_by = @spent_by, settled_by = @settled_by
WHERE txid = @txid AND vout = @vout;

-- name: UpdateVtxoSpent :exec
UPDATE vtxo SET spent = true, spent_by = @spent_by, ark_txid = @ark_txid
WHERE txid = @txid AND vout = @vout;

-- name: SelectRoundWithId :many
SELECT sqlc.embed(round),
    sqlc.embed(round_intents_vw),
    sqlc.embed(round_txs_vw),
    sqlc.embed(intent_with_receivers_vw),
    sqlc.embed(intent_with_inputs_vw)
FROM round
LEFT OUTER JOIN round_intents_vw ON round.id=round_intents_vw.round_id
LEFT OUTER JOIN round_txs_vw ON round.id=round_txs_vw.round_id
LEFT OUTER JOIN intent_with_receivers_vw ON round_intents_vw.id=intent_with_receivers_vw.intent_id
LEFT OUTER JOIN intent_with_inputs_vw ON round_intents_vw.id=intent_with_inputs_vw.intent_id
WHERE round.id = @id;

-- name: SelectRoundWithTxid :many
SELECT sqlc.embed(round),
    sqlc.embed(round_intents_vw),
    sqlc.embed(round_txs_vw),
    sqlc.embed(intent_with_receivers_vw),
    sqlc.embed(intent_with_inputs_vw)
FROM round
LEFT OUTER JOIN round_intents_vw ON round.id=round_intents_vw.round_id
LEFT OUTER JOIN round_txs_vw ON round.id=round_txs_vw.round_id
LEFT OUTER JOIN intent_with_receivers_vw ON round_intents_vw.id=intent_with_receivers_vw.intent_id
LEFT OUTER JOIN intent_with_inputs_vw ON round_intents_vw.id=intent_with_inputs_vw.intent_id
WHERE round.id = (
    SELECT tx.round_id FROM tx WHERE tx.txid = @txid AND type = 'commitment'
);

-- name: SelectSweepableRounds :many
SELECT txid FROM round_with_commitment_tx_vw r WHERE r.swept = false AND r.ended = true AND r.failed = false;

-- name: SelectRoundIdsInTimeRange :many
SELECT id FROM round WHERE starting_timestamp > @start_ts AND starting_timestamp < @end_ts;

-- name: SelectAllRoundIds :many
SELECT id FROM round;

-- name: SelectRoundsWithTxids :many
SELECT txid FROM tx WHERE type = 'commitment' AND tx.txid IN (sqlc.slice('txids'));

-- name: SelectRoundConnectors :many
SELECT t.* FROM tx t WHERE t.round_id = (
    SELECT tx.round_id FROM tx WHERE tx.txid = @txid AND type = 'commitment'
) AND t.type = 'connector';

-- name: SelectRoundVtxoTree :many
SELECT * FROM tx WHERE round_id = (
    SELECT tx.round_id FROM tx WHERE tx.txid = @txid AND type = 'commitment'
) AND type = 'tree';

-- name: SelectRoundVtxoTreeLeaves :many
SELECT sqlc.embed(vtxo_vw) FROM vtxo_vw WHERE commitment_txid = @commitment_txid AND preconfirmed = false;

-- name: SelectRoundForfeitTxs :many
SELECT t.* FROM tx t WHERE t.round_id IN (
    SELECT tx.round_id FROM tx WHERE tx.txid = @txid AND type = 'commitment'
) AND t.type = 'forfeit';

-- name: SelectRoundStats :one
SELECT
    r.swept,
    r.starting_timestamp,
    r.ending_timestamp,
    (
        SELECT COALESCE(SUM(amount), 0) FROM (
            SELECT DISTINCT v2.* FROM vtxo v2 JOIN intent i2 ON i2.id = v2.intent_id WHERE i2.round_id = r.id
        ) as intent_with_inputs_amount
    ) AS total_forfeit_amount,
    (
        SELECT COALESCE(COUNT(v3.txid), 0) FROM vtxo v3 JOIN intent i3 ON i3.id = v3.intent_id WHERE i3.round_id = r.id
    ) AS total_input_vtxos,
    (
        SELECT COALESCE(SUM(amount), 0) FROM (
            SELECT DISTINCT rr.* FROM receiver rr
            JOIN intent i4 ON i4.id = rr.intent_id
            WHERE i4.round_id = r.id AND COALESCE(rr.onchain_address, '') = ''
        ) AS intent_outputs_amount
    ) AS total_batch_amount,
    (
        SELECT COUNT(*) FROM tx t WHERE t.round_id = r.id AND t.type = 'tree' AND TRIM(COALESCE(t.children, '')) = ''
    ) AS total_output_vtxos,
    (
        SELECT MAX(v.expires_at) FROM vtxo_vw v WHERE v.commitment_txid = r.txid
    ) AS expires_at
FROM round_with_commitment_tx_vw r
WHERE r.txid = @txid;

-- name: SelectSweptRoundsConnectorAddress :many
SELECT round.connector_address FROM round
WHERE round.swept = true AND round.failed = false AND round.ended = true AND round.connector_address <> '';

-- name: SelectTxs :many
SELECT tx.txid, tx.tx AS data FROM tx WHERE tx.txid IN (sqlc.slice('ids1'))
UNION
SELECT offchain_tx.txid, offchain_tx.tx AS data FROM offchain_tx WHERE offchain_tx.txid IN (sqlc.slice('ids2'))
UNION
SELECT checkpoint_tx.txid, checkpoint_tx.tx AS data FROM checkpoint_tx WHERE checkpoint_tx.txid IN (sqlc.slice('ids3'));

-- name: SelectSweepableVtxos :many
SELECT sqlc.embed(vtxo_vw) FROM vtxo_vw WHERE unrolled = false AND swept = false;

-- name: SelectNotUnrolledVtxos :many
SELECT sqlc.embed(vtxo_vw) FROM vtxo_vw WHERE unrolled = false;

-- name: SelectNotUnrolledVtxosWithPubkey :many
SELECT sqlc.embed(vtxo_vw) FROM vtxo_vw WHERE unrolled = false AND pubkey = @pubkey;

-- name: SelectVtxo :one
SELECT sqlc.embed(vtxo_vw) FROM vtxo_vw WHERE txid = @txid AND vout = @vout;

-- name: SelectAllVtxos :many
SELECT sqlc.embed(vtxo_vw) FROM vtxo_vw;

-- name: SelectVtxosWithCommitmentTxid :many
SELECT sqlc.embed(vtxo_vw) FROM vtxo_vw WHERE commitment_txid = @commitment_txid;

-- name: SelectVtxosWithPubkeys :many
SELECT sqlc.embed(vtxo_vw) FROM vtxo_vw WHERE pubkey IN (sqlc.slice('pubkey'));

-- name: SelectOffchainTx :many
SELECT  sqlc.embed(offchain_tx_vw) FROM offchain_tx_vw WHERE txid = @txid;

-- name: SelectLatestScheduledSession :one
SELECT * FROM scheduled_session ORDER BY updated_at DESC LIMIT 1;

-- name: SelectVtxosByArkTxidRecursive :many
WITH RECURSIVE descendants_chain AS (
    -- seed
    SELECT v.txid, v.vout, v.preconfirmed, v.ark_txid, v.spent_by,
           0 AS depth,
           v.txid||':'||v.vout AS visited
    FROM vtxo v
    WHERE v.txid = @txid

    UNION ALL

    -- children: next vtxo(s) are those whose txid == current.ark_txid
    SELECT c.txid, c.vout, c.preconfirmed, c.ark_txid, c.spent_by,
           w.depth + 1,
           w.visited || ',' || (c.txid||':'||c.vout)
    FROM descendants_chain w
             JOIN vtxo c
                  ON c.txid = w.ark_txid
    WHERE w.ark_txid IS NOT NULL
      AND w.visited NOT LIKE '%' || (c.txid||':'||c.vout) || '%'   -- cycle/visited guard
),
-- keep one row per node at its MIN depth (layers)
nodes AS (
   SELECT txid, vout, preconfirmed, MIN(depth) as depth
   FROM descendants_chain
   GROUP BY txid, vout, preconfirmed
)

SELECT *
FROM nodes
ORDER BY depth, txid, vout;

-- name: SelectSweepableUnrolledVtxos :many
SELECT sqlc.embed(vtxo_vw) FROM vtxo_vw WHERE spent = true AND unrolled = true AND swept = false AND (COALESCE(settled_by, '') = '');

-- name: UpsertConviction :exec
INSERT INTO conviction (
    id, type, created_at, expires_at, crime_type, crime_round_id, crime_reason, pardoned, script
) VALUES (
    @id, @type, @created_at, @expires_at, @crime_type, @crime_round_id, @crime_reason, @pardoned, @script
)
ON CONFLICT(id) DO UPDATE SET
    pardoned = EXCLUDED.pardoned;

-- name: SelectConviction :one
SELECT * FROM conviction WHERE id = @id;

-- name: SelectActiveScriptConvictions :many
SELECT * FROM conviction 
WHERE script = @script 
AND pardoned = false 
AND (expires_at IS NULL OR expires_at > @expires_at)
ORDER BY created_at ASC;

-- name: UpdateConvictionPardoned :exec
UPDATE conviction SET pardoned = true WHERE id = @id;

-- name: SelectConvictionsInTimeRange :many
SELECT * FROM conviction 
WHERE created_at >= @from_time AND created_at <= @to_time
ORDER BY created_at ASC;

-- name: SelectConvictionsByRoundID :many
SELECT * FROM conviction 
WHERE crime_round_id = @round_id
ORDER BY created_at ASC;<|MERGE_RESOLUTION|>--- conflicted
+++ resolved
@@ -90,26 +90,16 @@
     is_root_commitment_txid = EXCLUDED.is_root_commitment_txid,
     offchain_txid = EXCLUDED.offchain_txid;
 
-<<<<<<< HEAD
 -- name: UpsertScheduledSession :exec
-INSERT INTO scheduled_session (id, start_time, end_time, period, duration, updated_at)
-VALUES (@id, @start_time, @end_time, @period, @duration, @updated_at)
-=======
--- name: UpsertMarketHour :exec
-INSERT INTO market_hour (id, start_time, end_time, period, round_interval, round_min_participants, round_max_participants, updated_at)
-VALUES (@id, @start_time, @end_time, @period, @round_interval, @round_min_participants, @round_max_participants, @updated_at)
->>>>>>> 1f8cee53
+INSERT INTO scheduled_session (id, start_time, end_time, period, duration, round_min_participants, round_max_participants, updated_at)
+VALUES (@id, @start_time, @end_time, @period, @duration, @round_min_participants, @round_max_participants, @updated_at)
 ON CONFLICT (id) DO UPDATE SET
     start_time = EXCLUDED.start_time,
     end_time = EXCLUDED.end_time,
     period = EXCLUDED.period,
-<<<<<<< HEAD
     duration = EXCLUDED.duration,
-=======
-    round_interval = EXCLUDED.round_interval,
     round_min_participants = EXCLUDED.round_min_participants,
     round_max_participants = EXCLUDED.round_max_participants,
->>>>>>> 1f8cee53
     updated_at = EXCLUDED.updated_at;
 
 -- name: UpdateVtxoIntentId :exec
