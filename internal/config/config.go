package config

import (
	"encoding/json"
	"fmt"
	"os"
	"path/filepath"
	"strings"
	"time"

	"github.com/arkade-os/arkd/internal/core/application"
	"github.com/arkade-os/arkd/internal/core/ports"
	"github.com/arkade-os/arkd/internal/infrastructure/db"
	inmemorylivestore "github.com/arkade-os/arkd/internal/infrastructure/live-store/inmemory"
	redislivestore "github.com/arkade-os/arkd/internal/infrastructure/live-store/redis"
	blockscheduler "github.com/arkade-os/arkd/internal/infrastructure/scheduler/block"
	timescheduler "github.com/arkade-os/arkd/internal/infrastructure/scheduler/gocron"
	signerclient "github.com/arkade-os/arkd/internal/infrastructure/signer"
	txbuilder "github.com/arkade-os/arkd/internal/infrastructure/tx-builder/covenantless"
	bitcointxdecoder "github.com/arkade-os/arkd/internal/infrastructure/tx-decoder/bitcoin"
	envunlocker "github.com/arkade-os/arkd/internal/infrastructure/unlocker/env"
	fileunlocker "github.com/arkade-os/arkd/internal/infrastructure/unlocker/file"
	walletclient "github.com/arkade-os/arkd/internal/infrastructure/wallet"
	arklib "github.com/arkade-os/arkd/pkg/ark-lib"
	"github.com/redis/go-redis/v9"
	log "github.com/sirupsen/logrus"
	"github.com/spf13/viper"
)

const minAllowedSequence = 512

var (
	supportedEventDbs = supportedType{
		"badger":   {},
		"postgres": {},
	}
	supportedDbs = supportedType{
		"badger":   {},
		"sqlite":   {},
		"postgres": {},
	}
	supportedSchedulers = supportedType{
		"gocron": {},
		"block":  {},
	}
	supportedTxBuilders = supportedType{
		"covenantless": {},
	}
	supportedUnlockers = supportedType{
		"env":  {},
		"file": {},
	}
	supportedLiveStores = supportedType{
		"inmemory": {},
		"redis":    {},
	}
)

type Config struct {
	Datadir         string
	Port            uint32
	AdminPort       uint32
	DbMigrationPath string
	NoTLS           bool
	NoMacaroons     bool
	LogLevel        int
	TLSExtraIPs     []string
	TLSExtraDomains []string

	DbType              string
	EventDbType         string
	DbDir               string
	DbUrl               string
	EventDbUrl          string
	EventDbDir          string
	SessionDuration     int64
	BanDuration         int64
	BanThreshold        int64 // number of crimes to trigger a ban
	SchedulerType       string
	TxBuilderType       string
	LiveStoreType       string
	RedisUrl            string
	RedisTxNumOfRetries int
	WalletAddr          string
	SignerAddr          string
	VtxoTreeExpiry      arklib.RelativeLocktime
	UnilateralExitDelay arklib.RelativeLocktime
	CheckpointExitDelay arklib.RelativeLocktime
	BoardingExitDelay   arklib.RelativeLocktime
	NoteUriPrefix       string
	AllowCSVBlockType   bool
	HeartbeatInterval   int64

<<<<<<< HEAD
	ScheduledSessionStartTime int64
	ScheduledSessionEndTime   int64
	ScheduledSessionPeriod    int64
	ScheduledSessionDuration  int64
	OtelCollectorEndpoint     string
	OtelPushInterval          int64
	RoundReportServiceEnabled bool
=======
	MarketHourStartTime                 int64
	MarketHourEndTime                   int64
	MarketHourPeriod                    int64
	MarketHourRoundInterval             int64
	MarketHourMinRoundParticipantsCount int64
	MarketHourMaxRoundParticipantsCount int64
	OtelCollectorEndpoint               string
	OtelPushInterval                    int64
	RoundReportServiceEnabled           bool
>>>>>>> 1f8cee53

	EsploraURL string

	UnlockerType     string
	UnlockerFilePath string // file unlocker
	UnlockerPassword string // env unlocker

	RoundMinParticipantsCount int64
	RoundMaxParticipantsCount int64
	UtxoMaxAmount             int64
	UtxoMinAmount             int64
	VtxoMaxAmount             int64
	VtxoMinAmount             int64

	repo           ports.RepoManager
	svc            application.Service
	adminSvc       application.AdminService
	wallet         ports.WalletService
	signer         ports.SignerService
	txBuilder      ports.TxBuilder
	scanner        ports.BlockchainScanner
	scheduler      ports.SchedulerService
	unlocker       ports.Unlocker
	liveStore      ports.LiveStore
	network        *arklib.Network
	roundReportSvc application.RoundReportService
}

func (c *Config) String() string {
	clone := *c
	if clone.UnlockerPassword != "" {
		clone.UnlockerPassword = "••••••"
	}
	json, err := json.MarshalIndent(clone, "", "  ")
	if err != nil {
		return fmt.Sprintf("error while marshalling config JSON: %s", err)
	}
	return string(json)
}

var (
<<<<<<< HEAD
	Datadir                   = "DATADIR"
	WalletAddr                = "WALLET_ADDR"
	SignerAddr                = "SIGNER_ADDR"
	SessionDuration           = "SESSION_DURATION"
	BanDuration               = "BAN_DURATION"
	BanThreshold              = "BAN_THRESHOLD"
	Port                      = "PORT"
	AdminPort                 = "ADMIN_PORT"
	EventDbType               = "EVENT_DB_TYPE"
	DbType                    = "DB_TYPE"
	DbUrl                     = "PG_DB_URL"
	EventDbUrl                = "PG_EVENT_DB_URL"
	SchedulerType             = "SCHEDULER_TYPE"
	TxBuilderType             = "TX_BUILDER_TYPE"
	LiveStoreType             = "LIVE_STORE_TYPE"
	RedisUrl                  = "REDIS_URL"
	RedisTxNumOfRetries       = "REDIS_NUM_OF_RETRIES"
	LogLevel                  = "LOG_LEVEL"
	VtxoTreeExpiry            = "VTXO_TREE_EXPIRY"
	UnilateralExitDelay       = "UNILATERAL_EXIT_DELAY"
	CheckpointExitDelay       = "CHECKPOINT_EXIT_DELAY"
	BoardingExitDelay         = "BOARDING_EXIT_DELAY"
	EsploraURL                = "ESPLORA_URL"
	NoMacaroons               = "NO_MACAROONS"
	NoTLS                     = "NO_TLS"
	TLSExtraIP                = "TLS_EXTRA_IP"
	TLSExtraDomain            = "TLS_EXTRA_DOMAIN"
	UnlockerType              = "UNLOCKER_TYPE"
	UnlockerFilePath          = "UNLOCKER_FILE_PATH"
	UnlockerPassword          = "UNLOCKER_PASSWORD"
	NoteUriPrefix             = "NOTE_URI_PREFIX"
	ScheduledSessionStartTime = "SCHEDULED_SESSION_START_TIME"
	ScheduledSessionEndTime   = "SCHEDULED_SESSION_END_TIME"
	ScheduledSessionPeriod    = "SCHEDULED_SESSION_PERIOD"
	ScheduledSessionDuration  = "SCHEDULED_SESSION_DURATION"
	OtelCollectorEndpoint     = "OTEL_COLLECTOR_ENDPOINT"
	OtelPushInterval          = "OTEL_PUSH_INTERVAL"
	RoundMaxParticipantsCount = "ROUND_MAX_PARTICIPANTS_COUNT"
	RoundMinParticipantsCount = "ROUND_MIN_PARTICIPANTS_COUNT"
	UtxoMaxAmount             = "UTXO_MAX_AMOUNT"
	VtxoMaxAmount             = "VTXO_MAX_AMOUNT"
	UtxoMinAmount             = "UTXO_MIN_AMOUNT"
	VtxoMinAmount             = "VTXO_MIN_AMOUNT"
	AllowCSVBlockType         = "ALLOW_CSV_BLOCK_TYPE"
	HeartbeatInterval         = "HEARTBEAT_INTERVAL"
	RoundReportServiceEnabled = "ROUND_REPORT_ENABLED"
=======
	Datadir                        = "DATADIR"
	WalletAddr                     = "WALLET_ADDR"
	SignerAddr                     = "SIGNER_ADDR"
	RoundInterval                  = "ROUND_INTERVAL"
	BanDuration                    = "BAN_DURATION"
	BanThreshold                   = "BAN_THRESHOLD"
	Port                           = "PORT"
	AdminPort                      = "ADMIN_PORT"
	EventDbType                    = "EVENT_DB_TYPE"
	DbType                         = "DB_TYPE"
	DbUrl                          = "PG_DB_URL"
	EventDbUrl                     = "PG_EVENT_DB_URL"
	SchedulerType                  = "SCHEDULER_TYPE"
	TxBuilderType                  = "TX_BUILDER_TYPE"
	LiveStoreType                  = "LIVE_STORE_TYPE"
	RedisUrl                       = "REDIS_URL"
	RedisTxNumOfRetries            = "REDIS_NUM_OF_RETRIES"
	LogLevel                       = "LOG_LEVEL"
	VtxoTreeExpiry                 = "VTXO_TREE_EXPIRY"
	UnilateralExitDelay            = "UNILATERAL_EXIT_DELAY"
	CheckpointExitDelay            = "CHECKPOINT_EXIT_DELAY"
	BoardingExitDelay              = "BOARDING_EXIT_DELAY"
	EsploraURL                     = "ESPLORA_URL"
	NoMacaroons                    = "NO_MACAROONS"
	NoTLS                          = "NO_TLS"
	TLSExtraIP                     = "TLS_EXTRA_IP"
	TLSExtraDomain                 = "TLS_EXTRA_DOMAIN"
	UnlockerType                   = "UNLOCKER_TYPE"
	UnlockerFilePath               = "UNLOCKER_FILE_PATH"
	UnlockerPassword               = "UNLOCKER_PASSWORD"
	NoteUriPrefix                  = "NOTE_URI_PREFIX"
	MarketHourStartTime            = "MARKET_HOUR_START_TIME"
	MarketHourEndTime              = "MARKET_HOUR_END_TIME"
	MarketHourPeriod               = "MARKET_HOUR_PERIOD"
	MarketHourRoundInterval        = "MARKET_HOUR_ROUND_INTERVAL"
	MarketHourMinRoundParticipants = "MARKET_HOUR_MIN_ROUND_PARTICIPANTS_COUNT"
	MarketHourMaxRoundParticipants = "MARKET_HOUR_MAX_ROUND_PARTICIPANTS_COUNT"
	OtelCollectorEndpoint          = "OTEL_COLLECTOR_ENDPOINT"
	OtelPushInterval               = "OTEL_PUSH_INTERVAL"
	RoundMaxParticipantsCount      = "ROUND_MAX_PARTICIPANTS_COUNT"
	RoundMinParticipantsCount      = "ROUND_MIN_PARTICIPANTS_COUNT"
	UtxoMaxAmount                  = "UTXO_MAX_AMOUNT"
	VtxoMaxAmount                  = "VTXO_MAX_AMOUNT"
	UtxoMinAmount                  = "UTXO_MIN_AMOUNT"
	VtxoMinAmount                  = "VTXO_MIN_AMOUNT"
	AllowCSVBlockType              = "ALLOW_CSV_BLOCK_TYPE"
	HeartbeatInterval              = "HEARTBEAT_INTERVAL"
	RoundReportServiceEnabled      = "ROUND_REPORT_ENABLED"
>>>>>>> 1f8cee53

	defaultDatadir             = arklib.AppDataDir("arkd", false)
	defaultSessionDuration     = 30
	defaultBanDuration         = 10 * defaultSessionDuration
	defaultBanThreshold        = 3
	DefaultPort                = 7070
	DefaultAdminPort           = 7071
	defaultDbType              = "postgres"
	defaultEventDbType         = "postgres"
	defaultSchedulerType       = "gocron"
	defaultTxBuilderType       = "covenantless"
	defaultLiveStoreType       = "redis"
	defaultRedisTxNumOfRetries = 10
	defaultEsploraURL          = "https://blockstream.info/api"
	defaultLogLevel            = 4
	defaultVtxoTreeExpiry      = 604672  // 7 days
	defaultUnilateralExitDelay = 86400   // 24 hours
	defaultCheckpointExitDelay = 86400   // 24 hours
	defaultBoardingExitDelay   = 7776000 // 3 months
	defaultNoMacaroons         = false
	defaultNoTLS               = true
	defaultUtxoMaxAmount       = -1 // -1 means no limit (default), 0 means boarding not allowed
	defaultUtxoMinAmount       = -1 // -1 means native dust limit (default)
	defaultVtxoMinAmount       = -1 // -1 means native dust limit (default)
	defaultVtxoMaxAmount       = -1 // -1 means no limit (default)
	defaultAllowCSVBlockType   = false

	defaultRoundMaxParticipantsCount = 128
	defaultRoundMinParticipantsCount = 1
	defaultOtelPushInterval          = 10 // seconds
	defaultHeartbeatInterval         = 60 // seconds
	defaultRoundReportServiceEnabled = false
)

func LoadConfig() (*Config, error) {
	viper.SetEnvPrefix("ARKD")
	viper.AutomaticEnv()

	viper.SetDefault(Datadir, defaultDatadir)
	viper.SetDefault(Port, DefaultPort)
	viper.SetDefault(AdminPort, DefaultAdminPort)
	viper.SetDefault(DbType, defaultDbType)
	viper.SetDefault(NoTLS, defaultNoTLS)
	viper.SetDefault(LogLevel, defaultLogLevel)
	viper.SetDefault(SessionDuration, defaultSessionDuration)
	viper.SetDefault(BanDuration, defaultBanDuration)
	viper.SetDefault(BanThreshold, defaultBanThreshold)
	viper.SetDefault(VtxoTreeExpiry, defaultVtxoTreeExpiry)
	viper.SetDefault(SchedulerType, defaultSchedulerType)
	viper.SetDefault(EventDbType, defaultEventDbType)
	viper.SetDefault(TxBuilderType, defaultTxBuilderType)
	viper.SetDefault(UnilateralExitDelay, defaultUnilateralExitDelay)
	viper.SetDefault(CheckpointExitDelay, defaultCheckpointExitDelay)
	viper.SetDefault(EsploraURL, defaultEsploraURL)
	viper.SetDefault(NoMacaroons, defaultNoMacaroons)
	viper.SetDefault(BoardingExitDelay, defaultBoardingExitDelay)
	viper.SetDefault(RoundMaxParticipantsCount, defaultRoundMaxParticipantsCount)
	viper.SetDefault(RoundMinParticipantsCount, defaultRoundMinParticipantsCount)
	viper.SetDefault(UtxoMaxAmount, defaultUtxoMaxAmount)
	viper.SetDefault(UtxoMinAmount, defaultUtxoMinAmount)
	viper.SetDefault(VtxoMaxAmount, defaultVtxoMaxAmount)
	viper.SetDefault(VtxoMinAmount, defaultVtxoMinAmount)
	viper.SetDefault(LiveStoreType, defaultLiveStoreType)
	viper.SetDefault(RedisTxNumOfRetries, defaultRedisTxNumOfRetries)
	viper.SetDefault(AllowCSVBlockType, defaultAllowCSVBlockType)
	viper.SetDefault(OtelPushInterval, defaultOtelPushInterval)
	viper.SetDefault(HeartbeatInterval, defaultHeartbeatInterval)
	viper.SetDefault(RoundReportServiceEnabled, defaultRoundReportServiceEnabled)

	if err := initDatadir(); err != nil {
		return nil, fmt.Errorf("failed to create datadir: %s", err)
	}

	dbPath := filepath.Join(viper.GetString(Datadir), "db")

	var eventDbUrl string
	if viper.GetString(EventDbType) == "postgres" {
		eventDbUrl = viper.GetString(EventDbUrl)
		if eventDbUrl == "" {
			return nil, fmt.Errorf("event db type set to 'postgres' but event db url is missing")
		}
	}

	var dbUrl string
	if viper.GetString(DbType) == "postgres" {
		dbUrl = viper.GetString(DbUrl)
		if dbUrl == "" {
			return nil, fmt.Errorf("db type set to 'postgres' but db url is missing")
		}
	}

	var redisUrl string
	if viper.GetString(LiveStoreType) == "redis" {
		redisUrl = viper.GetString(RedisUrl)
		if redisUrl == "" {
			return nil, fmt.Errorf("live store type set to 'redis' but redis url is missing")
		}
	}

	allowCSVBlockType := viper.GetBool(AllowCSVBlockType)
	if viper.GetString(SchedulerType) == "block" {
		allowCSVBlockType = true
	}

	signerAddr := viper.GetString(SignerAddr)
	if signerAddr == "" {
		signerAddr = viper.GetString(WalletAddr)
	}

	// In case the admin port is unset, fallback to service port.
	adminPort := viper.GetUint32(AdminPort)
	if adminPort == 0 {
		adminPort = viper.GetUint32(Port)
	}

	return &Config{
<<<<<<< HEAD
		Datadir:                   viper.GetString(Datadir),
		WalletAddr:                viper.GetString(WalletAddr),
		SignerAddr:                signerAddr,
		SessionDuration:           viper.GetInt64(SessionDuration),
		BanDuration:               viper.GetInt64(BanDuration),
		BanThreshold:              viper.GetInt(BanThreshold),
		Port:                      viper.GetUint32(Port),
		AdminPort:                 adminPort,
		EventDbType:               viper.GetString(EventDbType),
		DbType:                    viper.GetString(DbType),
		SchedulerType:             viper.GetString(SchedulerType),
		TxBuilderType:             viper.GetString(TxBuilderType),
		LiveStoreType:             viper.GetString(LiveStoreType),
		RedisUrl:                  redisUrl,
		RedisTxNumOfRetries:       viper.GetInt(RedisTxNumOfRetries),
		NoTLS:                     viper.GetBool(NoTLS),
		DbDir:                     dbPath,
		DbUrl:                     dbUrl,
		EventDbDir:                dbPath,
		EventDbUrl:                eventDbUrl,
		LogLevel:                  viper.GetInt(LogLevel),
		VtxoTreeExpiry:            determineLocktimeType(viper.GetInt64(VtxoTreeExpiry)),
		UnilateralExitDelay:       determineLocktimeType(viper.GetInt64(UnilateralExitDelay)),
		CheckpointExitDelay:       determineLocktimeType(viper.GetInt64(CheckpointExitDelay)),
		BoardingExitDelay:         determineLocktimeType(viper.GetInt64(BoardingExitDelay)),
		EsploraURL:                viper.GetString(EsploraURL),
		NoMacaroons:               viper.GetBool(NoMacaroons),
		TLSExtraIPs:               viper.GetStringSlice(TLSExtraIP),
		TLSExtraDomains:           viper.GetStringSlice(TLSExtraDomain),
		UnlockerType:              viper.GetString(UnlockerType),
		UnlockerFilePath:          viper.GetString(UnlockerFilePath),
		UnlockerPassword:          viper.GetString(UnlockerPassword),
		NoteUriPrefix:             viper.GetString(NoteUriPrefix),
		ScheduledSessionStartTime: viper.GetInt64(ScheduledSessionStartTime),
		ScheduledSessionEndTime:   viper.GetInt64(ScheduledSessionEndTime),
		ScheduledSessionPeriod:    viper.GetInt64(ScheduledSessionPeriod),
		ScheduledSessionDuration:  viper.GetInt64(ScheduledSessionDuration),
		OtelCollectorEndpoint:     viper.GetString(OtelCollectorEndpoint),
		OtelPushInterval:          viper.GetInt64(OtelPushInterval),
		HeartbeatInterval:         viper.GetInt64(HeartbeatInterval),
=======
		Datadir:             viper.GetString(Datadir),
		WalletAddr:          viper.GetString(WalletAddr),
		SignerAddr:          signerAddr,
		RoundInterval:       viper.GetInt64(RoundInterval),
		BanDuration:         viper.GetInt64(BanDuration),
		BanThreshold:        viper.GetInt64(BanThreshold),
		Port:                viper.GetUint32(Port),
		AdminPort:           adminPort,
		EventDbType:         viper.GetString(EventDbType),
		DbType:              viper.GetString(DbType),
		SchedulerType:       viper.GetString(SchedulerType),
		TxBuilderType:       viper.GetString(TxBuilderType),
		LiveStoreType:       viper.GetString(LiveStoreType),
		RedisUrl:            redisUrl,
		RedisTxNumOfRetries: viper.GetInt(RedisTxNumOfRetries),
		NoTLS:               viper.GetBool(NoTLS),
		DbDir:               dbPath,
		DbUrl:               dbUrl,
		EventDbDir:          dbPath,
		EventDbUrl:          eventDbUrl,
		LogLevel:            viper.GetInt(LogLevel),
		VtxoTreeExpiry:      determineLocktimeType(viper.GetInt64(VtxoTreeExpiry)),
		UnilateralExitDelay: determineLocktimeType(
			viper.GetInt64(UnilateralExitDelay),
		),
		CheckpointExitDelay: determineLocktimeType(
			viper.GetInt64(CheckpointExitDelay),
		),
		BoardingExitDelay: determineLocktimeType(
			viper.GetInt64(BoardingExitDelay),
		),
		EsploraURL:                          viper.GetString(EsploraURL),
		NoMacaroons:                         viper.GetBool(NoMacaroons),
		TLSExtraIPs:                         viper.GetStringSlice(TLSExtraIP),
		TLSExtraDomains:                     viper.GetStringSlice(TLSExtraDomain),
		UnlockerType:                        viper.GetString(UnlockerType),
		UnlockerFilePath:                    viper.GetString(UnlockerFilePath),
		UnlockerPassword:                    viper.GetString(UnlockerPassword),
		NoteUriPrefix:                       viper.GetString(NoteUriPrefix),
		MarketHourStartTime:                 viper.GetInt64(MarketHourStartTime),
		MarketHourEndTime:                   viper.GetInt64(MarketHourEndTime),
		MarketHourPeriod:                    viper.GetInt64(MarketHourPeriod),
		MarketHourRoundInterval:             viper.GetInt64(MarketHourRoundInterval),
		MarketHourMinRoundParticipantsCount: viper.GetInt64(MarketHourMinRoundParticipants),
		MarketHourMaxRoundParticipantsCount: viper.GetInt64(MarketHourMaxRoundParticipants),
		OtelCollectorEndpoint:               viper.GetString(OtelCollectorEndpoint),
		OtelPushInterval:                    viper.GetInt64(OtelPushInterval),
		HeartbeatInterval:                   viper.GetInt64(HeartbeatInterval),
>>>>>>> 1f8cee53

		RoundMaxParticipantsCount: viper.GetInt64(RoundMaxParticipantsCount),
		RoundMinParticipantsCount: viper.GetInt64(RoundMinParticipantsCount),
		UtxoMaxAmount:             viper.GetInt64(UtxoMaxAmount),
		UtxoMinAmount:             viper.GetInt64(UtxoMinAmount),
		VtxoMaxAmount:             viper.GetInt64(VtxoMaxAmount),
		VtxoMinAmount:             viper.GetInt64(VtxoMinAmount),
		AllowCSVBlockType:         allowCSVBlockType,
		RoundReportServiceEnabled: viper.GetBool(RoundReportServiceEnabled),
	}, nil
}

func initDatadir() error {
	datadir := viper.GetString(Datadir)
	return makeDirectoryIfNotExists(datadir)
}

func makeDirectoryIfNotExists(path string) error {
	if _, err := os.Stat(path); os.IsNotExist(err) {
		return os.MkdirAll(path, os.ModeDir|0755)
	}
	return nil
}

func determineLocktimeType(locktime int64) arklib.RelativeLocktime {
	if locktime >= minAllowedSequence {
		return arklib.RelativeLocktime{Type: arklib.LocktimeTypeSecond, Value: uint32(locktime)}
	}

	return arklib.RelativeLocktime{Type: arklib.LocktimeTypeBlock, Value: uint32(locktime)}
}

func (c *Config) Validate() error {
	if !supportedEventDbs.supports(c.EventDbType) {
		return fmt.Errorf(
			"event db type not supported, please select one of: %s",
			supportedEventDbs,
		)
	}
	if !supportedDbs.supports(c.DbType) {
		return fmt.Errorf("db type not supported, please select one of: %s", supportedDbs)
	}
	if !supportedSchedulers.supports(c.SchedulerType) {
		return fmt.Errorf(
			"scheduler type not supported, please select one of: %s",
			supportedSchedulers,
		)
	}
	if !supportedTxBuilders.supports(c.TxBuilderType) {
		return fmt.Errorf(
			"tx builder type not supported, please select one of: %s",
			supportedTxBuilders,
		)
	}
	if len(c.UnlockerType) > 0 && !supportedUnlockers.supports(c.UnlockerType) {
		return fmt.Errorf(
			"unlocker type not supported, please select one of: %s",
			supportedUnlockers,
		)
	}
	if len(c.LiveStoreType) > 0 && !supportedLiveStores.supports(c.LiveStoreType) {
		return fmt.Errorf(
			"live store type not supported, please select one of: %s",
			supportedLiveStores,
		)
	}
	if c.SessionDuration < 2 {
		return fmt.Errorf("invalid session duration, must be at least 2 seconds")
	}
	if c.BanDuration < 1 {
		return fmt.Errorf("invalid ban duration, must be at least 1 second")
	}
	if c.BanThreshold < 1 {
		log.Debugf("autoban is disabled")
	}
	if c.VtxoTreeExpiry.Type == arklib.LocktimeTypeBlock {
		if c.SchedulerType != "block" {
			return fmt.Errorf(
				"scheduler type must be block if vtxo tree expiry is expressed in blocks",
			)
		}
		if !c.AllowCSVBlockType {
			return fmt.Errorf(
				"CSV block type must be allowed if vtxo tree expiry is expressed in blocks",
			)
		}
	} else { // seconds
		if c.SchedulerType != "gocron" {
			return fmt.Errorf("scheduler type must be gocron if vtxo tree expiry is expressed in seconds")
		}

		// vtxo tree expiry must be a multiple of 512 if expressed in seconds
		if c.VtxoTreeExpiry.Value%minAllowedSequence != 0 {
			c.VtxoTreeExpiry.Value -= c.VtxoTreeExpiry.Value % minAllowedSequence
			log.Infof(
				"vtxo tree expiry must be a multiple of %d, rounded to %d",
				minAllowedSequence, c.VtxoTreeExpiry,
			)
		}
	}

	if c.UnilateralExitDelay.Type == arklib.LocktimeTypeBlock {
		return fmt.Errorf(
			"invalid unilateral exit delay, must at least %d", minAllowedSequence,
		)
	}

	if c.BoardingExitDelay.Type == arklib.LocktimeTypeBlock {
		return fmt.Errorf(
			"invalid boarding exit delay, must at least %d", minAllowedSequence,
		)
	}

	if c.CheckpointExitDelay.Type == arklib.LocktimeTypeSecond {
		if c.CheckpointExitDelay.Value%minAllowedSequence != 0 {
			c.CheckpointExitDelay.Value -= c.CheckpointExitDelay.Value % minAllowedSequence
			log.Infof(
				"checkpoint exit delay must be a multiple of %d, rounded to %d",
				minAllowedSequence, c.CheckpointExitDelay,
			)
		}
	}

	if c.UnilateralExitDelay.Value%minAllowedSequence != 0 {
		c.UnilateralExitDelay.Value -= c.UnilateralExitDelay.Value % minAllowedSequence
		log.Infof(
			"unilateral exit delay must be a multiple of %d, rounded to %d",
			minAllowedSequence, c.UnilateralExitDelay,
		)
	}

	if c.BoardingExitDelay.Value%minAllowedSequence != 0 {
		c.BoardingExitDelay.Value -= c.BoardingExitDelay.Value % minAllowedSequence
		log.Infof(
			"boarding exit delay must be a multiple of %d, rounded to %d",
			minAllowedSequence, c.BoardingExitDelay,
		)
	}

	if c.UnilateralExitDelay == c.BoardingExitDelay {
		return fmt.Errorf("unilateral exit delay and boarding exit delay must be different")
	}

	if c.VtxoMinAmount == 0 {
		return fmt.Errorf("vtxo min amount must be greater than 0")
	}

	if c.UtxoMinAmount == 0 {
		return fmt.Errorf("utxo min amount must be greater than 0")
	}

	if err := c.repoManager(); err != nil {
		return err
	}
	if err := c.walletService(); err != nil {
		return err
	}
	if err := c.signerService(); err != nil {
		return err
	}
	if err := c.txBuilderService(); err != nil {
		return err
	}
	if err := c.scannerService(); err != nil {
		return err
	}
	if err := c.liveStoreService(); err != nil {
		return err
	}
	if err := c.schedulerService(); err != nil {
		return err
	}
	if err := c.adminService(); err != nil {
		return err
	}
	if err := c.unlockerService(); err != nil {
		return err
	}
	return nil
}

func (c *Config) AppService() (application.Service, error) {
	if c.svc == nil {
		if err := c.appService(); err != nil {
			return nil, err
		}
	}
	return c.svc, nil
}

func (c *Config) AdminService() application.AdminService {
	return c.adminSvc
}

func (c *Config) WalletService() ports.WalletService {
	return c.wallet
}

func (c *Config) UnlockerService() ports.Unlocker {
	return c.unlocker
}

func (c *Config) IndexerService() application.IndexerService {
	return application.NewIndexerService(c.repo)
}

func (c *Config) SignerService() (ports.SignerService, error) {
	if err := c.signerService(); err != nil {
		return nil, err
	}
	return c.signer, nil
}

func (c *Config) RoundReportService() (application.RoundReportService, error) {
	if c.roundReportSvc == nil {
		if err := c.roundReportService(); err != nil {
			return nil, err
		}
	}
	return c.roundReportSvc, nil
}

func (c *Config) repoManager() error {
	var svc ports.RepoManager
	var err error
	var eventStoreConfig []interface{}
	var dataStoreConfig []interface{}
	logger := log.New()

	switch c.EventDbType {
	case "badger":
		eventStoreConfig = []interface{}{c.EventDbDir, logger}
	case "postgres":
		eventStoreConfig = []interface{}{c.EventDbUrl}
	default:
		return fmt.Errorf("unknown event db type")
	}

	switch c.DbType {
	case "badger":
		dataStoreConfig = []interface{}{c.DbDir, logger}
	case "sqlite":
		dataStoreConfig = []interface{}{c.DbDir}
	case "postgres":
		dataStoreConfig = []interface{}{c.DbUrl}
	default:
		return fmt.Errorf("unknown db type")
	}

	txDecoder := bitcointxdecoder.NewService()

	svc, err = db.NewService(db.ServiceConfig{
		EventStoreType:   c.EventDbType,
		DataStoreType:    c.DbType,
		EventStoreConfig: eventStoreConfig,
		DataStoreConfig:  dataStoreConfig,
	}, txDecoder)
	if err != nil {
		return err
	}

	c.repo = svc
	return nil
}

func (c *Config) walletService() error {
	arkWallet := c.WalletAddr
	if arkWallet == "" {
		return fmt.Errorf("missing ark wallet address")
	}

	walletSvc, network, err := walletclient.New(arkWallet)
	if err != nil {
		return err
	}

	c.wallet = walletSvc
	c.network = network
	return nil
}

func (c *Config) signerService() error {
	signer := c.SignerAddr
	if signer == "" {
		return fmt.Errorf("missing signer address")
	}

	signerSvc, err := signerclient.New(signer)
	if err != nil {
		return err
	}

	c.signer = signerSvc
	return nil
}

func (c *Config) txBuilderService() error {
	var svc ports.TxBuilder
	var err error
	switch c.TxBuilderType {
	case "covenantless":
		svc = txbuilder.NewTxBuilder(
			c.wallet, c.signer, *c.network, c.VtxoTreeExpiry, c.BoardingExitDelay,
		)
	default:
		err = fmt.Errorf("unknown tx builder type")
	}
	if err != nil {
		return err
	}

	c.txBuilder = svc
	return nil
}

func (c *Config) scannerService() error {
	c.scanner = c.wallet
	return nil
}

func (c *Config) liveStoreService() error {
	if c.txBuilder == nil {
		return fmt.Errorf("tx builder not set")
	}

	var liveStoreSvc ports.LiveStore
	var err error
	switch c.LiveStoreType {
	case "inmemory":
		liveStoreSvc = inmemorylivestore.NewLiveStore(c.txBuilder)
	case "redis":
		redisOpts, err := redis.ParseURL(c.RedisUrl)
		if err != nil {
			return fmt.Errorf("invalid REDIS_URL: %w", err)
		}
		rdb := redis.NewClient(redisOpts)
		liveStoreSvc = redislivestore.NewLiveStore(rdb, c.txBuilder, c.RedisTxNumOfRetries)
	default:
		err = fmt.Errorf("unknown liveStore type")
	}

	if err != nil {
		return err
	}

	c.liveStore = liveStoreSvc
	return nil
}

func (c *Config) schedulerService() error {
	var svc ports.SchedulerService
	var err error
	switch c.SchedulerType {
	case "gocron":
		svc = timescheduler.NewScheduler()
	case "block":
		svc, err = blockscheduler.NewScheduler(c.EsploraURL)
	default:
		err = fmt.Errorf("unknown scheduler type")
	}
	if err != nil {
		return err
	}

	c.scheduler = svc
	return nil
}

func (c *Config) appService() error {
<<<<<<< HEAD
	var ssStartTime, ssEndTime time.Time
	var ssPeriod, ssDuration time.Duration
=======
	var (
		mhStartTime, mhEndTime    time.Time
		mhPeriod, mhRoundInterval time.Duration
	)
>>>>>>> 1f8cee53

	if c.ScheduledSessionStartTime > 0 {
		ssStartTime = time.Unix(c.ScheduledSessionStartTime, 0)
		ssEndTime = time.Unix(c.ScheduledSessionEndTime, 0)
	}
	if c.ScheduledSessionPeriod > 0 {
		ssPeriod = time.Duration(c.ScheduledSessionPeriod) * time.Minute
	}
	if c.ScheduledSessionDuration > 0 {
		ssDuration = time.Duration(c.ScheduledSessionDuration) * time.Second
	}
	if err := c.signerService(); err != nil {
		return err
	}
	if err := c.txBuilderService(); err != nil {
		return err
	}

	roundReportSvc, err := c.RoundReportService()
	if err != nil {
		return err
	}

	svc, err := application.NewService(
		c.wallet, c.signer, c.repo, c.txBuilder, c.scanner,
		c.scheduler, c.liveStore, roundReportSvc,
		c.VtxoTreeExpiry, c.UnilateralExitDelay, c.BoardingExitDelay, c.CheckpointExitDelay,
<<<<<<< HEAD
		c.SessionDuration, c.BanDuration, c.RoundMinParticipantsCount, c.RoundMaxParticipantsCount,
=======
		c.RoundInterval, c.RoundMinParticipantsCount, c.RoundMaxParticipantsCount,
>>>>>>> 1f8cee53
		c.UtxoMaxAmount, c.UtxoMinAmount, c.VtxoMaxAmount, c.VtxoMinAmount,
		c.BanDuration, c.BanThreshold,
		*c.network, c.AllowCSVBlockType, c.NoteUriPrefix,
<<<<<<< HEAD
		ssStartTime, ssEndTime, ssPeriod, ssDuration, roundReportSvc,
		c.BanThreshold,
=======
		mhStartTime, mhEndTime, mhPeriod, mhRoundInterval,
		c.MarketHourMinRoundParticipantsCount, c.MarketHourMaxRoundParticipantsCount,
>>>>>>> 1f8cee53
	)
	if err != nil {
		return err
	}

	c.svc = svc
	return nil
}

func (c *Config) adminService() error {
	unit := ports.UnixTime
	if c.VtxoTreeExpiry.Value < minAllowedSequence {
		unit = ports.BlockHeight
	}

	c.adminSvc = application.NewAdminService(
		c.wallet, c.repo, c.txBuilder, c.liveStore, unit,
		c.RoundMinParticipantsCount, c.RoundMaxParticipantsCount,
	)
	return nil
}

func (c *Config) unlockerService() error {
	if len(c.UnlockerType) <= 0 {
		return nil
	}

	var svc ports.Unlocker
	var err error
	switch c.UnlockerType {
	case "file":
		svc, err = fileunlocker.NewService(c.UnlockerFilePath)
	case "env":
		svc, err = envunlocker.NewService(c.UnlockerPassword)
	default:
		err = fmt.Errorf("unknown unlocker type")
	}
	if err != nil {
		return err
	}
	c.unlocker = svc
	return nil
}

func (c *Config) roundReportService() error {
	if !c.RoundReportServiceEnabled {
		return nil
	}

	c.roundReportSvc = application.NewRoundReportService()
	return nil
}

type supportedType map[string]struct{}

func (t supportedType) String() string {
	types := make([]string, 0, len(t))
	for tt := range t {
		types = append(types, tt)
	}
	return strings.Join(types, " | ")
}

func (t supportedType) supports(typeStr string) bool {
	_, ok := t[typeStr]
	return ok
}<|MERGE_RESOLUTION|>--- conflicted
+++ resolved
@@ -91,25 +91,15 @@
 	AllowCSVBlockType   bool
 	HeartbeatInterval   int64
 
-<<<<<<< HEAD
-	ScheduledSessionStartTime int64
-	ScheduledSessionEndTime   int64
-	ScheduledSessionPeriod    int64
-	ScheduledSessionDuration  int64
-	OtelCollectorEndpoint     string
-	OtelPushInterval          int64
-	RoundReportServiceEnabled bool
-=======
-	MarketHourStartTime                 int64
-	MarketHourEndTime                   int64
-	MarketHourPeriod                    int64
-	MarketHourRoundInterval             int64
-	MarketHourMinRoundParticipantsCount int64
-	MarketHourMaxRoundParticipantsCount int64
-	OtelCollectorEndpoint               string
-	OtelPushInterval                    int64
-	RoundReportServiceEnabled           bool
->>>>>>> 1f8cee53
+	ScheduledSessionStartTime                 int64
+	ScheduledSessionEndTime                   int64
+	ScheduledSessionPeriod                    int64
+	ScheduledSessionDuration                  int64
+	ScheduledSessionMinRoundParticipantsCount int64
+	ScheduledSessionMaxRoundParticipantsCount int64
+	OtelCollectorEndpoint                     string
+	OtelPushInterval                          int64
+	RoundReportServiceEnabled                 bool
 
 	EsploraURL string
 
@@ -151,103 +141,54 @@
 }
 
 var (
-<<<<<<< HEAD
-	Datadir                   = "DATADIR"
-	WalletAddr                = "WALLET_ADDR"
-	SignerAddr                = "SIGNER_ADDR"
-	SessionDuration           = "SESSION_DURATION"
-	BanDuration               = "BAN_DURATION"
-	BanThreshold              = "BAN_THRESHOLD"
-	Port                      = "PORT"
-	AdminPort                 = "ADMIN_PORT"
-	EventDbType               = "EVENT_DB_TYPE"
-	DbType                    = "DB_TYPE"
-	DbUrl                     = "PG_DB_URL"
-	EventDbUrl                = "PG_EVENT_DB_URL"
-	SchedulerType             = "SCHEDULER_TYPE"
-	TxBuilderType             = "TX_BUILDER_TYPE"
-	LiveStoreType             = "LIVE_STORE_TYPE"
-	RedisUrl                  = "REDIS_URL"
-	RedisTxNumOfRetries       = "REDIS_NUM_OF_RETRIES"
-	LogLevel                  = "LOG_LEVEL"
-	VtxoTreeExpiry            = "VTXO_TREE_EXPIRY"
-	UnilateralExitDelay       = "UNILATERAL_EXIT_DELAY"
-	CheckpointExitDelay       = "CHECKPOINT_EXIT_DELAY"
-	BoardingExitDelay         = "BOARDING_EXIT_DELAY"
-	EsploraURL                = "ESPLORA_URL"
-	NoMacaroons               = "NO_MACAROONS"
-	NoTLS                     = "NO_TLS"
-	TLSExtraIP                = "TLS_EXTRA_IP"
-	TLSExtraDomain            = "TLS_EXTRA_DOMAIN"
-	UnlockerType              = "UNLOCKER_TYPE"
-	UnlockerFilePath          = "UNLOCKER_FILE_PATH"
-	UnlockerPassword          = "UNLOCKER_PASSWORD"
-	NoteUriPrefix             = "NOTE_URI_PREFIX"
-	ScheduledSessionStartTime = "SCHEDULED_SESSION_START_TIME"
-	ScheduledSessionEndTime   = "SCHEDULED_SESSION_END_TIME"
-	ScheduledSessionPeriod    = "SCHEDULED_SESSION_PERIOD"
-	ScheduledSessionDuration  = "SCHEDULED_SESSION_DURATION"
-	OtelCollectorEndpoint     = "OTEL_COLLECTOR_ENDPOINT"
-	OtelPushInterval          = "OTEL_PUSH_INTERVAL"
-	RoundMaxParticipantsCount = "ROUND_MAX_PARTICIPANTS_COUNT"
-	RoundMinParticipantsCount = "ROUND_MIN_PARTICIPANTS_COUNT"
-	UtxoMaxAmount             = "UTXO_MAX_AMOUNT"
-	VtxoMaxAmount             = "VTXO_MAX_AMOUNT"
-	UtxoMinAmount             = "UTXO_MIN_AMOUNT"
-	VtxoMinAmount             = "VTXO_MIN_AMOUNT"
-	AllowCSVBlockType         = "ALLOW_CSV_BLOCK_TYPE"
-	HeartbeatInterval         = "HEARTBEAT_INTERVAL"
-	RoundReportServiceEnabled = "ROUND_REPORT_ENABLED"
-=======
-	Datadir                        = "DATADIR"
-	WalletAddr                     = "WALLET_ADDR"
-	SignerAddr                     = "SIGNER_ADDR"
-	RoundInterval                  = "ROUND_INTERVAL"
-	BanDuration                    = "BAN_DURATION"
-	BanThreshold                   = "BAN_THRESHOLD"
-	Port                           = "PORT"
-	AdminPort                      = "ADMIN_PORT"
-	EventDbType                    = "EVENT_DB_TYPE"
-	DbType                         = "DB_TYPE"
-	DbUrl                          = "PG_DB_URL"
-	EventDbUrl                     = "PG_EVENT_DB_URL"
-	SchedulerType                  = "SCHEDULER_TYPE"
-	TxBuilderType                  = "TX_BUILDER_TYPE"
-	LiveStoreType                  = "LIVE_STORE_TYPE"
-	RedisUrl                       = "REDIS_URL"
-	RedisTxNumOfRetries            = "REDIS_NUM_OF_RETRIES"
-	LogLevel                       = "LOG_LEVEL"
-	VtxoTreeExpiry                 = "VTXO_TREE_EXPIRY"
-	UnilateralExitDelay            = "UNILATERAL_EXIT_DELAY"
-	CheckpointExitDelay            = "CHECKPOINT_EXIT_DELAY"
-	BoardingExitDelay              = "BOARDING_EXIT_DELAY"
-	EsploraURL                     = "ESPLORA_URL"
-	NoMacaroons                    = "NO_MACAROONS"
-	NoTLS                          = "NO_TLS"
-	TLSExtraIP                     = "TLS_EXTRA_IP"
-	TLSExtraDomain                 = "TLS_EXTRA_DOMAIN"
-	UnlockerType                   = "UNLOCKER_TYPE"
-	UnlockerFilePath               = "UNLOCKER_FILE_PATH"
-	UnlockerPassword               = "UNLOCKER_PASSWORD"
-	NoteUriPrefix                  = "NOTE_URI_PREFIX"
-	MarketHourStartTime            = "MARKET_HOUR_START_TIME"
-	MarketHourEndTime              = "MARKET_HOUR_END_TIME"
-	MarketHourPeriod               = "MARKET_HOUR_PERIOD"
-	MarketHourRoundInterval        = "MARKET_HOUR_ROUND_INTERVAL"
-	MarketHourMinRoundParticipants = "MARKET_HOUR_MIN_ROUND_PARTICIPANTS_COUNT"
-	MarketHourMaxRoundParticipants = "MARKET_HOUR_MAX_ROUND_PARTICIPANTS_COUNT"
-	OtelCollectorEndpoint          = "OTEL_COLLECTOR_ENDPOINT"
-	OtelPushInterval               = "OTEL_PUSH_INTERVAL"
-	RoundMaxParticipantsCount      = "ROUND_MAX_PARTICIPANTS_COUNT"
-	RoundMinParticipantsCount      = "ROUND_MIN_PARTICIPANTS_COUNT"
-	UtxoMaxAmount                  = "UTXO_MAX_AMOUNT"
-	VtxoMaxAmount                  = "VTXO_MAX_AMOUNT"
-	UtxoMinAmount                  = "UTXO_MIN_AMOUNT"
-	VtxoMinAmount                  = "VTXO_MIN_AMOUNT"
-	AllowCSVBlockType              = "ALLOW_CSV_BLOCK_TYPE"
-	HeartbeatInterval              = "HEARTBEAT_INTERVAL"
-	RoundReportServiceEnabled      = "ROUND_REPORT_ENABLED"
->>>>>>> 1f8cee53
+	Datadir                              = "DATADIR"
+	WalletAddr                           = "WALLET_ADDR"
+	SignerAddr                           = "SIGNER_ADDR"
+	SessionDuration                      = "SESSION_DURATION"
+	BanDuration                          = "BAN_DURATION"
+	BanThreshold                         = "BAN_THRESHOLD"
+	Port                                 = "PORT"
+	AdminPort                            = "ADMIN_PORT"
+	EventDbType                          = "EVENT_DB_TYPE"
+	DbType                               = "DB_TYPE"
+	DbUrl                                = "PG_DB_URL"
+	EventDbUrl                           = "PG_EVENT_DB_URL"
+	SchedulerType                        = "SCHEDULER_TYPE"
+	TxBuilderType                        = "TX_BUILDER_TYPE"
+	LiveStoreType                        = "LIVE_STORE_TYPE"
+	RedisUrl                             = "REDIS_URL"
+	RedisTxNumOfRetries                  = "REDIS_NUM_OF_RETRIES"
+	LogLevel                             = "LOG_LEVEL"
+	VtxoTreeExpiry                       = "VTXO_TREE_EXPIRY"
+	UnilateralExitDelay                  = "UNILATERAL_EXIT_DELAY"
+	CheckpointExitDelay                  = "CHECKPOINT_EXIT_DELAY"
+	BoardingExitDelay                    = "BOARDING_EXIT_DELAY"
+	EsploraURL                           = "ESPLORA_URL"
+	NoMacaroons                          = "NO_MACAROONS"
+	NoTLS                                = "NO_TLS"
+	TLSExtraIP                           = "TLS_EXTRA_IP"
+	TLSExtraDomain                       = "TLS_EXTRA_DOMAIN"
+	UnlockerType                         = "UNLOCKER_TYPE"
+	UnlockerFilePath                     = "UNLOCKER_FILE_PATH"
+	UnlockerPassword                     = "UNLOCKER_PASSWORD"
+	NoteUriPrefix                        = "NOTE_URI_PREFIX"
+	ScheduledSessionStartTime            = "SCHEDULED_SESSION_START_TIME"
+	ScheduledSessionEndTime              = "SCHEDULED_SESSION_END_TIME"
+	ScheduledSessionPeriod               = "SCHEDULED_SESSION_PERIOD"
+	ScheduledSessionDuration             = "SCHEDULED_SESSION_DURATION"
+	ScheduledSessionMinRoundParticipants = "SCHEDULED_SESSION_MIN_ROUND_PARTICIPANTS_COUNT"
+	ScheduledSessionMaxRoundParticipants = "SCHEDULED_SESSION_MAX_ROUND_PARTICIPANTS_COUNT"
+	OtelCollectorEndpoint                = "OTEL_COLLECTOR_ENDPOINT"
+	OtelPushInterval                     = "OTEL_PUSH_INTERVAL"
+	RoundMaxParticipantsCount            = "ROUND_MAX_PARTICIPANTS_COUNT"
+	RoundMinParticipantsCount            = "ROUND_MIN_PARTICIPANTS_COUNT"
+	UtxoMaxAmount                        = "UTXO_MAX_AMOUNT"
+	VtxoMaxAmount                        = "VTXO_MAX_AMOUNT"
+	UtxoMinAmount                        = "UTXO_MIN_AMOUNT"
+	VtxoMinAmount                        = "VTXO_MIN_AMOUNT"
+	AllowCSVBlockType                    = "ALLOW_CSV_BLOCK_TYPE"
+	HeartbeatInterval                    = "HEARTBEAT_INTERVAL"
+	RoundReportServiceEnabled            = "ROUND_REPORT_ENABLED"
 
 	defaultDatadir             = arklib.AppDataDir("arkd", false)
 	defaultSessionDuration     = 30
@@ -364,13 +305,12 @@
 	}
 
 	return &Config{
-<<<<<<< HEAD
 		Datadir:                   viper.GetString(Datadir),
 		WalletAddr:                viper.GetString(WalletAddr),
 		SignerAddr:                signerAddr,
 		SessionDuration:           viper.GetInt64(SessionDuration),
 		BanDuration:               viper.GetInt64(BanDuration),
-		BanThreshold:              viper.GetInt(BanThreshold),
+		BanThreshold:              viper.GetInt64(BanThreshold),
 		Port:                      viper.GetUint32(Port),
 		AdminPort:                 adminPort,
 		EventDbType:               viper.GetString(EventDbType),
@@ -402,59 +342,15 @@
 		ScheduledSessionEndTime:   viper.GetInt64(ScheduledSessionEndTime),
 		ScheduledSessionPeriod:    viper.GetInt64(ScheduledSessionPeriod),
 		ScheduledSessionDuration:  viper.GetInt64(ScheduledSessionDuration),
-		OtelCollectorEndpoint:     viper.GetString(OtelCollectorEndpoint),
-		OtelPushInterval:          viper.GetInt64(OtelPushInterval),
-		HeartbeatInterval:         viper.GetInt64(HeartbeatInterval),
-=======
-		Datadir:             viper.GetString(Datadir),
-		WalletAddr:          viper.GetString(WalletAddr),
-		SignerAddr:          signerAddr,
-		RoundInterval:       viper.GetInt64(RoundInterval),
-		BanDuration:         viper.GetInt64(BanDuration),
-		BanThreshold:        viper.GetInt64(BanThreshold),
-		Port:                viper.GetUint32(Port),
-		AdminPort:           adminPort,
-		EventDbType:         viper.GetString(EventDbType),
-		DbType:              viper.GetString(DbType),
-		SchedulerType:       viper.GetString(SchedulerType),
-		TxBuilderType:       viper.GetString(TxBuilderType),
-		LiveStoreType:       viper.GetString(LiveStoreType),
-		RedisUrl:            redisUrl,
-		RedisTxNumOfRetries: viper.GetInt(RedisTxNumOfRetries),
-		NoTLS:               viper.GetBool(NoTLS),
-		DbDir:               dbPath,
-		DbUrl:               dbUrl,
-		EventDbDir:          dbPath,
-		EventDbUrl:          eventDbUrl,
-		LogLevel:            viper.GetInt(LogLevel),
-		VtxoTreeExpiry:      determineLocktimeType(viper.GetInt64(VtxoTreeExpiry)),
-		UnilateralExitDelay: determineLocktimeType(
-			viper.GetInt64(UnilateralExitDelay),
+		ScheduledSessionMinRoundParticipantsCount: viper.GetInt64(
+			ScheduledSessionMinRoundParticipants,
 		),
-		CheckpointExitDelay: determineLocktimeType(
-			viper.GetInt64(CheckpointExitDelay),
+		ScheduledSessionMaxRoundParticipantsCount: viper.GetInt64(
+			ScheduledSessionMaxRoundParticipants,
 		),
-		BoardingExitDelay: determineLocktimeType(
-			viper.GetInt64(BoardingExitDelay),
-		),
-		EsploraURL:                          viper.GetString(EsploraURL),
-		NoMacaroons:                         viper.GetBool(NoMacaroons),
-		TLSExtraIPs:                         viper.GetStringSlice(TLSExtraIP),
-		TLSExtraDomains:                     viper.GetStringSlice(TLSExtraDomain),
-		UnlockerType:                        viper.GetString(UnlockerType),
-		UnlockerFilePath:                    viper.GetString(UnlockerFilePath),
-		UnlockerPassword:                    viper.GetString(UnlockerPassword),
-		NoteUriPrefix:                       viper.GetString(NoteUriPrefix),
-		MarketHourStartTime:                 viper.GetInt64(MarketHourStartTime),
-		MarketHourEndTime:                   viper.GetInt64(MarketHourEndTime),
-		MarketHourPeriod:                    viper.GetInt64(MarketHourPeriod),
-		MarketHourRoundInterval:             viper.GetInt64(MarketHourRoundInterval),
-		MarketHourMinRoundParticipantsCount: viper.GetInt64(MarketHourMinRoundParticipants),
-		MarketHourMaxRoundParticipantsCount: viper.GetInt64(MarketHourMaxRoundParticipants),
-		OtelCollectorEndpoint:               viper.GetString(OtelCollectorEndpoint),
-		OtelPushInterval:                    viper.GetInt64(OtelPushInterval),
-		HeartbeatInterval:                   viper.GetInt64(HeartbeatInterval),
->>>>>>> 1f8cee53
+		OtelCollectorEndpoint: viper.GetString(OtelCollectorEndpoint),
+		OtelPushInterval:      viper.GetInt64(OtelPushInterval),
+		HeartbeatInterval:     viper.GetInt64(HeartbeatInterval),
 
 		RoundMaxParticipantsCount: viper.GetInt64(RoundMaxParticipantsCount),
 		RoundMinParticipantsCount: viper.GetInt64(RoundMinParticipantsCount),
@@ -824,15 +720,8 @@
 }
 
 func (c *Config) appService() error {
-<<<<<<< HEAD
 	var ssStartTime, ssEndTime time.Time
 	var ssPeriod, ssDuration time.Duration
-=======
-	var (
-		mhStartTime, mhEndTime    time.Time
-		mhPeriod, mhRoundInterval time.Duration
-	)
->>>>>>> 1f8cee53
 
 	if c.ScheduledSessionStartTime > 0 {
 		ssStartTime = time.Unix(c.ScheduledSessionStartTime, 0)
@@ -860,21 +749,12 @@
 		c.wallet, c.signer, c.repo, c.txBuilder, c.scanner,
 		c.scheduler, c.liveStore, roundReportSvc,
 		c.VtxoTreeExpiry, c.UnilateralExitDelay, c.BoardingExitDelay, c.CheckpointExitDelay,
-<<<<<<< HEAD
-		c.SessionDuration, c.BanDuration, c.RoundMinParticipantsCount, c.RoundMaxParticipantsCount,
-=======
-		c.RoundInterval, c.RoundMinParticipantsCount, c.RoundMaxParticipantsCount,
->>>>>>> 1f8cee53
+		c.SessionDuration, c.RoundMinParticipantsCount, c.RoundMaxParticipantsCount,
 		c.UtxoMaxAmount, c.UtxoMinAmount, c.VtxoMaxAmount, c.VtxoMinAmount,
 		c.BanDuration, c.BanThreshold,
 		*c.network, c.AllowCSVBlockType, c.NoteUriPrefix,
-<<<<<<< HEAD
-		ssStartTime, ssEndTime, ssPeriod, ssDuration, roundReportSvc,
-		c.BanThreshold,
-=======
-		mhStartTime, mhEndTime, mhPeriod, mhRoundInterval,
-		c.MarketHourMinRoundParticipantsCount, c.MarketHourMaxRoundParticipantsCount,
->>>>>>> 1f8cee53
+		ssStartTime, ssEndTime, ssPeriod, ssDuration,
+		c.ScheduledSessionMinRoundParticipantsCount, c.ScheduledSessionMaxRoundParticipantsCount,
 	)
 	if err != nil {
 		return err
