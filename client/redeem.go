package main

import (
	"bufio"
	"fmt"
	"log"
	"os"
	"strings"
	"time"

	arkv1 "github.com/ark-network/ark/api-spec/protobuf/gen/ark/v1"
	"github.com/urfave/cli/v2"
	"github.com/vulpemventures/go-elements/address"
)

var (
	addressFlag = cli.StringFlag{
		Name:     "address",
		Usage:    "main chain address receiving the redeeemed VTXO",
		Value:    "",
		Required: false,
	}

	amountToRedeemFlag = cli.Uint64Flag{
		Name:     "amount",
		Usage:    "amount to redeem",
		Value:    0,
		Required: false,
	}

	forceFlag = cli.BoolFlag{
		Name:     "force",
		Usage:    "force redemption without collaborate with the Ark service provider",
		Value:    false,
		Required: false,
	}
)

var redeemCommand = cli.Command{
	Name:   "redeem",
	Usage:  "Redeem your offchain funds, either collaboratively or unilaterally",
<<<<<<< HEAD
	Flags:  []cli.Flag{&addressFlag, &amountToRedeemFlag, &forceFlag, &passwordFlag},
=======
	Flags:  []cli.Flag{&addressFlag, &amountToRedeemFlag, &forceFlag, &enableExpiryCoinselectFlag},
>>>>>>> f9e76211
	Action: redeemAction,
}

func redeemAction(ctx *cli.Context) error {
	addr := ctx.String("address")
	amount := ctx.Uint64("amount")
	force := ctx.Bool("force")

	if len(addr) <= 0 && !force {
		return fmt.Errorf("missing address flag (--address)")
	}

	if !force && amount <= 0 {
		return fmt.Errorf("missing amount flag (--amount)")
	}

	client, clean, err := getClientFromState()
	if err != nil {
		return err
	}
	defer clean()

	if force {
		if amount > 0 {
			fmt.Printf("WARNING: unilateral exit (--force) ignores --amount flag, it will redeem all your VTXOs\n")
		}

<<<<<<< HEAD
		return unilateralRedeem(client, ctx)
	}

	return collaborativeRedeem(client, ctx, addr, amount)
}

func collaborativeRedeem(
	client arkv1.ArkServiceClient, ctx *cli.Context, addr string, amount uint64,
=======
		return unilateralRedeem(ctx.Context, client)
	}

	return collaborativeRedeem(ctx, client, addr, amount)
}

func collaborativeRedeem(
	ctx *cli.Context, client arkv1.ArkServiceClient, addr string, amount uint64,
>>>>>>> f9e76211
) error {
	withExpiryCoinselect := ctx.Bool("enable-expiry-coinselect")

	if _, err := address.ToOutputScript(addr); err != nil {
		return fmt.Errorf("invalid onchain address")
	}

	net, err := address.NetworkForAddress(addr)
	if err != nil {
		return fmt.Errorf("invalid onchain address: unknown network")
	}
	_, liquidNet := getNetwork()
	if net.Name != liquidNet.Name {
		return fmt.Errorf("invalid onchain address: must be for %s network", liquidNet.Name)
	}

	if isConf, _ := address.IsConfidential(addr); isConf {
		info, _ := address.FromConfidential(addr)
		addr = info.Address
	}

	offchainAddr, _, _, err := getAddress()
	if err != nil {
		return err
	}

	receivers := []*arkv1.Output{
		{
			Address: addr,
			Amount:  amount,
		},
	}

	explorer := NewExplorer()

<<<<<<< HEAD
	vtxos, err := getVtxos(ctx.Context, explorer, client, offchainAddr, true)
=======
	vtxos, err := getVtxos(ctx.Context, explorer, client, offchainAddr, withExpiryCoinselect)
>>>>>>> f9e76211
	if err != nil {
		return err
	}

	selectedCoins, changeAmount, err := coinSelect(vtxos, amount, withExpiryCoinselect)
	if err != nil {
		return err
	}

	if changeAmount > 0 {
		receivers = append(receivers, &arkv1.Output{
			Address: offchainAddr,
			Amount:  changeAmount,
		})
	}

	inputs := make([]*arkv1.Input, 0, len(selectedCoins))

	for _, coin := range selectedCoins {
		inputs = append(inputs, &arkv1.Input{
			Txid: coin.txid,
			Vout: coin.vout,
		})
	}

	secKey, err := privateKeyFromPassword(ctx)
	if err != nil {
		return err
	}

	registerResponse, err := client.RegisterPayment(ctx.Context, &arkv1.RegisterPaymentRequest{
		Inputs: inputs,
	})
	if err != nil {
		return err
	}

	_, err = client.ClaimPayment(ctx.Context, &arkv1.ClaimPaymentRequest{
		Id:      registerResponse.GetId(),
		Outputs: receivers,
	})
	if err != nil {
		return err
	}

	poolTxID, err := handleRoundStream(
		ctx.Context,
		client,
		registerResponse.GetId(),
		selectedCoins,
		secKey,
		receivers,
	)
	if err != nil {
		return err
	}

	if err := printJSON(map[string]interface{}{
		"pool_txid": poolTxID,
	}); err != nil {
		return err
	}

	return nil
}

<<<<<<< HEAD
func unilateralRedeem(client arkv1.ArkServiceClient, ctx *cli.Context) error {
=======
func unilateralRedeem(ctx context.Context, client arkv1.ArkServiceClient) error {
>>>>>>> f9e76211
	offchainAddr, _, _, err := getAddress()
	if err != nil {
		return err
	}

	explorer := NewExplorer()
	vtxos, err := getVtxos(ctx.Context, explorer, client, offchainAddr, false)
	if err != nil {
		return err
	}

	totalVtxosAmount := uint64(0)

	for _, vtxo := range vtxos {
		totalVtxosAmount += vtxo.amount
	}

	if len(ctx.String("password")) == 0 {
		ok := askForConfirmation(fmt.Sprintf("redeem %d sats ?", totalVtxosAmount))
		if !ok {
			return fmt.Errorf("aborting unilateral exit")
		}
	}

	// transactionsMap avoid duplicates
	transactionsMap := make(map[string]struct{}, 0)
	transactions := make([]string, 0)

	redeemBranches, err := getRedeemBranches(ctx.Context, explorer, client, vtxos)
	if err != nil {
		return err
	}

	for _, branch := range redeemBranches {
		branchTxs, err := branch.redeemPath()
		if err != nil {
			return err
		}

		for _, txHex := range branchTxs {
			if _, ok := transactionsMap[txHex]; !ok {
				transactions = append(transactions, txHex)
				transactionsMap[txHex] = struct{}{}
			}
		}
	}

	for i, txHex := range transactions {
		for {
			txid, err := explorer.Broadcast(txHex)
			if err != nil {
				if strings.Contains(strings.ToLower(err.Error()), "bad-txns-inputs-missingorspent") {
					time.Sleep(1 * time.Second)
				} else {
					return err
				}
			}

			if len(txid) > 0 {
				fmt.Printf("(%d/%d) broadcasted tx %s\n", i+1, len(transactions), txid)
				break
			}
		}
	}

	return nil
}

// askForConfirmation asks the user for confirmation. A user must type in "yes" or "no" and then press enter.
// if the input is not recognized, it will ask again.
func askForConfirmation(s string) bool {
	reader := bufio.NewReader(os.Stdin)

	for {
		fmt.Printf("%s [y/n]: ", s)

		response, err := reader.ReadString('\n')
		if err != nil {
			log.Fatal(err)
		}

		response = strings.ToLower(strings.TrimSpace(response))

		if response == "y" || response == "yes" {
			return true
		} else if response == "n" || response == "no" {
			return false
		}
	}
}<|MERGE_RESOLUTION|>--- conflicted
+++ resolved
@@ -39,11 +39,7 @@
 var redeemCommand = cli.Command{
 	Name:   "redeem",
 	Usage:  "Redeem your offchain funds, either collaboratively or unilaterally",
-<<<<<<< HEAD
-	Flags:  []cli.Flag{&addressFlag, &amountToRedeemFlag, &forceFlag, &passwordFlag},
-=======
-	Flags:  []cli.Flag{&addressFlag, &amountToRedeemFlag, &forceFlag, &enableExpiryCoinselectFlag},
->>>>>>> f9e76211
+	Flags:  []cli.Flag{&addressFlag, &amountToRedeemFlag, &forceFlag, &passwordFlag, &enableExpiryCoinselectFlag},
 	Action: redeemAction,
 }
 
@@ -71,17 +67,7 @@
 			fmt.Printf("WARNING: unilateral exit (--force) ignores --amount flag, it will redeem all your VTXOs\n")
 		}
 
-<<<<<<< HEAD
-		return unilateralRedeem(client, ctx)
-	}
-
-	return collaborativeRedeem(client, ctx, addr, amount)
-}
-
-func collaborativeRedeem(
-	client arkv1.ArkServiceClient, ctx *cli.Context, addr string, amount uint64,
-=======
-		return unilateralRedeem(ctx.Context, client)
+		return unilateralRedeem(ctx, client)
 	}
 
 	return collaborativeRedeem(ctx, client, addr, amount)
@@ -89,7 +75,6 @@
 
 func collaborativeRedeem(
 	ctx *cli.Context, client arkv1.ArkServiceClient, addr string, amount uint64,
->>>>>>> f9e76211
 ) error {
 	withExpiryCoinselect := ctx.Bool("enable-expiry-coinselect")
 
@@ -125,11 +110,7 @@
 
 	explorer := NewExplorer()
 
-<<<<<<< HEAD
-	vtxos, err := getVtxos(ctx.Context, explorer, client, offchainAddr, true)
-=======
 	vtxos, err := getVtxos(ctx.Context, explorer, client, offchainAddr, withExpiryCoinselect)
->>>>>>> f9e76211
 	if err != nil {
 		return err
 	}
@@ -196,11 +177,7 @@
 	return nil
 }
 
-<<<<<<< HEAD
-func unilateralRedeem(client arkv1.ArkServiceClient, ctx *cli.Context) error {
-=======
-func unilateralRedeem(ctx context.Context, client arkv1.ArkServiceClient) error {
->>>>>>> f9e76211
+func unilateralRedeem(ctx *cli.Context, client arkv1.ArkServiceClient) error {
 	offchainAddr, _, _, err := getAddress()
 	if err != nil {
 		return err
