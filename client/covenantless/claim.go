--- conflicted
+++ resolved
@@ -2,19 +2,14 @@
 
 import (
 	"encoding/hex"
-<<<<<<< HEAD
 	"fmt"
 	"time"
 
-	arkv1 "github.com/ark-network/ark/api-spec/protobuf/gen/ark/v1"
-	"github.com/ark-network/ark/client/utils"
 	"github.com/ark-network/ark/common"
-=======
 
 	arkv1 "github.com/ark-network/ark/api-spec/protobuf/gen/ark/v1"
 	"github.com/ark-network/ark/client/utils"
 	"github.com/decred/dcrd/dcrec/secp256k1/v4"
->>>>>>> c183f992
 	"github.com/urfave/cli/v2"
 )
 
@@ -169,13 +164,8 @@
 	}
 
 	poolTxID, err := handleRoundStream(
-<<<<<<< HEAD
 		ctx, client, registerResponse.GetId(), pendingVtxos,
-		len(onboardingUtxos) > 0, secKey, receiversOutput,
-=======
-		ctx, client, registerResponse.GetId(),
-		pendingVtxos, secKey, receiversOutput, ephemeralKey,
->>>>>>> c183f992
+		len(onboardingUtxos) > 0, secKey, receiversOutput, ephemeralKey,
 	)
 	if err != nil {
 		return err
