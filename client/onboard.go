--- conflicted
+++ resolved
@@ -92,25 +92,10 @@
 		return err
 	}
 
-	explorer := NewExplorer()
-	txid, err := explorer.Broadcast(pset)
-	if err != nil {
-		return err
-	}
+	ptx, _ := psetv2.NewPsetFromBase64(pset)
+	utx, _ := ptx.UnsignedTx()
+	txid := utx.TxHash().String()
 
-<<<<<<< HEAD
-	fmt.Println("onboard_txid:", txid)
-	fmt.Println("waiting for confirmation... (this may take up to a minute, do not cancel the process)")
-
-	// wait for the transaction to be confirmed
-	if err := waitForTxConfirmation(txid); err != nil {
-		return err
-	}
-
-	fmt.Println("transaction confirmed")
-
-=======
->>>>>>> 834af545
 	congestionTree, err := treeFactoryFn(psetv2.InputArgs{
 		Txid:    txid,
 		TxIndex: 0,
@@ -135,21 +120,7 @@
 		return err
 	}
 
-<<<<<<< HEAD
-	return nil
-}
-
-func waitForTxConfirmation(txid string) error {
-	isConfirmed := false
-
-	for !isConfirmed {
-		time.Sleep(5 * time.Second)
-
-		isConfirmed, _, _ = getTxBlocktime(txid)
-	}
-=======
 	fmt.Println("onboard_txid:", txid)
->>>>>>> 834af545
 
 	return nil
 }