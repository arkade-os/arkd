--- conflicted
+++ resolved
@@ -7,23 +7,15 @@
 	"crypto/rand"
 	"encoding/hex"
 	"encoding/json"
+	"errors"
 	"fmt"
 	"os"
-	"runtime/debug"
 	"strings"
 	"syscall"
 
-<<<<<<< HEAD
 	arksdk "github.com/ark-network/ark-sdk"
 	"github.com/ark-network/ark-sdk/store"
 	filestore "github.com/ark-network/ark-sdk/store/file"
-=======
-	"github.com/ark-network/ark/client/covenant"
-	"github.com/ark-network/ark/client/covenantless"
-	"github.com/ark-network/ark/client/flags"
-	"github.com/ark-network/ark/client/interfaces"
-	"github.com/ark-network/ark/client/utils"
->>>>>>> ab2c9785
 	"github.com/ark-network/ark/common"
 	"github.com/decred/dcrd/dcrec/secp256k1/v4"
 	"github.com/urfave/cli/v2"
@@ -31,120 +23,50 @@
 	"golang.org/x/term"
 )
 
-<<<<<<< HEAD
 const (
-	DatadirEnvVar = "ARK_WALLET_DATADIR"
+	DatadirEnvVar   = "ARK_WALLET_DATADIR"
+	scryptKeyLength = 1048576
 )
 
-=======
->>>>>>> ab2c9785
 var (
-	version = "alpha"
-
-	cntx         = context.Background()
+	version      = "alpha"
 	arkSdkClient arksdk.ArkClient
 )
 
-var (
-	initCommand = cli.Command{
-		Name:  "init",
-		Usage: "Initialize your Ark wallet with an encryption password, and connect it to an ASP",
-		Action: func(ctx *cli.Context) error {
-			return initArkSdk(ctx)
-		},
-		Flags: []cli.Flag{&passwordFlag, &privateKeyFlag, &networkFlag, &urlFlag, &explorerFlag},
-	}
-
-	receiveCommand = cli.Command{
-		Name:  "receive",
-		Usage: "Shows both onchain and offchain addresses",
-		Action: func(ctx *cli.Context) error {
-			return receive(ctx)
-		},
-	}
-
-	sendCommand = cli.Command{
-		Name:  "send",
-		Usage: "Send your onchain or offchain funds to one or many receivers",
-		Action: func(ctx *cli.Context) error {
-<<<<<<< HEAD
-			return onboard(ctx)
-		},
-		Flags: []cli.Flag{&amountOnboardFlag, &trustedOnboardFlag, &passwordFlag},
-	}
-
-	balanceCommand = cli.Command{
-		Name:  "balance",
-		Usage: "Shows the onchain and offchain balance of the Ark wallet",
-		Action: func(ctx *cli.Context) error {
-			return balance(ctx)
-		},
-		Flags: []cli.Flag{&expiryDetailsFlag},
-=======
-			state, err := utils.GetState(ctx)
-			if err != nil {
-				return err
-			}
-
-			networkName := state[utils.NETWORK]
-			cli, err := getCLI(networkName)
-			if err != nil {
-				return err
-			}
-			if strings.Contains(networkName, "liquid") {
-				return cli.Send(ctx)
-			}
-			return cli.SendAsync(ctx)
-		},
-		Flags: []cli.Flag{&flags.ReceiversFlag, &flags.ToFlag, &flags.AmountFlag, &flags.PasswordFlag, &flags.EnableExpiryCoinselectFlag, &flags.AsyncPaymentFlag},
->>>>>>> ab2c9785
-	}
-
-	claimCommand = cli.Command{
-		Name:  "claim",
-		Usage: "Join round to claim pending payments",
-		Action: func(ctx *cli.Context) error {
-<<<<<<< HEAD
-			return send(ctx)
-		},
-		Flags: []cli.Flag{&receiversFlag, &toFlag, &amountFlag, &passwordFlag, &enableExpiryCoinselectFlag},
-=======
-			cli, err := getCLIFromState(ctx)
-			if err != nil {
-				return err
-			}
-			return cli.Claim(ctx)
-		},
-		Flags: []cli.Flag{&flags.PasswordFlag},
->>>>>>> ab2c9785
-	}
-
-	redeemCommand = cli.Command{
-		Name:  "redeem",
-		Usage: "Redeem your offchain funds, either collaboratively or unilaterally",
-		Flags: []cli.Flag{&addressFlag, &amountToRedeemFlag, &forceFlag, &passwordFlag, &enableExpiryCoinselectFlag},
-		Action: func(ctx *cli.Context) error {
-			return redeem(ctx)
-		},
-	}
-
-	configCommand = cli.Command{
-		Name:  "config",
-		Usage: "Shows configuration of the Ark wallet",
-		Action: func(ctx *cli.Context) error {
-			return config(ctx)
-		},
-	}
-
-	dumpCommand = cli.Command{
-		Name:  "dump-privkey",
-		Usage: "Dumps private key of the Ark wallet",
-		Action: func(ctx *cli.Context) error {
-			return dumpPrivKey(ctx)
-		},
-		Flags: []cli.Flag{&passwordFlag},
-	}
-)
+func main() {
+	app := cli.NewApp()
+	app.Version = version
+	app.Name = "Ark CLI"
+	app.Usage = "ark wallet command line interface"
+	app.Commands = append(
+		app.Commands,
+		&initCommand,
+		&configCommand,
+		&dumpCommand,
+		&receiveCommand,
+		&claimCmd,
+		&sendCommand,
+		&balanceCommand,
+		&redeemCommand,
+	)
+	app.Flags = []cli.Flag{
+		datadirFlag,
+	}
+	app.Before = func(ctx *cli.Context) error {
+		sdk, err := getArkSdkClient(ctx)
+		if err != nil {
+			return fmt.Errorf("error initializing ark sdk client: %v", err)
+		}
+		arkSdkClient = sdk
+		return nil
+	}
+
+	err := app.Run(os.Args)
+	if err != nil {
+		fmt.Println(fmt.Errorf("error: %v", err))
+		os.Exit(1)
+	}
+}
 
 var (
 	datadirFlag = &cli.StringFlag{
@@ -154,273 +76,366 @@
 		Value:    common.AppDataDir("ark-cli", false),
 		EnvVars:  []string{DatadirEnvVar},
 	}
-	passwordFlag = cli.StringFlag{
-		Name:     "password",
-		Usage:    "password to unlock the wallet",
-		Required: false,
-		Hidden:   true,
-	}
-	amountOnboardFlag = cli.Uint64Flag{
-		Name:  "amount",
-		Usage: "amount to onboard in sats",
-	}
-	trustedOnboardFlag = cli.BoolFlag{
-		Name:  "trusted",
-		Usage: "trusted onboard",
-	}
-	expiryDetailsFlag = cli.BoolFlag{
-		Name:     "compute-expiry-details",
-		Usage:    "compute client-side the VTXOs expiry time",
-		Value:    false,
-		Required: false,
-	}
-	privateKeyFlag = cli.StringFlag{
+	passwordFlag = &cli.StringFlag{
+		Name:  "password",
+		Usage: "password to unlock the wallet",
+	}
+	expiryDetailsFlag = &cli.BoolFlag{
+		Name:  "compute-expiry-details",
+		Usage: "compute client-side VTXOs expiry time",
+	}
+	privateKeyFlag = &cli.StringFlag{
 		Name:  "prvkey",
-		Usage: "optional, private key to encrypt",
-	}
-	networkFlag = cli.StringFlag{
-		Name:  "network",
-		Usage: "network to use (for liquid: liquid, liquidtestnet, liquidregtest and for bitcoin; bitcoin, testnet,regtest)",
-		Value: "liquid",
-	}
-	urlFlag = cli.StringFlag{
+		Usage: "optional private key to encrypt",
+	}
+	urlFlag = &cli.StringFlag{
 		Name:     "ark-url",
 		Usage:    "the url of the ASP to connect to",
 		Required: true,
 	}
-	explorerFlag = cli.StringFlag{
-		Name:  "explorer",
-		Usage: "the url of the explorer to use",
-	}
-	receiversFlag = cli.StringFlag{
+	receiversFlag = &cli.StringFlag{
 		Name:  "receivers",
-		Usage: "receivers of the send transaction, JSON encoded: '[{\"to\": \"<...>\", \"amount\": <...>}, ...]'",
-	}
-	toFlag = cli.StringFlag{
+		Usage: "JSON encoded receivers of the send transaction",
+	}
+	toFlag = &cli.StringFlag{
 		Name:  "to",
-		Usage: "address of the recipient",
-	}
-	amountFlag = cli.Uint64Flag{
+		Usage: "recipient address",
+	}
+	amountFlag = &cli.Uint64Flag{
 		Name:  "amount",
 		Usage: "amount to send in sats",
 	}
-	enableExpiryCoinselectFlag = cli.BoolFlag{
+	enableExpiryCoinselectFlag = &cli.BoolFlag{
 		Name:  "enable-expiry-coinselect",
-		Usage: "select vtxos that are about to expire first",
-		Value: false,
-	}
-	addressFlag = cli.StringFlag{
-		Name:     "address",
-		Usage:    "main chain address receiving the redeeemed VTXO",
-		Value:    "",
-		Required: false,
-	}
-	amountToRedeemFlag = cli.Uint64Flag{
-		Name:     "amount",
-		Usage:    "amount to redeem",
-		Value:    0,
-		Required: false,
-	}
-	forceFlag = cli.BoolFlag{
-		Name:     "force",
-		Usage:    "force redemption without collaborate with the Ark service provider",
-		Value:    false,
-		Required: false,
+		Usage: "select VTXOs about to expire first",
+	}
+	addressFlag = &cli.StringFlag{
+		Name:  "address",
+		Usage: "main chain address receiving the redeemed VTXO",
+	}
+	amountToRedeemFlag = &cli.Uint64Flag{
+		Name:  "amount",
+		Usage: "amount to redeem",
+	}
+	forceFlag = &cli.BoolFlag{
+		Name:  "force",
+		Usage: "force redemption without collaboration",
 	}
 )
 
-var Version string
-
-func main() {
-	app := cli.NewApp()
-
-	app.Name = "Ark CLI"
-	app.Version = Version
-	app.Usage = "Ark wallet command line interface"
-	app.Commands = append(
-		app.Commands,
-		&balanceCommand,
-		&configCommand,
-		&dumpCommand,
-		&initCommand,
-		&receiveCommand,
-		&redeemCommand,
-		&sendCommand,
-		&claimCommand,
+var (
+	initCommand = cli.Command{
+		Name:  "init",
+		Usage: "Initialize Ark wallet with encryption password, connect to ASP",
+		Action: func(ctx *cli.Context) error {
+			return initArkSdk(ctx)
+		},
+		Flags: []cli.Flag{passwordFlag, privateKeyFlag, urlFlag},
+	}
+	configCommand = cli.Command{
+		Name:  "config",
+		Usage: "Shows Ark wallet configuration",
+		Action: func(ctx *cli.Context) error {
+			return config(ctx)
+		},
+	}
+	dumpCommand = cli.Command{
+		Name:  "dump-privkey",
+		Usage: "Dumps private key of the Ark wallet",
+		Action: func(ctx *cli.Context) error {
+			return dumpPrivKey(ctx)
+		},
+		Flags: []cli.Flag{passwordFlag},
+	}
+	receiveCommand = cli.Command{
+		Name:  "receive",
+		Usage: "Shows boarding and offchain addresses",
+		Action: func(ctx *cli.Context) error {
+			return receive(ctx)
+		},
+	}
+	claimCmd = cli.Command{
+		Name:  "claim",
+		Usage: "Claim onboarding funds or pending payments",
+		Action: func(ctx *cli.Context) error {
+			return claim(ctx)
+		},
+	}
+	balanceCommand = cli.Command{
+		Name:  "balance",
+		Usage: "Shows onchain and offchain Ark wallet balance",
+		Action: func(ctx *cli.Context) error {
+			return balance(ctx)
+		},
+		Flags: []cli.Flag{expiryDetailsFlag},
+	}
+	sendCommand = cli.Command{
+		Name:  "send",
+		Usage: "Send funds onchain, offchain, or asynchronously",
+		Action: func(ctx *cli.Context) error {
+			return send(ctx)
+		},
+		Flags: []cli.Flag{receiversFlag, toFlag, amountFlag, enableExpiryCoinselectFlag},
+	}
+	redeemCommand = cli.Command{
+		Name:  "redeem",
+		Usage: "Redeem offchain funds, collaboratively or unilaterally",
+		Flags: []cli.Flag{addressFlag, amountToRedeemFlag, forceFlag},
+		Action: func(ctx *cli.Context) error {
+			return redeem(ctx)
+		},
+	}
+)
+
+func initArkSdk(ctx *cli.Context) error {
+	password, err := readPassword(ctx)
+	if err != nil {
+		return err
+	}
+
+	return arkSdkClient.Init(
+		context.Background(),
+		arksdk.InitArgs{
+			ClientType: arksdk.GrpcClient,
+			WalletType: arksdk.SingleKeyWallet,
+			AspUrl:     ctx.String(urlFlag.Name),
+			Seed:       ctx.String(privateKeyFlag.Name),
+			Password:   string(password),
+		},
 	)
-	app.Flags = []cli.Flag{
-		datadirFlag,
-	}
-
-	app.Before = func(ctx *cli.Context) error {
-		sdk, err := getArkSdkClient(ctx)
+}
+
+func config(ctx *cli.Context) error {
+	cfgStore, err := getConfigStore(ctx.String(datadirFlag.Name))
+	if err != nil {
+		return err
+	}
+	cfgData, err := cfgStore.GetData(context.Background())
+	if err != nil {
+		return err
+	}
+	return printJSON(cfgData)
+}
+
+func dumpPrivKey(ctx *cli.Context) error {
+	password, err := readPassword(ctx)
+	if err != nil {
+		return err
+	}
+
+	walletStore, err := arkSdkClient.GetWalletStore(
+		context.Background(),
+		string(password),
+	)
+	if err != nil {
+		return err
+	}
+
+	walletData, err := walletStore.GetWallet()
+	if err != nil {
+		return err
+	}
+
+	privateKeyBytes, err := decrypt(walletData.EncryptedPrvkey, password)
+	if err != nil {
+		return err
+	}
+
+	privateKey := secp256k1.PrivKeyFromBytes(privateKeyBytes)
+	return printJSON(map[string]interface{}{
+		"private_key": hex.EncodeToString(privateKey.Serialize()),
+	})
+}
+
+func receive(ctx *cli.Context) error {
+	offchainAddr, boardingAddr, err := arkSdkClient.Receive(context.Background())
+	if err != nil {
+		return err
+	}
+	return printJSON(map[string]interface{}{
+		"offchain_address": offchainAddr,
+		"boarding_address": boardingAddr,
+	})
+}
+
+func claim(ctx *cli.Context) error {
+	txID, err := arkSdkClient.Claim(context.Background())
+	if err != nil {
+		return err
+	}
+	return printJSON(map[string]interface{}{
+		"txid": txID,
+	})
+}
+
+func send(ctx *cli.Context) error {
+	rcvrs, to, amount := ctx.String(receiversFlag.Name), ctx.String(toFlag.Name), ctx.Uint64(amountFlag.Name)
+
+	if rcvrs == "" && to == "" && amount == 0 {
+		return fmt.Errorf("missing destination, use --to and --amount or --receivers")
+	}
+
+	configStore, err := getConfigStore(ctx.String(datadirFlag.Name))
+	if err != nil {
+		return err
+	}
+
+	cfgData, err := configStore.GetData(context.Background())
+	if err != nil {
+		return err
+	}
+
+	net := getNetwork(ctx, cfgData)
+	isBitcoin, isLiquid := isBtcChain(net), isLiquidChain(net)
+
+	var receivers []arksdk.Receiver
+	if isBitcoin || isLiquid {
+		if rcvrs != "" {
+			receivers, err = parseReceivers(rcvrs, isBitcoin)
+			if err != nil {
+				return err
+			}
+		} else {
+			receivers = []arksdk.Receiver{arksdk.NewLiquidReceiver(to, amount)}
+		}
+	} else {
+		return fmt.Errorf("unsupported network: %s", net)
+	}
+
+	if len(receivers) == 0 {
+		return fmt.Errorf("no receivers specified")
+	}
+
+	if isBitcoin {
+		return sendCovenantLess(ctx, receivers)
+	}
+	return sendCovenant(receivers)
+}
+
+func balance(ctx *cli.Context) error {
+	bal, err := arkSdkClient.Balance(
+		context.Background(),
+		ctx.Bool(expiryDetailsFlag.Name),
+	)
+	if err != nil {
+		return err
+	}
+	return printJSON(bal)
+}
+
+func redeem(ctx *cli.Context) error {
+	address, amount := ctx.String(addressFlag.Name), ctx.Uint64(amountToRedeemFlag.Name)
+	force := ctx.Bool(forceFlag.Name)
+
+	if force {
+		err := arkSdkClient.UnilateralRedeem(context.Background())
 		if err != nil {
-			return fmt.Errorf("error while initializing ark sdk client: %v", err)
-		}
-
-		arkSdkClient = sdk
-
+			return err
+		}
 		return nil
 	}
 
-	err := app.Run(os.Args)
-	if err != nil {
-		fmt.Println(fmt.Errorf("error: %v", err))
-		os.Exit(1)
-	}
+	txID, err := arkSdkClient.CollaborativeRedeem(
+		context.Background(),
+		address,
+		amount,
+		ctx.Bool(expiryDetailsFlag.Name),
+	)
+	if err != nil {
+		return err
+	}
+	return printJSON(map[string]interface{}{
+		"txid": txID,
+	})
 }
 
 func getArkSdkClient(ctx *cli.Context) (arksdk.ArkClient, error) {
-	dataDir := ctx.String("datadir")
-	configStore, err := filestore.NewConfigStore(dataDir)
+	cfgStore, err := getConfigStore(ctx.String(datadirFlag.Name))
 	if err != nil {
 		return nil, err
 	}
-
-	configData, err := configStore.GetData(context.Background())
+	cfgData, err := cfgStore.GetData(context.Background())
 	if err != nil {
 		return nil, err
 	}
-
-	net := getNetwork(ctx, configData)
-	switch net {
-	//TODO once arksdk is updated to support covenantless, create arksdk client base on network
-	case common.Liquid.Name, common.LiquidTestNet.Name, common.LiquidRegTest.Name:
-		if !isArkSdkClientInitialized(configData) {
-			sdk, err := arksdk.New(configStore)
-			if err != nil {
-				return nil, err
-			}
-
-			arkSdkClient = sdk
-		} else {
-			sdk, err := arksdk.Load(configStore)
-			if err != nil {
-				return nil, err
-			}
-
-			arkSdkClient = sdk
-		}
-	case common.Bitcoin.Name, common.BitcoinTestNet.Name, common.BitcoinRegTest.Name:
-		//TODO
-		if !isArkSdkClientInitialized(configData) {
-
-		} else {
-
-		}
-	}
-
-	return arkSdkClient, nil
-}
-
-func isArkSdkClientInitialized(configData *store.StoreData) bool {
-	return configData != nil
-}
-
-<<<<<<< HEAD
+	net := getNetwork(ctx, cfgData)
+
+	if isBtcChain(net) {
+		return loadOrCreateClient(
+			arksdk.LoadCovenantlessClient,
+			arksdk.NewCovenantlessClient,
+			cfgStore,
+		)
+	}
+	if isLiquidChain(net) {
+		return loadOrCreateClient(
+			arksdk.LoadCovenantClient,
+			arksdk.NewCovenantClient,
+			cfgStore,
+		)
+	}
+	return nil, fmt.Errorf("unsupported network: %s", net)
+}
+
+func loadOrCreateClient(
+	loadFunc,
+	newFunc func(store.ConfigStore) (arksdk.ArkClient, error),
+	store store.ConfigStore,
+) (arksdk.ArkClient, error) {
+	client, err := loadFunc(store)
+	if errors.Is(err, arksdk.ErrNotInitialized) {
+		client, err = newFunc(store)
+	}
+	return client, err
+}
+
+func getConfigStore(dataDir string) (store.ConfigStore, error) {
+	return filestore.NewConfigStore(dataDir)
+}
+
 func getNetwork(ctx *cli.Context, configData *store.StoreData) string {
 	if configData == nil {
 		return strings.ToLower(ctx.String("network"))
 	}
-
 	return configData.Network.Name
-
-}
-
-func initArkSdk(ctx *cli.Context) error {
-	key := ctx.String("prvkey")
-	url := ctx.String("ark-url")
-
-	password, err := readPassword(ctx)
-	if err != nil {
-		return err
-	}
-
-	return arkSdkClient.Init(
-		cntx,
-		arksdk.InitArgs{
-			ClientType: arksdk.GrpcClient,
-			WalletType: arksdk.SingleKeyWallet,
-			AspUrl:     url,
-			Seed:       key,
-			Password:   string(password),
-		},
+}
+
+func isBtcChain(network string) bool {
+	return network == common.Bitcoin.Name ||
+		network == common.BitcoinTestNet.Name ||
+		network == common.BitcoinRegTest.Name
+}
+
+func isLiquidChain(network string) bool {
+	return network == common.Liquid.Name ||
+		network == common.LiquidTestNet.Name ||
+		network == common.LiquidRegTest.Name
+}
+
+func parseReceivers(rcvrs string, isBitcoin bool) ([]arksdk.Receiver, error) {
+	if isBitcoin {
+		return arksdk.NewBitcoinReceiversFromJSON(rcvrs)
+	}
+	return arksdk.NewLiquidReceiversFromJSON(rcvrs)
+}
+
+func sendCovenantLess(ctx *cli.Context, receivers []arksdk.Receiver) error {
+	txID, err := arkSdkClient.SendAsync(
+		context.Background(),
+		ctx.Bool(enableExpiryCoinselectFlag.Name),
+		receivers,
 	)
-}
-
-func balance(ctx *cli.Context) error {
-	computeExpiryDetails := ctx.Bool(expiryDetailsFlag.Name)
-	bal, err := arkSdkClient.Balance(cntx, computeExpiryDetails)
-	if err != nil {
-		return err
-	}
-
-	return printJSON(bal)
-}
-
-func config(ctx *cli.Context) error {
-	cfg, err := arkSdkClient.GetConfigData(cntx)
-	if err != nil {
-		return err
-	}
-
-	return printJSON(cfg)
-}
-
-func onboard(ctx *cli.Context) error {
-	amount := ctx.Uint64(amountOnboardFlag.Name)
-
-	txID, err := arkSdkClient.Onboard(cntx, amount)
-	if err != nil {
-		return err
-=======
-func getCLI(networkName string) (interfaces.CLI, error) {
-	switch networkName {
-	case common.Liquid.Name, common.LiquidTestNet.Name, common.LiquidRegTest.Name:
-		return covenant.New(), nil
-	case common.Bitcoin.Name, common.BitcoinTestNet.Name, common.BitcoinRegTest.Name, common.BitcoinSigNet.Name:
-		return covenantless.New(), nil
-	default:
-		return nil, fmt.Errorf("unknown network (%s)", networkName)
->>>>>>> ab2c9785
-	}
-
-	fmt.Println("onboard_txid:", txID)
-
-	return nil
-}
-
-func send(ctx *cli.Context) error {
-	if !ctx.IsSet("receivers") && !ctx.IsSet("to") && !ctx.IsSet("amount") {
-		return fmt.Errorf("missing destination, either use --to and --amount to send or --receivers to send to many")
-	}
-	receivers := ctx.String("receivers")
-	to := ctx.String("to")
-	amount := ctx.Uint64("amount")
-
-	var receiversJSON []arksdk.Receiver
-	if len(receivers) > 0 {
-		if err := json.Unmarshal([]byte(receivers), &receiversJSON); err != nil {
-			return fmt.Errorf("invalid receivers: %s", err)
-		}
-	} else {
-		receiversJSON = []arksdk.Receiver{
-			{
-				To:     to,
-				Amount: amount,
-			},
-		}
-	}
-
-	if len(receiversJSON) <= 0 {
-		return fmt.Errorf("no receivers specified")
-	}
-
-	onchainReceivers := make([]arksdk.Receiver, 0)
-	offchainReceivers := make([]arksdk.Receiver, 0)
-
-	for _, receiver := range receiversJSON {
-		if receiver.IsOnChain() {
+	if err != nil {
+		return err
+	}
+	return printJSON(map[string]interface{}{"txid": txID})
+}
+
+func sendCovenant(receivers []arksdk.Receiver) error {
+	var onchainReceivers, offchainReceivers []arksdk.Receiver
+
+	for _, receiver := range receivers {
+		if receiver.IsOnchain() {
 			onchainReceivers = append(onchainReceivers, receiver)
 		} else {
 			offchainReceivers = append(offchainReceivers, receiver)
@@ -428,93 +443,25 @@
 	}
 
 	if len(onchainReceivers) > 0 {
-		txID, err := arkSdkClient.SendOnChain(cntx, onchainReceivers)
+		txID, err := arkSdkClient.SendOnChain(context.Background(), onchainReceivers)
 		if err != nil {
 			return err
 		}
-
-		return printJSON(map[string]interface{}{
-			"txid": txID,
-		})
+		return printJSON(map[string]interface{}{"txid": txID})
 	}
 
 	if len(offchainReceivers) > 0 {
-		txID, err := arkSdkClient.SendOffChain(
-			cntx, false, offchainReceivers,
-		)
+		txID, err := arkSdkClient.SendOffChain(context.Background(), false, offchainReceivers)
 		if err != nil {
 			return err
 		}
-
-		return printJSON(map[string]interface{}{
-			"txid": txID,
-		})
+		return printJSON(map[string]interface{}{"txid": txID})
 	}
 
 	return nil
 }
 
-func receive(ctx *cli.Context) error {
-	offchainAddr, onchainAddr, err := arkSdkClient.Receive(cntx)
-	if err != nil {
-		return err
-	}
-
-	return printJSON(map[string]interface{}{
-		"offchain_address": offchainAddr,
-		"onchain_address":  onchainAddr,
-	})
-}
-
-func redeem(ctx *cli.Context) error {
-	address := ctx.String("address")
-	amount := ctx.Uint64("amount")
-	computeExpiryDetails := ctx.Bool(expiryDetailsFlag.Name)
-
-	txID, err := arkSdkClient.CollaborativeRedeem(
-		cntx, address, amount, computeExpiryDetails,
-	)
-	if err != nil {
-		return err
-	}
-
-	return printJSON(map[string]interface{}{
-		"txid": txID,
-	})
-}
-
-func dumpPrivKey(ctx *cli.Context) error {
-	password, err := readPassword(ctx)
-	if err != nil {
-		return err
-	}
-
-	walletStore, err := arkSdkClient.GetWalletStore(cntx, string(password))
-	if err != nil {
-		return err
-	}
-
-	walletData, err := walletStore.GetWallet()
-	if err != nil {
-		return err
-	}
-
-	encryptedPrivateKey := walletData.EncryptedPrvkey
-	privateKeyBytes, err := decrypt(encryptedPrivateKey, password)
-	if err != nil {
-		return err
-	}
-
-	privateKey := secp256k1.PrivKeyFromBytes(privateKeyBytes)
-
-	return printJSON(map[string]interface{}{
-		"private_key": hex.EncodeToString(privateKey.Serialize()),
-	})
-}
-
 func decrypt(encrypted, password []byte) ([]byte, error) {
-	defer debug.FreeOSMemory()
-
 	if len(encrypted) == 0 {
 		return nil, fmt.Errorf("missing encrypted mnemonic")
 	}
@@ -524,7 +471,6 @@
 
 	salt := encrypted[len(encrypted)-32:]
 	data := encrypted[:len(encrypted)-32]
-
 	key, _, err := deriveKey(password, salt)
 	if err != nil {
 		return nil, err
@@ -538,15 +484,11 @@
 	if err != nil {
 		return nil, err
 	}
+
 	nonce, text := data[:gcm.NonceSize()], data[gcm.NonceSize():]
-	plaintext, err := gcm.Open(nil, nonce, text, nil)
-	if err != nil {
-		return nil, fmt.Errorf("invalid password")
-	}
-	return plaintext, nil
-}
-
-// deriveKey derives a 32 byte array key from a custom passhprase
+	return gcm.Open(nil, nonce, text, nil)
+}
+
 func deriveKey(password, salt []byte) ([]byte, []byte, error) {
 	if salt == nil {
 		salt = make([]byte, 32)
@@ -554,30 +496,21 @@
 			return nil, nil, err
 		}
 	}
-	// 2^20 = 1048576 recommended length for key-stretching
-	// check the doc for other recommended values:
-	// https://godoc.org/golang.org/x/crypto/scrypt
-	key, err := scrypt.Key(password, salt, 1048576, 8, 1, 32)
-	if err != nil {
-		return nil, nil, err
-	}
-	return key, salt, nil
+	key, err := scrypt.Key(password, salt, scryptKeyLength, 8, 1, 32)
+	return key, salt, err
 }
 
 func readPassword(ctx *cli.Context) ([]byte, error) {
 	password := []byte(ctx.String("password"))
-
 	if len(password) == 0 {
 		fmt.Print("unlock your wallet with password: ")
 		var err error
 		password, err = term.ReadPassword(syscall.Stdin)
-		fmt.Println() // new line
+		fmt.Println()
 		if err != nil {
 			return nil, err
 		}
-
-	}
-
+	}
 	return password, nil
 }
 
@@ -586,7 +519,6 @@
 	if err != nil {
 		return err
 	}
-
 	fmt.Println(string(jsonBytes))
 	return nil
 }