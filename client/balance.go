--- conflicted
+++ resolved
@@ -49,11 +49,7 @@
 		defer wg.Done()
 		explorer := NewExplorer(ctx)
 		balance, amountByExpiration, err := getOffchainBalance(
-<<<<<<< HEAD
-			ctx.Context, explorer, client, offchainAddr, computeExpiryDetails,
-=======
-			ctx, explorer, client, offchainAddr, withExpiryDetails,
->>>>>>> 02ff7c7e
+			ctx, explorer, client, offchainAddr, computeExpiryDetails,
 		)
 		if err != nil {
 			chRes <- balanceRes{0, 0, nil, nil, err}
