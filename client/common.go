--- conflicted
+++ resolved
@@ -463,21 +463,13 @@
 				return "", err
 			}
 
-<<<<<<< HEAD
 			if !isOnchainOnly(receivers) {
 				// validate the congestion tree
 				if err := tree.ValidateCongestionTree(
-					congestionTree, poolTxStr, aspPubkey, int64(roundLifetime),
+					congestionTree, poolTx, aspPubkey, int64(roundLifetime),
 				); err != nil {
 					return "", err
 				}
-=======
-			// validate the congestion tree
-			if err := tree.ValidateCongestionTree(
-				congestionTree, poolTx, aspPubkey, int64(roundLifetime),
-			); err != nil {
-				return "", err
->>>>>>> 76793540
 			}
 
 			if err := common.ValidateConnectors(poolTx, connectors); err != nil {
